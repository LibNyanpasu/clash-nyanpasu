--- conflicted
+++ resolved
@@ -23,31 +23,12 @@
         SystemTrayMenu::new()
             .add_item(CustomMenuItem::new("open_window", t!("tray.dashboard")))
             .add_native_item(SystemTrayMenuItem::Separator)
-<<<<<<< HEAD
             .setup_proxies() // Setup the proxies menu
             .add_native_item(SystemTrayMenuItem::Separator)
-            .add_item(CustomMenuItem::new(
-                "rule_mode",
-                t!("Rule Mode", "规则模式"),
-            ))
-            .add_item(CustomMenuItem::new(
-                "global_mode",
-                t!("Global Mode", "全局模式"),
-            ))
-            .add_item(CustomMenuItem::new(
-                "direct_mode",
-                t!("Direct Mode", "直连模式"),
-            ))
-            .add_item(CustomMenuItem::new(
-                "script_mode",
-                t!("Script Mode", "脚本模式"),
-            ))
-=======
             .add_item(CustomMenuItem::new("rule_mode", t!("tray.rule_mode")))
             .add_item(CustomMenuItem::new("global_mode", t!("tray.global_mode")))
             .add_item(CustomMenuItem::new("direct_mode", t!("tray.direct_mode")))
             .add_item(CustomMenuItem::new("script_mode", t!("tray.script_mode")))
->>>>>>> f7296dbd
             .add_native_item(SystemTrayMenuItem::Separator)
             .add_item(CustomMenuItem::new("system_proxy", t!("tray.system_proxy")))
             .add_item(CustomMenuItem::new("tun_mode", t!("tray.tun_mode")))
