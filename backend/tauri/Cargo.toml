--- conflicted
+++ resolved
@@ -37,29 +37,13 @@
 tokio = { version = "1", features = ["full"] }
 serde = { version = "1.0", features = ["derive"] }
 reqwest = { version = "0.11", features = ["json", "rustls-tls"] }
-<<<<<<< HEAD
-tauri = { version = "1.2.4", features = [
-  "global-shortcut-all",
-  "notification-all",
-  "process-all",
-  "shell-all",
-  "system-tray",
-  "updater",
-  "window-all",
-] }
-window-vibrancy = { version = "0.3.0" }
-window-shadows = { version = "0.2.0" }
-wry = { version = "0.24.3" }
-async-trait = "0.1.74"
-dyn-clone = "1.0.16"
-rs-snowflake = "0.6"
-=======
 tauri = { version = "1.5.3", features = ["global-shortcut-all", "notification-all", "process-all", "shell-all", "system-tray", "updater", "window-all"] }
 window-vibrancy = { version = "0.3.0" }
 window-shadows = { version = "0.2.2" }
 wry = { version = "0.24.6" }
-
->>>>>>> c4144b30
+async-trait = "0.1.74"
+dyn-clone = "1.0.16"
+rs-snowflake = "0.6"
 
 [target.'cfg(windows)'.dependencies]
 runas = "=1.0.0"
