lockfileVersion: '9.0'

settings:
  autoInstallPeers: true
  excludeLinksFromLockfile: false

overrides:
  '@types/react': npm:types-react@rc
  '@types/react-dom': npm:types-react-dom@rc
  react: npm:react@rc
  react-dom: npm:react-dom@rc
  vite-plugin-monaco-editor: npm:vite-plugin-monaco-editor-new@1.1.3

importers:

  .:
    dependencies:
      husky:
        specifier: 9.1.4
        version: 9.1.4
      lodash-es:
        specifier: 4.17.21
        version: 4.17.21
    devDependencies:
      '@commitlint/cli':
        specifier: 19.4.0
        version: 19.4.0(@types/node@20.14.15)(typescript@5.5.4)
      '@commitlint/config-conventional':
        specifier: 19.2.2
        version: 19.2.2
      '@ianvs/prettier-plugin-sort-imports':
        specifier: 4.3.1
        version: 4.3.1(prettier@3.3.3)
      '@tauri-apps/cli':
        specifier: 1.6.0
        version: 1.6.0
      '@types/fs-extra':
        specifier: 11.0.4
        version: 11.0.4
      '@types/lodash-es':
        specifier: 4.17.12
        version: 4.17.12
      '@types/node':
        specifier: 20.14.15
        version: 20.14.15
      '@typescript-eslint/eslint-plugin':
        specifier: 8.1.0
        version: 8.1.0(@typescript-eslint/parser@8.1.0(eslint@8.57.0)(typescript@5.5.4))(eslint@8.57.0)(typescript@5.5.4)
      '@typescript-eslint/parser':
        specifier: 8.1.0
        version: 8.1.0(eslint@8.57.0)(typescript@5.5.4)
      autoprefixer:
        specifier: 10.4.20
        version: 10.4.20(postcss@8.4.41)
      conventional-changelog-conventionalcommits:
        specifier: 8.0.0
        version: 8.0.0
      cross-env:
        specifier: 7.0.3
        version: 7.0.3
      dedent:
        specifier: 1.5.3
        version: 1.5.3(babel-plugin-macros@3.1.0)
      eslint:
        specifier: 8.57.0
        version: 8.57.0
      eslint-config-prettier:
        specifier: 9.1.0
        version: 9.1.0(eslint@8.57.0)
      eslint-config-standard:
        specifier: 17.1.0
        version: 17.1.0(eslint-plugin-import@2.29.1(@typescript-eslint/parser@8.1.0(eslint@8.57.0)(typescript@5.5.4))(eslint@8.57.0))(eslint-plugin-n@16.6.2(eslint@8.57.0))(eslint-plugin-promise@6.6.0(eslint@8.57.0))(eslint@8.57.0)
      eslint-import-resolver-alias:
        specifier: 1.1.2
        version: 1.1.2(eslint-plugin-import@2.29.1(@typescript-eslint/parser@8.1.0(eslint@8.57.0)(typescript@5.5.4))(eslint@8.57.0))
      eslint-plugin-html:
        specifier: 8.1.1
        version: 8.1.1
      eslint-plugin-import:
        specifier: 2.29.1
        version: 2.29.1(@typescript-eslint/parser@8.1.0(eslint@8.57.0)(typescript@5.5.4))(eslint@8.57.0)
      eslint-plugin-n:
        specifier: 16.6.2
        version: 16.6.2(eslint@8.57.0)
      eslint-plugin-prettier:
        specifier: 5.2.1
        version: 5.2.1(eslint-config-prettier@9.1.0(eslint@8.57.0))(eslint@8.57.0)(prettier@3.3.3)
      eslint-plugin-promise:
        specifier: 6.6.0
        version: 6.6.0(eslint@8.57.0)
      eslint-plugin-react:
        specifier: 7.35.0
        version: 7.35.0(eslint@8.57.0)
      eslint-plugin-react-compiler:
        specifier: 0.0.0-experimental-9ed098e-20240725
        version: 0.0.0-experimental-9ed098e-20240725(eslint@8.57.0)
      eslint-plugin-react-hooks:
        specifier: 4.6.2
        version: 4.6.2(eslint@8.57.0)
      knip:
        specifier: 5.27.2
        version: 5.27.2(@types/node@20.14.15)(typescript@5.5.4)
      lint-staged:
        specifier: 15.2.9
        version: 15.2.9
      npm-run-all2:
        specifier: 6.2.2
        version: 6.2.2
      postcss:
        specifier: 8.4.41
        version: 8.4.41
      postcss-html:
        specifier: 1.7.0
        version: 1.7.0
      postcss-import:
        specifier: 16.1.0
        version: 16.1.0(postcss@8.4.41)
      postcss-scss:
        specifier: 4.0.9
        version: 4.0.9(postcss@8.4.41)
      prettier:
        specifier: 3.3.3
        version: 3.3.3
      prettier-plugin-tailwindcss:
        specifier: 0.6.6
        version: 0.6.6(@ianvs/prettier-plugin-sort-imports@4.3.1(prettier@3.3.3))(@trivago/prettier-plugin-sort-imports@4.3.0(prettier@3.3.3))(prettier@3.3.3)
      prettier-plugin-toml:
        specifier: 2.0.1
        version: 2.0.1(prettier@3.3.3)
      react-devtools:
        specifier: 5.3.1
        version: 5.3.1(bufferutil@4.0.8)(utf-8-validate@5.0.10)
      stylelint:
        specifier: 16.8.1
        version: 16.8.1(typescript@5.5.4)
      stylelint-config-html:
        specifier: 1.1.0
        version: 1.1.0(postcss-html@1.7.0)(stylelint@16.8.1(typescript@5.5.4))
      stylelint-config-recess-order:
        specifier: 5.0.1
        version: 5.0.1(stylelint@16.8.1(typescript@5.5.4))
      stylelint-config-standard:
        specifier: 36.0.1
        version: 36.0.1(stylelint@16.8.1(typescript@5.5.4))
      stylelint-declaration-block-no-ignored-properties:
        specifier: 2.8.0
        version: 2.8.0(stylelint@16.8.1(typescript@5.5.4))
      stylelint-order:
        specifier: 6.0.4
        version: 6.0.4(stylelint@16.8.1(typescript@5.5.4))
      stylelint-scss:
        specifier: 6.5.0
        version: 6.5.0(stylelint@16.8.1(typescript@5.5.4))
      tailwindcss:
        specifier: 3.4.10
        version: 3.4.10
      tsx:
        specifier: 4.17.0
        version: 4.17.0
      typescript:
        specifier: 5.5.4
        version: 5.5.4

  frontend/interface:
    dependencies:
      '@tauri-apps/api':
        specifier: 1.6.0
        version: 1.6.0
      ahooks:
        specifier: 3.8.1
        version: 3.8.1(react@19.0.0-rc-e948a5ac-20240807)
      ofetch:
        specifier: 1.3.4
        version: 1.3.4
      react:
        specifier: npm:react@rc
        version: 19.0.0-rc-e948a5ac-20240807
      swr:
        specifier: 2.2.5
        version: 2.2.5(react@19.0.0-rc-e948a5ac-20240807)
    devDependencies:
      '@types/react':
        specifier: npm:types-react@rc
        version: types-react@19.0.0-rc.1

  frontend/nyanpasu:
    dependencies:
      '@dnd-kit/core':
        specifier: 6.1.0
        version: 6.1.0(react-dom@19.0.0-rc-e948a5ac-20240807(react@19.0.0-rc-e948a5ac-20240807))(react@19.0.0-rc-e948a5ac-20240807)
      '@dnd-kit/sortable':
        specifier: 8.0.0
        version: 8.0.0(@dnd-kit/core@6.1.0(react-dom@19.0.0-rc-e948a5ac-20240807(react@19.0.0-rc-e948a5ac-20240807))(react@19.0.0-rc-e948a5ac-20240807))(react@19.0.0-rc-e948a5ac-20240807)
      '@dnd-kit/utilities':
        specifier: 3.2.2
        version: 3.2.2(react@19.0.0-rc-e948a5ac-20240807)
      '@emotion/styled':
        specifier: 11.13.0
        version: 11.13.0(@emotion/react@11.13.0(react@19.0.0-rc-e948a5ac-20240807)(types-react@19.0.0-rc.1))(react@19.0.0-rc-e948a5ac-20240807)(types-react@19.0.0-rc.1)
      '@generouted/react-router':
        specifier: 1.19.6
        version: 1.19.6(react-router-dom@6.26.0(react-dom@19.0.0-rc-e948a5ac-20240807(react@19.0.0-rc-e948a5ac-20240807))(react@19.0.0-rc-e948a5ac-20240807))(react@19.0.0-rc-e948a5ac-20240807)(vite@5.4.0(@types/node@20.14.15)(less@4.2.0)(sass@1.77.8)(stylus@0.62.0))
      '@juggle/resize-observer':
        specifier: 3.4.0
        version: 3.4.0
      '@material/material-color-utilities':
        specifier: 0.3.0
        version: 0.3.0
      '@mui/icons-material':
        specifier: 5.16.7
        version: 5.16.7(@mui/material@5.16.7(@emotion/react@11.13.0(react@19.0.0-rc-e948a5ac-20240807)(types-react@19.0.0-rc.1))(@emotion/styled@11.13.0(@emotion/react@11.13.0(react@19.0.0-rc-e948a5ac-20240807)(types-react@19.0.0-rc.1))(react@19.0.0-rc-e948a5ac-20240807)(types-react@19.0.0-rc.1))(react@19.0.0-rc-e948a5ac-20240807)(types-react@19.0.0-rc.1))(react@19.0.0-rc-e948a5ac-20240807)(types-react@19.0.0-rc.1)
      '@mui/lab':
        specifier: 5.0.0-alpha.173
        version: 5.0.0-alpha.173(@emotion/react@11.13.0(react@19.0.0-rc-e948a5ac-20240807)(types-react@19.0.0-rc.1))(@emotion/styled@11.13.0(@emotion/react@11.13.0(react@19.0.0-rc-e948a5ac-20240807)(types-react@19.0.0-rc.1))(react@19.0.0-rc-e948a5ac-20240807)(types-react@19.0.0-rc.1))(@mui/material@5.16.7(@emotion/react@11.13.0(react@19.0.0-rc-e948a5ac-20240807)(types-react@19.0.0-rc.1))(@emotion/styled@11.13.0(@emotion/react@11.13.0(react@19.0.0-rc-e948a5ac-20240807)(types-react@19.0.0-rc.1))(react@19.0.0-rc-e948a5ac-20240807)(types-react@19.0.0-rc.1))(react-dom@19.0.0-rc-e948a5ac-20240807(react@19.0.0-rc-e948a5ac-20240807))(react@19.0.0-rc-e948a5ac-20240807)(types-react@19.0.0-rc.1))(react-dom@19.0.0-rc-e948a5ac-20240807(react@19.0.0-rc-e948a5ac-20240807))(react@19.0.0-rc-e948a5ac-20240807)(types-react@19.0.0-rc.1)
      '@mui/material':
        specifier: 5.16.7
        version: 5.16.7(@emotion/react@11.13.0(react@19.0.0-rc-e948a5ac-20240807)(types-react@19.0.0-rc.1))(@emotion/styled@11.13.0(@emotion/react@11.13.0(react@19.0.0-rc-e948a5ac-20240807)(types-react@19.0.0-rc.1))(react@19.0.0-rc-e948a5ac-20240807)(types-react@19.0.0-rc.1))(react-dom@19.0.0-rc-e948a5ac-20240807(react@19.0.0-rc-e948a5ac-20240807))(react@19.0.0-rc-e948a5ac-20240807)(types-react@19.0.0-rc.1)
      '@nyanpasu/interface':
        specifier: workspace:^
        version: link:../interface
      '@nyanpasu/ui':
        specifier: workspace:^
        version: link:../ui
      '@tauri-apps/api':
        specifier: 1.6.0
        version: 1.6.0
      ahooks:
        specifier: 3.8.1
        version: 3.8.1(react@19.0.0-rc-e948a5ac-20240807)
      allotment:
        specifier: 1.20.2
        version: 1.20.2(react-dom@19.0.0-rc-e948a5ac-20240807(react@19.0.0-rc-e948a5ac-20240807))(react@19.0.0-rc-e948a5ac-20240807)
      country-code-emoji:
        specifier: 2.3.0
        version: 2.3.0
      dayjs:
        specifier: 1.11.12
        version: 1.11.12
      framer-motion:
        specifier: 12.0.0-alpha.0
        version: 12.0.0-alpha.0(@emotion/is-prop-valid@1.3.0)(react-dom@19.0.0-rc-e948a5ac-20240807(react@19.0.0-rc-e948a5ac-20240807))(react@19.0.0-rc-e948a5ac-20240807)
      i18next:
        specifier: 23.12.3
        version: 23.12.3
      jotai:
        specifier: 2.9.3
        version: 2.9.3(react@19.0.0-rc-e948a5ac-20240807)(types-react@19.0.0-rc.1)
      material-react-table:
        specifier: 2.13.1
        version: 2.13.1(zikvz2olh6trlppkve56bpaqvi)
      monaco-editor:
        specifier: 0.50.0
        version: 0.50.0
      mui-color-input:
        specifier: 3.0.0
        version: 3.0.0(@emotion/react@11.13.0(react@19.0.0-rc-e948a5ac-20240807)(types-react@19.0.0-rc.1))(@emotion/styled@11.13.0(@emotion/react@11.13.0(react@19.0.0-rc-e948a5ac-20240807)(types-react@19.0.0-rc.1))(react@19.0.0-rc-e948a5ac-20240807)(types-react@19.0.0-rc.1))(@mui/material@5.16.7(@emotion/react@11.13.0(react@19.0.0-rc-e948a5ac-20240807)(types-react@19.0.0-rc.1))(@emotion/styled@11.13.0(@emotion/react@11.13.0(react@19.0.0-rc-e948a5ac-20240807)(types-react@19.0.0-rc.1))(react@19.0.0-rc-e948a5ac-20240807)(types-react@19.0.0-rc.1))(react-dom@19.0.0-rc-e948a5ac-20240807(react@19.0.0-rc-e948a5ac-20240807))(react@19.0.0-rc-e948a5ac-20240807)(types-react@19.0.0-rc.1))(react-dom@19.0.0-rc-e948a5ac-20240807(react@19.0.0-rc-e948a5ac-20240807))(react@19.0.0-rc-e948a5ac-20240807)(types-react@19.0.0-rc.1)
      react:
        specifier: npm:react@rc
        version: 19.0.0-rc-e948a5ac-20240807
      react-dom:
        specifier: npm:react-dom@rc
        version: 19.0.0-rc-e948a5ac-20240807(react@19.0.0-rc-e948a5ac-20240807)
      react-error-boundary:
        specifier: 4.0.13
        version: 4.0.13(react@19.0.0-rc-e948a5ac-20240807)
      react-fast-marquee:
        specifier: 1.6.5
        version: 1.6.5(react-dom@19.0.0-rc-e948a5ac-20240807(react@19.0.0-rc-e948a5ac-20240807))(react@19.0.0-rc-e948a5ac-20240807)
      react-hook-form-mui:
        specifier: 7.0.1
        version: 7.0.1(lz7u4tf6gn2dl5jquupqms4fd4)
      react-i18next:
        specifier: 15.0.1
        version: 15.0.1(i18next@23.12.3)(react-dom@19.0.0-rc-e948a5ac-20240807(react@19.0.0-rc-e948a5ac-20240807))(react@19.0.0-rc-e948a5ac-20240807)
      react-markdown:
        specifier: 9.0.1
        version: 9.0.1(react@19.0.0-rc-e948a5ac-20240807)(types-react@19.0.0-rc.1)
      react-router-dom:
        specifier: 6.26.0
        version: 6.26.0(react-dom@19.0.0-rc-e948a5ac-20240807(react@19.0.0-rc-e948a5ac-20240807))(react@19.0.0-rc-e948a5ac-20240807)
      react-split-grid:
        specifier: 1.0.4
        version: 1.0.4(react@19.0.0-rc-e948a5ac-20240807)
      swr:
        specifier: 2.2.5
        version: 2.2.5(react@19.0.0-rc-e948a5ac-20240807)
      virtua:
        specifier: 0.33.6
        version: 0.33.6(react-dom@19.0.0-rc-e948a5ac-20240807(react@19.0.0-rc-e948a5ac-20240807))(react@19.0.0-rc-e948a5ac-20240807)
    devDependencies:
      '@emotion/babel-plugin':
        specifier: 11.12.0
        version: 11.12.0
      '@emotion/react':
        specifier: 11.13.0
        version: 11.13.0(react@19.0.0-rc-e948a5ac-20240807)(types-react@19.0.0-rc.1)
      '@iconify/json':
        specifier: 2.2.237
        version: 2.2.237
      '@types/react':
        specifier: npm:types-react@rc
        version: types-react@19.0.0-rc.1
      '@types/react-dom':
        specifier: npm:types-react-dom@rc
        version: types-react-dom@19.0.0-rc.1
      '@vitejs/plugin-react':
        specifier: 4.3.1
        version: 4.3.1(vite@5.4.0(@types/node@20.14.15)(less@4.2.0)(sass@1.77.8)(stylus@0.62.0))
      '@vitejs/plugin-react-swc':
        specifier: 3.7.0
        version: 3.7.0(vite@5.4.0(@types/node@20.14.15)(less@4.2.0)(sass@1.77.8)(stylus@0.62.0))
      clsx:
        specifier: 2.1.1
        version: 2.1.1
      sass:
        specifier: 1.77.8
        version: 1.77.8
      shiki:
        specifier: 1.13.0
        version: 1.13.0
      tailwindcss-textshadow:
        specifier: 2.1.3
        version: 2.1.3
      unplugin-auto-import:
        specifier: 0.18.2
        version: 0.18.2(rollup@4.17.2)
      unplugin-icons:
        specifier: 0.19.2
        version: 0.19.2(@svgr/core@8.1.0(typescript@5.5.4))
      vite:
        specifier: 5.4.0
        version: 5.4.0(@types/node@20.14.15)(less@4.2.0)(sass@1.77.8)(stylus@0.62.0)
      vite-plugin-monaco-editor:
        specifier: npm:vite-plugin-monaco-editor-new@1.1.3
        version: vite-plugin-monaco-editor-new@1.1.3(monaco-editor@0.50.0)
      vite-plugin-sass-dts:
        specifier: 1.3.25
        version: 1.3.25(postcss@8.4.41)(prettier@3.3.3)(sass@1.77.8)(vite@5.4.0(@types/node@20.14.15)(less@4.2.0)(sass@1.77.8)(stylus@0.62.0))
      vite-plugin-svgr:
        specifier: 4.2.0
        version: 4.2.0(rollup@4.17.2)(typescript@5.5.4)(vite@5.4.0(@types/node@20.14.15)(less@4.2.0)(sass@1.77.8)(stylus@0.62.0))
      vite-tsconfig-paths:
        specifier: 5.0.1
        version: 5.0.1(typescript@5.5.4)(vite@5.4.0(@types/node@20.14.15)(less@4.2.0)(sass@1.77.8)(stylus@0.62.0))

  frontend/ui:
    dependencies:
      '@material/material-color-utilities':
        specifier: 0.3.0
        version: 0.3.0
      '@mui/icons-material':
        specifier: 5.16.7
        version: 5.16.7(@mui/material@5.16.7(@emotion/react@11.13.0(react@19.0.0-rc-e948a5ac-20240807)(types-react@19.0.0-rc.1))(@emotion/styled@11.13.0(@emotion/react@11.13.0(react@19.0.0-rc-e948a5ac-20240807)(types-react@19.0.0-rc.1))(react@19.0.0-rc-e948a5ac-20240807)(types-react@19.0.0-rc.1))(react@19.0.0-rc-e948a5ac-20240807)(types-react@19.0.0-rc.1))(react@19.0.0-rc-e948a5ac-20240807)(types-react@19.0.0-rc.1)
      '@mui/lab':
        specifier: 5.0.0-alpha.173
        version: 5.0.0-alpha.173(@emotion/react@11.13.0(react@19.0.0-rc-e948a5ac-20240807)(types-react@19.0.0-rc.1))(@emotion/styled@11.13.0(@emotion/react@11.13.0(react@19.0.0-rc-e948a5ac-20240807)(types-react@19.0.0-rc.1))(react@19.0.0-rc-e948a5ac-20240807)(types-react@19.0.0-rc.1))(@mui/material@5.16.7(@emotion/react@11.13.0(react@19.0.0-rc-e948a5ac-20240807)(types-react@19.0.0-rc.1))(@emotion/styled@11.13.0(@emotion/react@11.13.0(react@19.0.0-rc-e948a5ac-20240807)(types-react@19.0.0-rc.1))(react@19.0.0-rc-e948a5ac-20240807)(types-react@19.0.0-rc.1))(react-dom@19.0.0-rc-e948a5ac-20240807(react@19.0.0-rc-e948a5ac-20240807))(react@19.0.0-rc-e948a5ac-20240807)(types-react@19.0.0-rc.1))(react-dom@19.0.0-rc-e948a5ac-20240807(react@19.0.0-rc-e948a5ac-20240807))(react@19.0.0-rc-e948a5ac-20240807)(types-react@19.0.0-rc.1)
      '@mui/material':
        specifier: 5.16.7
        version: 5.16.7(@emotion/react@11.13.0(react@19.0.0-rc-e948a5ac-20240807)(types-react@19.0.0-rc.1))(@emotion/styled@11.13.0(@emotion/react@11.13.0(react@19.0.0-rc-e948a5ac-20240807)(types-react@19.0.0-rc.1))(react@19.0.0-rc-e948a5ac-20240807)(types-react@19.0.0-rc.1))(react-dom@19.0.0-rc-e948a5ac-20240807(react@19.0.0-rc-e948a5ac-20240807))(react@19.0.0-rc-e948a5ac-20240807)(types-react@19.0.0-rc.1)
      '@radix-ui/react-portal':
        specifier: 1.1.1
        version: 1.1.1(react@19.0.0-rc-e948a5ac-20240807)(types-react@19.0.0-rc.1)
      '@radix-ui/react-scroll-area':
        specifier: 1.1.0
        version: 1.1.0(react@19.0.0-rc-e948a5ac-20240807)(types-react@19.0.0-rc.1)
      '@tauri-apps/api':
        specifier: 1.6.0
        version: 1.6.0
      '@types/d3':
        specifier: 7.4.3
        version: 7.4.3
      '@types/react':
        specifier: npm:types-react@rc
        version: types-react@19.0.0-rc.1
      ahooks:
        specifier: 3.8.1
        version: 3.8.1(react@19.0.0-rc-e948a5ac-20240807)
      d3:
        specifier: 7.9.0
        version: 7.9.0
      framer-motion:
        specifier: 12.0.0-alpha.0
        version: 12.0.0-alpha.0(@emotion/is-prop-valid@1.3.0)(react-dom@19.0.0-rc-e948a5ac-20240807(react@19.0.0-rc-e948a5ac-20240807))(react@19.0.0-rc-e948a5ac-20240807)
      react:
        specifier: npm:react@rc
        version: 19.0.0-rc-e948a5ac-20240807
      react-error-boundary:
        specifier: 4.0.13
        version: 4.0.13(react@19.0.0-rc-e948a5ac-20240807)
      react-i18next:
        specifier: 15.0.1
        version: 15.0.1(i18next@23.12.3)(react-dom@19.0.0-rc-e948a5ac-20240807(react@19.0.0-rc-e948a5ac-20240807))(react@19.0.0-rc-e948a5ac-20240807)
      react-use:
        specifier: ^17.5.1
        version: 17.5.1(react@19.0.0-rc-e948a5ac-20240807)
    devDependencies:
      '@emotion/react':
        specifier: 11.13.0
        version: 11.13.0(react@19.0.0-rc-e948a5ac-20240807)(types-react@19.0.0-rc.1)
      '@types/d3-interpolate-path':
        specifier: 2.0.3
        version: 2.0.3
      clsx:
        specifier: 2.1.1
        version: 2.1.1
      d3-interpolate-path:
        specifier: 2.3.0
        version: 2.3.0
      mkdist:
        specifier: 1.5.4
        version: 1.5.4(sass@1.77.8)(typescript@5.5.4)
      sass:
        specifier: 1.77.8
        version: 1.77.8
      tailwind-merge:
        specifier: 2.5.2
        version: 2.5.2
      typescript-plugin-css-modules:
        specifier: 5.1.0
        version: 5.1.0(typescript@5.5.4)

  scripts:
    dependencies:
      '@actions/github':
        specifier: 6.0.0
        version: 6.0.0
      '@types/figlet':
        specifier: 1.5.8
        version: 1.5.8
      figlet:
        specifier: 1.7.0
        version: 1.7.0
    devDependencies:
      '@octokit/types':
        specifier: 13.5.0
        version: 13.5.0
      '@types/adm-zip':
        specifier: 0.5.5
        version: 0.5.5
      adm-zip:
        specifier: 0.5.15
        version: 0.5.15
      colorize-template:
        specifier: 1.0.0
        version: 1.0.0
      consola:
        specifier: 3.2.3
        version: 3.2.3
      fs-extra:
        specifier: 11.2.0
        version: 11.2.0
      https-proxy-agent:
        specifier: 7.0.5
        version: 7.0.5
      node-fetch:
        specifier: 3.3.2
        version: 3.3.2
      octokit:
        specifier: 4.0.2
        version: 4.0.2
      picocolors:
        specifier: 1.0.1
        version: 1.0.1
      tar:
        specifier: 7.4.3
        version: 7.4.3
      telegram:
        specifier: 2.23.10
        version: 2.23.10
      undici:
        specifier: 6.19.7
        version: 6.19.7

packages:

  '@actions/github@6.0.0':
    resolution: {integrity: sha512-alScpSVnYmjNEXboZjarjukQEzgCRmjMv6Xj47fsdnqGS73bjJNDpiiXmp8jr0UZLdUB6d9jW63IcmddUP+l0g==}

  '@actions/http-client@2.2.1':
    resolution: {integrity: sha512-KhC/cZsq7f8I4LfZSJKgCvEwfkE8o1538VoBeoGzokVLLnbFDEAdFD3UhoMklxo2un9NJVBdANOresx7vTHlHw==}

  '@adobe/css-tools@4.3.3':
    resolution: {integrity: sha512-rE0Pygv0sEZ4vBWHlAgJLGDU7Pm8xoO6p3wsEceb7GYAjScrOHpEo8KK/eVkAcnSM+slAEtXjA2JpdjLp4fJQQ==}

  '@alloc/quick-lru@5.2.0':
    resolution: {integrity: sha512-UrcABB+4bUrFABwbluTIBErXwvbsU/V7TZWfmbgJfbkwiBuziS9gxdODUyuiecfdGQ85jglMW6juS3+z5TsKLw==}
    engines: {node: '>=10'}

  '@ampproject/remapping@2.3.0':
    resolution: {integrity: sha512-30iZtAPgz+LTIYoeivqYo853f02jBYSd5uGnGpkFV0M3xOt9aN73erkgYAmZU43x4VfqcnLxW9Kpg3R5LC4YYw==}
    engines: {node: '>=6.0.0'}

  '@antfu/install-pkg@0.1.1':
    resolution: {integrity: sha512-LyB/8+bSfa0DFGC06zpCEfs89/XoWZwws5ygEa5D+Xsm3OfI+aXQ86VgVG7Acyef+rSZ5HE7J8rrxzrQeM3PjQ==}

  '@antfu/install-pkg@0.3.3':
    resolution: {integrity: sha512-nHHsk3NXQ6xkCfiRRC8Nfrg8pU5kkr3P3Y9s9dKqiuRmBD0Yap7fymNDjGFKeWhZQHqqbCS5CfeMy9wtExM24w==}

  '@antfu/utils@0.7.10':
    resolution: {integrity: sha512-+562v9k4aI80m1+VuMHehNJWLOFjBnXn3tdOitzD0il5b7smkSBal4+a3oKiQTbrwMmN/TBUMDvbdoWDehgOww==}

  '@babel/code-frame@7.24.2':
    resolution: {integrity: sha512-y5+tLQyV8pg3fsiln67BVLD1P13Eg4lh5RW9mF0zUuvLrv9uIQ4MCL+CRT+FTsBlBjcIan6PGsLcBN0m3ClUyQ==}
    engines: {node: '>=6.9.0'}

  '@babel/code-frame@7.24.7':
    resolution: {integrity: sha512-BcYH1CVJBO9tvyIZ2jVeXgSIMvGZ2FDRvDdOIVQyuklNKSsx+eppDEBq/g47Ayw+RqNFE+URvOShmf+f/qwAlA==}
    engines: {node: '>=6.9.0'}

  '@babel/compat-data@7.24.4':
    resolution: {integrity: sha512-vg8Gih2MLK+kOkHJp4gBEIkyaIi00jgWot2D9QOmmfLC8jINSOzmCLta6Bvz/JSBCqnegV0L80jhxkol5GWNfQ==}
    engines: {node: '>=6.9.0'}

  '@babel/core@7.24.5':
    resolution: {integrity: sha512-tVQRucExLQ02Boi4vdPp49svNGcfL2GhdTCT9aldhXgCJVAI21EtRfBettiuLUwce/7r6bFdgs6JFkcdTiFttA==}
    engines: {node: '>=6.9.0'}

  '@babel/generator@7.17.7':
    resolution: {integrity: sha512-oLcVCTeIFadUoArDTwpluncplrYBmTCCZZgXCbgNGvOBBiSDDK3eWO4b/+eOTli5tKv1lg+a5/NAXg+nTcei1w==}
    engines: {node: '>=6.9.0'}

  '@babel/generator@7.24.5':
    resolution: {integrity: sha512-x32i4hEXvr+iI0NEoEfDKzlemF8AmtOP8CcrRaEcpzysWuoEb1KknpcvMsHKPONoKZiDuItklgWhB18xEhr9PA==}
    engines: {node: '>=6.9.0'}

  '@babel/generator@7.25.0':
    resolution: {integrity: sha512-3LEEcj3PVW8pW2R1SR1M89g/qrYk/m/mB/tLqn7dn4sbBUQyTqnlod+II2U4dqiGtUmkcnAmkMDralTFZttRiw==}
    engines: {node: '>=6.9.0'}

  '@babel/helper-annotate-as-pure@7.24.7':
    resolution: {integrity: sha512-BaDeOonYvhdKw+JoMVkAixAAJzG2jVPIwWoKBPdYuY9b452e2rPuI9QPYh3KpofZ3pW2akOmwZLOiOsHMiqRAg==}
    engines: {node: '>=6.9.0'}

  '@babel/helper-compilation-targets@7.23.6':
    resolution: {integrity: sha512-9JB548GZoQVmzrFgp8o7KxdgkTGm6xs9DW0o/Pim72UDjzr5ObUQ6ZzYPqA+g9OTS2bBQoctLJrky0RDCAWRgQ==}
    engines: {node: '>=6.9.0'}

  '@babel/helper-create-class-features-plugin@7.25.0':
    resolution: {integrity: sha512-GYM6BxeQsETc9mnct+nIIpf63SAyzvyYN7UB/IlTyd+MBg06afFGp0mIeUqGyWgS2mxad6vqbMrHVlaL3m70sQ==}
    engines: {node: '>=6.9.0'}
    peerDependencies:
      '@babel/core': ^7.0.0

  '@babel/helper-environment-visitor@7.22.20':
    resolution: {integrity: sha512-zfedSIzFhat/gFhWfHtgWvlec0nqB9YEIVrpuwjruLlXfUSnA8cJB0miHKwqDnQ7d32aKo2xt88/xZptwxbfhA==}
    engines: {node: '>=6.9.0'}

  '@babel/helper-function-name@7.23.0':
    resolution: {integrity: sha512-OErEqsrxjZTJciZ4Oo+eoZqeW9UIiOcuYKRJA4ZAgV9myA+pOXhhmpfNCKjEH/auVfEYVFJ6y1Tc4r0eIApqiw==}
    engines: {node: '>=6.9.0'}

  '@babel/helper-hoist-variables@7.22.5':
    resolution: {integrity: sha512-wGjk9QZVzvknA6yKIUURb8zY3grXCcOZt+/7Wcy8O2uctxhplmUPkOdlgoNhmdVee2c92JXbf1xpMtVNbfoxRw==}
    engines: {node: '>=6.9.0'}

  '@babel/helper-member-expression-to-functions@7.24.8':
    resolution: {integrity: sha512-LABppdt+Lp/RlBxqrh4qgf1oEH/WxdzQNDJIu5gC/W1GyvPVrOBiItmmM8wan2fm4oYqFuFfkXmlGpLQhPY8CA==}
    engines: {node: '>=6.9.0'}

  '@babel/helper-module-imports@7.24.3':
    resolution: {integrity: sha512-viKb0F9f2s0BCS22QSF308z/+1YWKV/76mwt61NBzS5izMzDPwdq1pTrzf+Li3npBWX9KdQbkeCt1jSAM7lZqg==}
    engines: {node: '>=6.9.0'}

  '@babel/helper-module-transforms@7.24.5':
    resolution: {integrity: sha512-9GxeY8c2d2mdQUP1Dye0ks3VDyIMS98kt/llQ2nUId8IsWqTF0l1LkSX0/uP7l7MCDrzXS009Hyhe2gzTiGW8A==}
    engines: {node: '>=6.9.0'}
    peerDependencies:
      '@babel/core': ^7.0.0

  '@babel/helper-optimise-call-expression@7.24.7':
    resolution: {integrity: sha512-jKiTsW2xmWwxT1ixIdfXUZp+P5yURx2suzLZr5Hi64rURpDYdMW0pv+Uf17EYk2Rd428Lx4tLsnjGJzYKDM/6A==}
    engines: {node: '>=6.9.0'}

  '@babel/helper-plugin-utils@7.24.5':
    resolution: {integrity: sha512-xjNLDopRzW2o6ba0gKbkZq5YWEBaK3PCyTOY1K2P/O07LGMhMqlMXPxwN4S5/RhWuCobT8z0jrlKGlYmeR1OhQ==}
    engines: {node: '>=6.9.0'}

  '@babel/helper-replace-supers@7.25.0':
    resolution: {integrity: sha512-q688zIvQVYtZu+i2PsdIu/uWGRpfxzr5WESsfpShfZECkO+d2o+WROWezCi/Q6kJ0tfPa5+pUGUlfx2HhrA3Bg==}
    engines: {node: '>=6.9.0'}
    peerDependencies:
      '@babel/core': ^7.0.0

  '@babel/helper-simple-access@7.24.5':
    resolution: {integrity: sha512-uH3Hmf5q5n7n8mz7arjUlDOCbttY/DW4DYhE6FUsjKJ/oYC1kQQUvwEQWxRwUpX9qQKRXeqLwWxrqilMrf32sQ==}
    engines: {node: '>=6.9.0'}

  '@babel/helper-skip-transparent-expression-wrappers@7.24.7':
    resolution: {integrity: sha512-IO+DLT3LQUElMbpzlatRASEyQtfhSE0+m465v++3jyyXeBTBUjtVZg28/gHeV5mrTJqvEKhKroBGAvhW+qPHiQ==}
    engines: {node: '>=6.9.0'}

  '@babel/helper-split-export-declaration@7.24.5':
    resolution: {integrity: sha512-5CHncttXohrHk8GWOFCcCl4oRD9fKosWlIRgWm4ql9VYioKm52Mk2xsmoohvm7f3JoiLSM5ZgJuRaf5QZZYd3Q==}
    engines: {node: '>=6.9.0'}

  '@babel/helper-string-parser@7.24.1':
    resolution: {integrity: sha512-2ofRCjnnA9y+wk8b9IAREroeUP02KHp431N2mhKniy2yKIDKpbrHv9eXwm8cBeWQYcJmzv5qKCu65P47eCF7CQ==}
    engines: {node: '>=6.9.0'}

  '@babel/helper-string-parser@7.24.8':
    resolution: {integrity: sha512-pO9KhhRcuUyGnJWwyEgnRJTSIZHiT+vMD0kPeD+so0l7mxkMT19g3pjY9GTnHySck/hDzq+dtW/4VgnMkippsQ==}
    engines: {node: '>=6.9.0'}

  '@babel/helper-validator-identifier@7.24.5':
    resolution: {integrity: sha512-3q93SSKX2TWCG30M2G2kwaKeTYgEUp5Snjuj8qm729SObL6nbtUldAi37qbxkD5gg3xnBio+f9nqpSepGZMvxA==}
    engines: {node: '>=6.9.0'}

  '@babel/helper-validator-identifier@7.24.7':
    resolution: {integrity: sha512-rR+PBcQ1SMQDDyF6X0wxtG8QyLCgUB0eRAGguqRLfkCA87l7yAP7ehq8SNj96OOGTO8OBV70KhuFYcIkHXOg0w==}
    engines: {node: '>=6.9.0'}

  '@babel/helper-validator-option@7.23.5':
    resolution: {integrity: sha512-85ttAOMLsr53VgXkTbkx8oA6YTfT4q7/HzXSLEYmjcSTJPMPQtvq1BD79Byep5xMUYbGRzEpDsjUf3dyp54IKw==}
    engines: {node: '>=6.9.0'}

  '@babel/helpers@7.24.5':
    resolution: {integrity: sha512-CiQmBMMpMQHwM5m01YnrM6imUG1ebgYJ+fAIW4FZe6m4qHTPaRHti+R8cggAwkdz4oXhtO4/K9JWlh+8hIfR2Q==}
    engines: {node: '>=6.9.0'}

  '@babel/highlight@7.24.5':
    resolution: {integrity: sha512-8lLmua6AVh/8SLJRRVD6V8p73Hir9w5mJrhE+IPpILG31KKlI9iz5zmBYKcWPS59qSfgP9RaSBQSHHE81WKuEw==}
    engines: {node: '>=6.9.0'}

  '@babel/highlight@7.24.7':
    resolution: {integrity: sha512-EStJpq4OuY8xYfhGVXngigBJRWxftKX9ksiGDnmlY3o7B/V7KIAc9X4oiK87uPJSc/vs5L869bem5fhZa8caZw==}
    engines: {node: '>=6.9.0'}

  '@babel/parser@7.24.5':
    resolution: {integrity: sha512-EOv5IK8arwh3LI47dz1b0tKUb/1uhHAnHJOrjgtQMIpu1uXd9mlFrJg9IUgGUgZ41Ch0K8REPTYpO7B76b4vJg==}
    engines: {node: '>=6.0.0'}
    hasBin: true

  '@babel/parser@7.25.3':
    resolution: {integrity: sha512-iLTJKDbJ4hMvFPgQwwsVoxtHyWpKKPBrxkANrSYewDPaPpT5py5yeVkgPIJ7XYXhndxJpaA3PyALSXQ7u8e/Dw==}
    engines: {node: '>=6.0.0'}
    hasBin: true

  '@babel/plugin-proposal-private-methods@7.18.6':
    resolution: {integrity: sha512-nutsvktDItsNn4rpGItSNV2sz1XwS+nfU0Rg8aCx3W3NOKVzdMjJRu0O5OkgDp3ZGICSTbgRpxZoWsxoKRvbeA==}
    engines: {node: '>=6.9.0'}
    deprecated: This proposal has been merged to the ECMAScript standard and thus this plugin is no longer maintained. Please use @babel/plugin-transform-private-methods instead.
    peerDependencies:
      '@babel/core': ^7.0.0-0

  '@babel/plugin-transform-react-jsx-self@7.24.5':
    resolution: {integrity: sha512-RtCJoUO2oYrYwFPtR1/jkoBEcFuI1ae9a9IMxeyAVa3a1Ap4AnxmyIKG2b2FaJKqkidw/0cxRbWN+HOs6ZWd1w==}
    engines: {node: '>=6.9.0'}
    peerDependencies:
      '@babel/core': ^7.0.0-0

  '@babel/plugin-transform-react-jsx-source@7.24.1':
    resolution: {integrity: sha512-1v202n7aUq4uXAieRTKcwPzNyphlCuqHHDcdSNc+vdhoTEZcFMh+L5yZuCmGaIO7bs1nJUNfHB89TZyoL48xNA==}
    engines: {node: '>=6.9.0'}
    peerDependencies:
      '@babel/core': ^7.0.0-0

  '@babel/runtime@7.24.5':
    resolution: {integrity: sha512-Nms86NXrsaeU9vbBJKni6gXiEXZ4CVpYVzEjDH9Sb8vmZ3UljyA1GSOJl/6LGPO8EHLuSF9H+IxNXHPX8QHJ4g==}
    engines: {node: '>=6.9.0'}

  '@babel/runtime@7.24.8':
    resolution: {integrity: sha512-5F7SDGs1T72ZczbRwbGO9lQi0NLjQxzl6i4lJxLxfW9U5UluCSyEJeniWvnhl3/euNiqQVbo8zruhsDfid0esA==}
    engines: {node: '>=6.9.0'}

  '@babel/template@7.24.0':
    resolution: {integrity: sha512-Bkf2q8lMB0AFpX0NFEqSbx1OkTHf0f+0j82mkw+ZpzBnkk7e9Ql0891vlfgi+kHwOk8tQjiQHpqh4LaSa0fKEA==}
    engines: {node: '>=6.9.0'}

  '@babel/template@7.25.0':
    resolution: {integrity: sha512-aOOgh1/5XzKvg1jvVz7AVrx2piJ2XBi227DHmbY6y+bM9H2FlN+IfecYu4Xl0cNiiVejlsCri89LUsbj8vJD9Q==}
    engines: {node: '>=6.9.0'}

  '@babel/traverse@7.23.2':
    resolution: {integrity: sha512-azpe59SQ48qG6nu2CzcMLbxUudtN+dOM9kDbUqGq3HXUJRlo7i8fvPoxQUzYgLZ4cMVmuZgm8vvBpNeRhd6XSw==}
    engines: {node: '>=6.9.0'}

  '@babel/traverse@7.24.5':
    resolution: {integrity: sha512-7aaBLeDQ4zYcUFDUD41lJc1fG8+5IU9DaNSJAgal866FGvmD5EbWQgnEC6kO1gGLsX0esNkfnJSndbTXA3r7UA==}
    engines: {node: '>=6.9.0'}

  '@babel/traverse@7.25.3':
    resolution: {integrity: sha512-HefgyP1x754oGCsKmV5reSmtV7IXj/kpaE1XYY+D9G5PvKKoFfSbiS4M77MdjuwlZKDIKFCffq9rPU+H/s3ZdQ==}
    engines: {node: '>=6.9.0'}

  '@babel/types@7.17.0':
    resolution: {integrity: sha512-TmKSNO4D5rzhL5bjWFcVHHLETzfQ/AmbKpKPOSjlP0WoHZ6L911fgoOKY4Alp/emzG4cHJdyN49zpgkbXFEHHw==}
    engines: {node: '>=6.9.0'}

  '@babel/types@7.24.5':
    resolution: {integrity: sha512-6mQNsaLeXTw0nxYUYu+NSa4Hx4BlF1x1x8/PMFbiR+GBSr+2DkECc69b8hgy2frEodNcvPffeH8YfWd3LI6jhQ==}
    engines: {node: '>=6.9.0'}

  '@babel/types@7.25.2':
    resolution: {integrity: sha512-YTnYtra7W9e6/oAZEHj0bJehPRUlLH9/fbpT5LfB0NhQXyALCRkRs3zH9v07IYhkgpqX6Z78FnuccZr/l4Fs4Q==}
    engines: {node: '>=6.9.0'}

  '@commitlint/cli@19.4.0':
    resolution: {integrity: sha512-sJX4J9UioVwZHq7JWM9tjT5bgWYaIN3rC4FP7YwfEwBYiIO+wMyRttRvQLNkow0vCdM0D67r9NEWU0Ui03I4Eg==}
    engines: {node: '>=v18'}
    hasBin: true

  '@commitlint/config-conventional@19.2.2':
    resolution: {integrity: sha512-mLXjsxUVLYEGgzbxbxicGPggDuyWNkf25Ht23owXIH+zV2pv1eJuzLK3t1gDY5Gp6pxdE60jZnWUY5cvgL3ufw==}
    engines: {node: '>=v18'}

  '@commitlint/config-validator@19.0.3':
    resolution: {integrity: sha512-2D3r4PKjoo59zBc2auodrSCaUnCSALCx54yveOFwwP/i2kfEAQrygwOleFWswLqK0UL/F9r07MFi5ev2ohyM4Q==}
    engines: {node: '>=v18'}

  '@commitlint/ensure@19.0.3':
    resolution: {integrity: sha512-SZEpa/VvBLoT+EFZVb91YWbmaZ/9rPH3ESrINOl0HD2kMYsjvl0tF7nMHh0EpTcv4+gTtZBAe1y/SS6/OhfZzQ==}
    engines: {node: '>=v18'}

  '@commitlint/execute-rule@19.0.0':
    resolution: {integrity: sha512-mtsdpY1qyWgAO/iOK0L6gSGeR7GFcdW7tIjcNFxcWkfLDF5qVbPHKuGATFqRMsxcO8OUKNj0+3WOHB7EHm4Jdw==}
    engines: {node: '>=v18'}

  '@commitlint/format@19.3.0':
    resolution: {integrity: sha512-luguk5/aF68HiF4H23ACAfk8qS8AHxl4LLN5oxPc24H+2+JRPsNr1OS3Gaea0CrH7PKhArBMKBz5RX9sA5NtTg==}
    engines: {node: '>=v18'}

  '@commitlint/is-ignored@19.2.2':
    resolution: {integrity: sha512-eNX54oXMVxncORywF4ZPFtJoBm3Tvp111tg1xf4zWXGfhBPKpfKG6R+G3G4v5CPlRROXpAOpQ3HMhA9n1Tck1g==}
    engines: {node: '>=v18'}

  '@commitlint/lint@19.2.2':
    resolution: {integrity: sha512-xrzMmz4JqwGyKQKTpFzlN0dx0TAiT7Ran1fqEBgEmEj+PU98crOFtysJgY+QdeSagx6EDRigQIXJVnfrI0ratA==}
    engines: {node: '>=v18'}

  '@commitlint/load@19.4.0':
    resolution: {integrity: sha512-I4lCWaEZYQJ1y+Y+gdvbGAx9pYPavqZAZ3/7/8BpWh+QjscAn8AjsUpLV2PycBsEx7gupq5gM4BViV9xwTIJuw==}
    engines: {node: '>=v18'}

  '@commitlint/message@19.0.0':
    resolution: {integrity: sha512-c9czf6lU+9oF9gVVa2lmKaOARJvt4soRsVmbR7Njwp9FpbBgste5i7l/2l5o8MmbwGh4yE1snfnsy2qyA2r/Fw==}
    engines: {node: '>=v18'}

  '@commitlint/parse@19.0.3':
    resolution: {integrity: sha512-Il+tNyOb8VDxN3P6XoBBwWJtKKGzHlitEuXA5BP6ir/3loWlsSqDr5aecl6hZcC/spjq4pHqNh0qPlfeWu38QA==}
    engines: {node: '>=v18'}

  '@commitlint/read@19.4.0':
    resolution: {integrity: sha512-r95jLOEZzKDakXtnQub+zR3xjdnrl2XzerPwm7ch1/cc5JGq04tyaNpa6ty0CRCWdVrk4CZHhqHozb8yZwy2+g==}
    engines: {node: '>=v18'}

  '@commitlint/resolve-extends@19.1.0':
    resolution: {integrity: sha512-z2riI+8G3CET5CPgXJPlzftH+RiWYLMYv4C9tSLdLXdr6pBNimSKukYP9MS27ejmscqCTVA4almdLh0ODD2KYg==}
    engines: {node: '>=v18'}

  '@commitlint/rules@19.0.3':
    resolution: {integrity: sha512-TspKb9VB6svklxNCKKwxhELn7qhtY1rFF8ls58DcFd0F97XoG07xugPjjbVnLqmMkRjZDbDIwBKt9bddOfLaPw==}
    engines: {node: '>=v18'}

  '@commitlint/to-lines@19.0.0':
    resolution: {integrity: sha512-vkxWo+VQU5wFhiP9Ub9Sre0FYe019JxFikrALVoD5UGa8/t3yOJEpEhxC5xKiENKKhUkTpEItMTRAjHw2SCpZw==}
    engines: {node: '>=v18'}

  '@commitlint/top-level@19.0.0':
    resolution: {integrity: sha512-KKjShd6u1aMGNkCkaX4aG1jOGdn7f8ZI8TR1VEuNqUOjWTOdcDSsmglinglJ18JTjuBX5I1PtjrhQCRcixRVFQ==}
    engines: {node: '>=v18'}

  '@commitlint/types@19.0.3':
    resolution: {integrity: sha512-tpyc+7i6bPG9mvaBbtKUeghfyZSDgWquIDfMgqYtTbmZ9Y9VzEm2je9EYcQ0aoz5o7NvGS+rcDec93yO08MHYA==}
    engines: {node: '>=v18'}

  '@cryptography/aes@0.1.1':
    resolution: {integrity: sha512-PcYz4FDGblO6tM2kSC+VzhhK62vml6k6/YAkiWtyPvrgJVfnDRoHGDtKn5UiaRRUrvUTTocBpvc2rRgTCqxjsg==}

  '@csstools/css-parser-algorithms@2.7.1':
    resolution: {integrity: sha512-2SJS42gxmACHgikc1WGesXLIT8d/q2l0UFM7TaEeIzdFCE/FPMtTiizcPGGJtlPo2xuQzY09OhrLTzRxqJqwGw==}
    engines: {node: ^14 || ^16 || >=18}
    peerDependencies:
      '@csstools/css-tokenizer': ^2.4.1

  '@csstools/css-tokenizer@2.4.1':
    resolution: {integrity: sha512-eQ9DIktFJBhGjioABJRtUucoWR2mwllurfnM8LuNGAqX3ViZXaUchqk+1s7jjtkFiT9ySdACsFEA3etErkALUg==}
    engines: {node: ^14 || ^16 || >=18}

  '@csstools/media-query-list-parser@2.1.13':
    resolution: {integrity: sha512-XaHr+16KRU9Gf8XLi3q8kDlI18d5vzKSKCY510Vrtc9iNR0NJzbY9hhTmwhzYZj/ZwGL4VmB3TA9hJW0Um2qFA==}
    engines: {node: ^14 || ^16 || >=18}
    peerDependencies:
      '@csstools/css-parser-algorithms': ^2.7.1
      '@csstools/css-tokenizer': ^2.4.1

  '@csstools/selector-specificity@3.1.1':
    resolution: {integrity: sha512-a7cxGcJ2wIlMFLlh8z2ONm+715QkPHiyJcxwQlKOz/03GPw1COpfhcmC9wm4xlZfp//jWHNNMwzjtqHXVWU9KA==}
    engines: {node: ^14 || ^16 || >=18}
    peerDependencies:
      postcss-selector-parser: ^6.0.13

  '@ctrl/tinycolor@4.1.0':
    resolution: {integrity: sha512-WyOx8cJQ+FQus4Mm4uPIZA64gbk3Wxh0so5Lcii0aJifqwoVOlfFtorjLE0Hen4OYyHZMXDWqMmaQemBhgxFRQ==}
    engines: {node: '>=14'}

  '@dnd-kit/accessibility@3.1.0':
    resolution: {integrity: sha512-ea7IkhKvlJUv9iSHJOnxinBcoOI3ppGnnL+VDJ75O45Nss6HtZd8IdN8touXPDtASfeI2T2LImb8VOZcL47wjQ==}
    peerDependencies:
      react: npm:react@rc

  '@dnd-kit/core@6.1.0':
    resolution: {integrity: sha512-J3cQBClB4TVxwGo3KEjssGEXNJqGVWx17aRTZ1ob0FliR5IjYgTxl5YJbKTzA6IzrtelotH19v6y7uoIRUZPSg==}
    peerDependencies:
      react: npm:react@rc
      react-dom: npm:react-dom@rc

  '@dnd-kit/sortable@8.0.0':
    resolution: {integrity: sha512-U3jk5ebVXe1Lr7c2wU7SBZjcWdQP+j7peHJfCspnA81enlu88Mgd7CC8Q+pub9ubP7eKVETzJW+IBAhsqbSu/g==}
    peerDependencies:
      '@dnd-kit/core': ^6.1.0
      react: npm:react@rc

  '@dnd-kit/utilities@3.2.2':
    resolution: {integrity: sha512-+MKAJEOfaBe5SmV6t34p80MMKhjvUz0vRrvVJbPT0WElzaOJ/1xs+D+KDv+tD/NE5ujfrChEcshd4fLn0wpiqg==}
    peerDependencies:
      react: npm:react@rc

  '@dual-bundle/import-meta-resolve@4.1.0':
    resolution: {integrity: sha512-+nxncfwHM5SgAtrVzgpzJOI1ol0PkumhVo469KCf9lUi21IGcY90G98VuHm9VRrUypmAzawAHO9bs6hqeADaVg==}

  '@electron/get@2.0.3':
    resolution: {integrity: sha512-Qkzpg2s9GnVV2I2BjRksUi43U5e6+zaQMcjoJy0C+C5oxaKl+fmckGDQFtRpZpZV0NQekuZZ+tGz7EA9TVnQtQ==}
    engines: {node: '>=12'}

  '@emotion/babel-plugin@11.12.0':
    resolution: {integrity: sha512-y2WQb+oP8Jqvvclh8Q55gLUyb7UFvgv7eJfsj7td5TToBrIUtPay2kMrZi4xjq9qw2vD0ZR5fSho0yqoFgX7Rw==}

  '@emotion/cache@11.13.0':
    resolution: {integrity: sha512-hPV345J/tH0Cwk2wnU/3PBzORQ9HeX+kQSbwI+jslzpRCHE6fSGTohswksA/Ensr8znPzwfzKZCmAM9Lmlhp7g==}

  '@emotion/hash@0.9.2':
    resolution: {integrity: sha512-MyqliTZGuOm3+5ZRSaaBGP3USLw6+EGykkwZns2EPC5g8jJ4z9OrdZY9apkl3+UP9+sdz76YYkwCKP5gh8iY3g==}

  '@emotion/is-prop-valid@1.3.0':
    resolution: {integrity: sha512-SHetuSLvJDzuNbOdtPVbq6yMMMlLoW5Q94uDqJZqy50gcmAjxFkVqmzqSGEFq9gT2iMuIeKV1PXVWmvUhuZLlQ==}

  '@emotion/memoize@0.9.0':
    resolution: {integrity: sha512-30FAj7/EoJ5mwVPOWhAyCX+FPfMDrVecJAM+Iw9NRoSl4BBAQeqj4cApHHUXOVvIPgLVDsCFoz/hGD+5QQD1GQ==}

  '@emotion/react@11.13.0':
    resolution: {integrity: sha512-WkL+bw1REC2VNV1goQyfxjx1GYJkcc23CRQkXX+vZNLINyfI7o+uUn/rTGPt/xJ3bJHd5GcljgnxHf4wRw5VWQ==}
    peerDependencies:
      '@types/react': '*'
      react: npm:react@rc
    peerDependenciesMeta:
      '@types/react':
        optional: true

  '@emotion/serialize@1.3.0':
    resolution: {integrity: sha512-jACuBa9SlYajnpIVXB+XOXnfJHyckDfe6fOpORIM6yhBDlqGuExvDdZYHDQGoDf3bZXGv7tNr+LpLjJqiEQ6EA==}

  '@emotion/sheet@1.4.0':
    resolution: {integrity: sha512-fTBW9/8r2w3dXWYM4HCB1Rdp8NLibOw2+XELH5m5+AkWiL/KqYX6dc0kKYlaYyKjrQ6ds33MCdMPEwgs2z1rqg==}

  '@emotion/styled@11.13.0':
    resolution: {integrity: sha512-tkzkY7nQhW/zC4hztlwucpT8QEZ6eUzpXDRhww/Eej4tFfO0FxQYWRyg/c5CCXa4d/f174kqeXYjuQRnhzf6dA==}
    peerDependencies:
      '@emotion/react': ^11.0.0-rc.0
      '@types/react': '*'
      react: npm:react@rc
    peerDependenciesMeta:
      '@types/react':
        optional: true

  '@emotion/unitless@0.9.0':
    resolution: {integrity: sha512-TP6GgNZtmtFaFcsOgExdnfxLLpRDla4Q66tnenA9CktvVSdNKDvMVuUah4QvWPIpNjrWsGg3qeGo9a43QooGZQ==}

  '@emotion/use-insertion-effect-with-fallbacks@1.1.0':
    resolution: {integrity: sha512-+wBOcIV5snwGgI2ya3u99D7/FJquOIniQT1IKyDsBmEgwvpxMNeS65Oib7OnE2d2aY+3BU4OiH+0Wchf8yk3Hw==}
    peerDependencies:
      react: npm:react@rc

  '@emotion/utils@1.4.0':
    resolution: {integrity: sha512-spEnrA1b6hDR/C68lC2M7m6ALPUHZC0lIY7jAS/B/9DuuO1ZP04eov8SMv/6fwRd8pzmsn2AuJEznRREWlQrlQ==}

  '@emotion/weak-memoize@0.4.0':
    resolution: {integrity: sha512-snKqtPW01tN0ui7yu9rGv69aJXr/a/Ywvl11sUjNtEcRc+ng/mQriFL0wLXMef74iHa/EkftbDzU9F8iFbH+zg==}

  '@esbuild/aix-ppc64@0.19.12':
    resolution: {integrity: sha512-bmoCYyWdEL3wDQIVbcyzRyeKLgk2WtWLTWz1ZIAZF/EGbNOwSA6ew3PftJ1PqMiOOGu0OyFMzG53L0zqIpPeNA==}
    engines: {node: '>=12'}
    cpu: [ppc64]
    os: [aix]

  '@esbuild/aix-ppc64@0.21.5':
    resolution: {integrity: sha512-1SDgH6ZSPTlggy1yI6+Dbkiz8xzpHJEVAlF/AM1tHPLsf5STom9rwtjE4hKAF20FfXXNTFqEYXyJNWh1GiZedQ==}
    engines: {node: '>=12'}
    cpu: [ppc64]
    os: [aix]

  '@esbuild/aix-ppc64@0.23.0':
    resolution: {integrity: sha512-3sG8Zwa5fMcA9bgqB8AfWPQ+HFke6uD3h1s3RIwUNK8EG7a4buxvuFTs3j1IMs2NXAk9F30C/FF4vxRgQCcmoQ==}
    engines: {node: '>=18'}
    cpu: [ppc64]
    os: [aix]

  '@esbuild/android-arm64@0.19.12':
    resolution: {integrity: sha512-P0UVNGIienjZv3f5zq0DP3Nt2IE/3plFzuaS96vihvD0Hd6H/q4WXUGpCxD/E8YrSXfNyRPbpTq+T8ZQioSuPA==}
    engines: {node: '>=12'}
    cpu: [arm64]
    os: [android]

  '@esbuild/android-arm64@0.21.5':
    resolution: {integrity: sha512-c0uX9VAUBQ7dTDCjq+wdyGLowMdtR/GoC2U5IYk/7D1H1JYC0qseD7+11iMP2mRLN9RcCMRcjC4YMclCzGwS/A==}
    engines: {node: '>=12'}
    cpu: [arm64]
    os: [android]

  '@esbuild/android-arm64@0.23.0':
    resolution: {integrity: sha512-EuHFUYkAVfU4qBdyivULuu03FhJO4IJN9PGuABGrFy4vUuzk91P2d+npxHcFdpUnfYKy0PuV+n6bKIpHOB3prQ==}
    engines: {node: '>=18'}
    cpu: [arm64]
    os: [android]

  '@esbuild/android-arm@0.19.12':
    resolution: {integrity: sha512-qg/Lj1mu3CdQlDEEiWrlC4eaPZ1KztwGJ9B6J+/6G+/4ewxJg7gqj8eVYWvao1bXrqGiW2rsBZFSX3q2lcW05w==}
    engines: {node: '>=12'}
    cpu: [arm]
    os: [android]

  '@esbuild/android-arm@0.21.5':
    resolution: {integrity: sha512-vCPvzSjpPHEi1siZdlvAlsPxXl7WbOVUBBAowWug4rJHb68Ox8KualB+1ocNvT5fjv6wpkX6o/iEpbDrf68zcg==}
    engines: {node: '>=12'}
    cpu: [arm]
    os: [android]

  '@esbuild/android-arm@0.23.0':
    resolution: {integrity: sha512-+KuOHTKKyIKgEEqKbGTK8W7mPp+hKinbMBeEnNzjJGyFcWsfrXjSTNluJHCY1RqhxFurdD8uNXQDei7qDlR6+g==}
    engines: {node: '>=18'}
    cpu: [arm]
    os: [android]

  '@esbuild/android-x64@0.19.12':
    resolution: {integrity: sha512-3k7ZoUW6Q6YqhdhIaq/WZ7HwBpnFBlW905Fa4s4qWJyiNOgT1dOqDiVAQFwBH7gBRZr17gLrlFCRzF6jFh7Kew==}
    engines: {node: '>=12'}
    cpu: [x64]
    os: [android]

  '@esbuild/android-x64@0.21.5':
    resolution: {integrity: sha512-D7aPRUUNHRBwHxzxRvp856rjUHRFW1SdQATKXH2hqA0kAZb1hKmi02OpYRacl0TxIGz/ZmXWlbZgjwWYaCakTA==}
    engines: {node: '>=12'}
    cpu: [x64]
    os: [android]

  '@esbuild/android-x64@0.23.0':
    resolution: {integrity: sha512-WRrmKidLoKDl56LsbBMhzTTBxrsVwTKdNbKDalbEZr0tcsBgCLbEtoNthOW6PX942YiYq8HzEnb4yWQMLQuipQ==}
    engines: {node: '>=18'}
    cpu: [x64]
    os: [android]

  '@esbuild/darwin-arm64@0.19.12':
    resolution: {integrity: sha512-B6IeSgZgtEzGC42jsI+YYu9Z3HKRxp8ZT3cqhvliEHovq8HSX2YX8lNocDn79gCKJXOSaEot9MVYky7AKjCs8g==}
    engines: {node: '>=12'}
    cpu: [arm64]
    os: [darwin]

  '@esbuild/darwin-arm64@0.21.5':
    resolution: {integrity: sha512-DwqXqZyuk5AiWWf3UfLiRDJ5EDd49zg6O9wclZ7kUMv2WRFr4HKjXp/5t8JZ11QbQfUS6/cRCKGwYhtNAY88kQ==}
    engines: {node: '>=12'}
    cpu: [arm64]
    os: [darwin]

  '@esbuild/darwin-arm64@0.23.0':
    resolution: {integrity: sha512-YLntie/IdS31H54Ogdn+v50NuoWF5BDkEUFpiOChVa9UnKpftgwzZRrI4J132ETIi+D8n6xh9IviFV3eXdxfow==}
    engines: {node: '>=18'}
    cpu: [arm64]
    os: [darwin]

  '@esbuild/darwin-x64@0.19.12':
    resolution: {integrity: sha512-hKoVkKzFiToTgn+41qGhsUJXFlIjxI/jSYeZf3ugemDYZldIXIxhvwN6erJGlX4t5h417iFuheZ7l+YVn05N3A==}
    engines: {node: '>=12'}
    cpu: [x64]
    os: [darwin]

  '@esbuild/darwin-x64@0.21.5':
    resolution: {integrity: sha512-se/JjF8NlmKVG4kNIuyWMV/22ZaerB+qaSi5MdrXtd6R08kvs2qCN4C09miupktDitvh8jRFflwGFBQcxZRjbw==}
    engines: {node: '>=12'}
    cpu: [x64]
    os: [darwin]

  '@esbuild/darwin-x64@0.23.0':
    resolution: {integrity: sha512-IMQ6eme4AfznElesHUPDZ+teuGwoRmVuuixu7sv92ZkdQcPbsNHzutd+rAfaBKo8YK3IrBEi9SLLKWJdEvJniQ==}
    engines: {node: '>=18'}
    cpu: [x64]
    os: [darwin]

  '@esbuild/freebsd-arm64@0.19.12':
    resolution: {integrity: sha512-4aRvFIXmwAcDBw9AueDQ2YnGmz5L6obe5kmPT8Vd+/+x/JMVKCgdcRwH6APrbpNXsPz+K653Qg8HB/oXvXVukA==}
    engines: {node: '>=12'}
    cpu: [arm64]
    os: [freebsd]

  '@esbuild/freebsd-arm64@0.21.5':
    resolution: {integrity: sha512-5JcRxxRDUJLX8JXp/wcBCy3pENnCgBR9bN6JsY4OmhfUtIHe3ZW0mawA7+RDAcMLrMIZaf03NlQiX9DGyB8h4g==}
    engines: {node: '>=12'}
    cpu: [arm64]
    os: [freebsd]

  '@esbuild/freebsd-arm64@0.23.0':
    resolution: {integrity: sha512-0muYWCng5vqaxobq6LB3YNtevDFSAZGlgtLoAc81PjUfiFz36n4KMpwhtAd4he8ToSI3TGyuhyx5xmiWNYZFyw==}
    engines: {node: '>=18'}
    cpu: [arm64]
    os: [freebsd]

  '@esbuild/freebsd-x64@0.19.12':
    resolution: {integrity: sha512-EYoXZ4d8xtBoVN7CEwWY2IN4ho76xjYXqSXMNccFSx2lgqOG/1TBPW0yPx1bJZk94qu3tX0fycJeeQsKovA8gg==}
    engines: {node: '>=12'}
    cpu: [x64]
    os: [freebsd]

  '@esbuild/freebsd-x64@0.21.5':
    resolution: {integrity: sha512-J95kNBj1zkbMXtHVH29bBriQygMXqoVQOQYA+ISs0/2l3T9/kj42ow2mpqerRBxDJnmkUDCaQT/dfNXWX/ZZCQ==}
    engines: {node: '>=12'}
    cpu: [x64]
    os: [freebsd]

  '@esbuild/freebsd-x64@0.23.0':
    resolution: {integrity: sha512-XKDVu8IsD0/q3foBzsXGt/KjD/yTKBCIwOHE1XwiXmrRwrX6Hbnd5Eqn/WvDekddK21tfszBSrE/WMaZh+1buQ==}
    engines: {node: '>=18'}
    cpu: [x64]
    os: [freebsd]

  '@esbuild/linux-arm64@0.19.12':
    resolution: {integrity: sha512-EoTjyYyLuVPfdPLsGVVVC8a0p1BFFvtpQDB/YLEhaXyf/5bczaGeN15QkR+O4S5LeJ92Tqotve7i1jn35qwvdA==}
    engines: {node: '>=12'}
    cpu: [arm64]
    os: [linux]

  '@esbuild/linux-arm64@0.21.5':
    resolution: {integrity: sha512-ibKvmyYzKsBeX8d8I7MH/TMfWDXBF3db4qM6sy+7re0YXya+K1cem3on9XgdT2EQGMu4hQyZhan7TeQ8XkGp4Q==}
    engines: {node: '>=12'}
    cpu: [arm64]
    os: [linux]

  '@esbuild/linux-arm64@0.23.0':
    resolution: {integrity: sha512-j1t5iG8jE7BhonbsEg5d9qOYcVZv/Rv6tghaXM/Ug9xahM0nX/H2gfu6X6z11QRTMT6+aywOMA8TDkhPo8aCGw==}
    engines: {node: '>=18'}
    cpu: [arm64]
    os: [linux]

  '@esbuild/linux-arm@0.19.12':
    resolution: {integrity: sha512-J5jPms//KhSNv+LO1S1TX1UWp1ucM6N6XuL6ITdKWElCu8wXP72l9MM0zDTzzeikVyqFE6U8YAV9/tFyj0ti+w==}
    engines: {node: '>=12'}
    cpu: [arm]
    os: [linux]

  '@esbuild/linux-arm@0.21.5':
    resolution: {integrity: sha512-bPb5AHZtbeNGjCKVZ9UGqGwo8EUu4cLq68E95A53KlxAPRmUyYv2D6F0uUI65XisGOL1hBP5mTronbgo+0bFcA==}
    engines: {node: '>=12'}
    cpu: [arm]
    os: [linux]

  '@esbuild/linux-arm@0.23.0':
    resolution: {integrity: sha512-SEELSTEtOFu5LPykzA395Mc+54RMg1EUgXP+iw2SJ72+ooMwVsgfuwXo5Fn0wXNgWZsTVHwY2cg4Vi/bOD88qw==}
    engines: {node: '>=18'}
    cpu: [arm]
    os: [linux]

  '@esbuild/linux-ia32@0.19.12':
    resolution: {integrity: sha512-Thsa42rrP1+UIGaWz47uydHSBOgTUnwBwNq59khgIwktK6x60Hivfbux9iNR0eHCHzOLjLMLfUMLCypBkZXMHA==}
    engines: {node: '>=12'}
    cpu: [ia32]
    os: [linux]

  '@esbuild/linux-ia32@0.21.5':
    resolution: {integrity: sha512-YvjXDqLRqPDl2dvRODYmmhz4rPeVKYvppfGYKSNGdyZkA01046pLWyRKKI3ax8fbJoK5QbxblURkwK/MWY18Tg==}
    engines: {node: '>=12'}
    cpu: [ia32]
    os: [linux]

  '@esbuild/linux-ia32@0.23.0':
    resolution: {integrity: sha512-P7O5Tkh2NbgIm2R6x1zGJJsnacDzTFcRWZyTTMgFdVit6E98LTxO+v8LCCLWRvPrjdzXHx9FEOA8oAZPyApWUA==}
    engines: {node: '>=18'}
    cpu: [ia32]
    os: [linux]

  '@esbuild/linux-loong64@0.19.12':
    resolution: {integrity: sha512-LiXdXA0s3IqRRjm6rV6XaWATScKAXjI4R4LoDlvO7+yQqFdlr1Bax62sRwkVvRIrwXxvtYEHHI4dm50jAXkuAA==}
    engines: {node: '>=12'}
    cpu: [loong64]
    os: [linux]

  '@esbuild/linux-loong64@0.21.5':
    resolution: {integrity: sha512-uHf1BmMG8qEvzdrzAqg2SIG/02+4/DHB6a9Kbya0XDvwDEKCoC8ZRWI5JJvNdUjtciBGFQ5PuBlpEOXQj+JQSg==}
    engines: {node: '>=12'}
    cpu: [loong64]
    os: [linux]

  '@esbuild/linux-loong64@0.23.0':
    resolution: {integrity: sha512-InQwepswq6urikQiIC/kkx412fqUZudBO4SYKu0N+tGhXRWUqAx+Q+341tFV6QdBifpjYgUndV1hhMq3WeJi7A==}
    engines: {node: '>=18'}
    cpu: [loong64]
    os: [linux]

  '@esbuild/linux-mips64el@0.19.12':
    resolution: {integrity: sha512-fEnAuj5VGTanfJ07ff0gOA6IPsvrVHLVb6Lyd1g2/ed67oU1eFzL0r9WL7ZzscD+/N6i3dWumGE1Un4f7Amf+w==}
    engines: {node: '>=12'}
    cpu: [mips64el]
    os: [linux]

  '@esbuild/linux-mips64el@0.21.5':
    resolution: {integrity: sha512-IajOmO+KJK23bj52dFSNCMsz1QP1DqM6cwLUv3W1QwyxkyIWecfafnI555fvSGqEKwjMXVLokcV5ygHW5b3Jbg==}
    engines: {node: '>=12'}
    cpu: [mips64el]
    os: [linux]

  '@esbuild/linux-mips64el@0.23.0':
    resolution: {integrity: sha512-J9rflLtqdYrxHv2FqXE2i1ELgNjT+JFURt/uDMoPQLcjWQA5wDKgQA4t/dTqGa88ZVECKaD0TctwsUfHbVoi4w==}
    engines: {node: '>=18'}
    cpu: [mips64el]
    os: [linux]

  '@esbuild/linux-ppc64@0.19.12':
    resolution: {integrity: sha512-nYJA2/QPimDQOh1rKWedNOe3Gfc8PabU7HT3iXWtNUbRzXS9+vgB0Fjaqr//XNbd82mCxHzik2qotuI89cfixg==}
    engines: {node: '>=12'}
    cpu: [ppc64]
    os: [linux]

  '@esbuild/linux-ppc64@0.21.5':
    resolution: {integrity: sha512-1hHV/Z4OEfMwpLO8rp7CvlhBDnjsC3CttJXIhBi+5Aj5r+MBvy4egg7wCbe//hSsT+RvDAG7s81tAvpL2XAE4w==}
    engines: {node: '>=12'}
    cpu: [ppc64]
    os: [linux]

  '@esbuild/linux-ppc64@0.23.0':
    resolution: {integrity: sha512-cShCXtEOVc5GxU0fM+dsFD10qZ5UpcQ8AM22bYj0u/yaAykWnqXJDpd77ublcX6vdDsWLuweeuSNZk4yUxZwtw==}
    engines: {node: '>=18'}
    cpu: [ppc64]
    os: [linux]

  '@esbuild/linux-riscv64@0.19.12':
    resolution: {integrity: sha512-2MueBrlPQCw5dVJJpQdUYgeqIzDQgw3QtiAHUC4RBz9FXPrskyyU3VI1hw7C0BSKB9OduwSJ79FTCqtGMWqJHg==}
    engines: {node: '>=12'}
    cpu: [riscv64]
    os: [linux]

  '@esbuild/linux-riscv64@0.21.5':
    resolution: {integrity: sha512-2HdXDMd9GMgTGrPWnJzP2ALSokE/0O5HhTUvWIbD3YdjME8JwvSCnNGBnTThKGEB91OZhzrJ4qIIxk/SBmyDDA==}
    engines: {node: '>=12'}
    cpu: [riscv64]
    os: [linux]

  '@esbuild/linux-riscv64@0.23.0':
    resolution: {integrity: sha512-HEtaN7Y5UB4tZPeQmgz/UhzoEyYftbMXrBCUjINGjh3uil+rB/QzzpMshz3cNUxqXN7Vr93zzVtpIDL99t9aRw==}
    engines: {node: '>=18'}
    cpu: [riscv64]
    os: [linux]

  '@esbuild/linux-s390x@0.19.12':
    resolution: {integrity: sha512-+Pil1Nv3Umes4m3AZKqA2anfhJiVmNCYkPchwFJNEJN5QxmTs1uzyy4TvmDrCRNT2ApwSari7ZIgrPeUx4UZDg==}
    engines: {node: '>=12'}
    cpu: [s390x]
    os: [linux]

  '@esbuild/linux-s390x@0.21.5':
    resolution: {integrity: sha512-zus5sxzqBJD3eXxwvjN1yQkRepANgxE9lgOW2qLnmr8ikMTphkjgXu1HR01K4FJg8h1kEEDAqDcZQtbrRnB41A==}
    engines: {node: '>=12'}
    cpu: [s390x]
    os: [linux]

  '@esbuild/linux-s390x@0.23.0':
    resolution: {integrity: sha512-WDi3+NVAuyjg/Wxi+o5KPqRbZY0QhI9TjrEEm+8dmpY9Xir8+HE/HNx2JoLckhKbFopW0RdO2D72w8trZOV+Wg==}
    engines: {node: '>=18'}
    cpu: [s390x]
    os: [linux]

  '@esbuild/linux-x64@0.19.12':
    resolution: {integrity: sha512-B71g1QpxfwBvNrfyJdVDexenDIt1CiDN1TIXLbhOw0KhJzE78KIFGX6OJ9MrtC0oOqMWf+0xop4qEU8JrJTwCg==}
    engines: {node: '>=12'}
    cpu: [x64]
    os: [linux]

  '@esbuild/linux-x64@0.21.5':
    resolution: {integrity: sha512-1rYdTpyv03iycF1+BhzrzQJCdOuAOtaqHTWJZCWvijKD2N5Xu0TtVC8/+1faWqcP9iBCWOmjmhoH94dH82BxPQ==}
    engines: {node: '>=12'}
    cpu: [x64]
    os: [linux]

  '@esbuild/linux-x64@0.23.0':
    resolution: {integrity: sha512-a3pMQhUEJkITgAw6e0bWA+F+vFtCciMjW/LPtoj99MhVt+Mfb6bbL9hu2wmTZgNd994qTAEw+U/r6k3qHWWaOQ==}
    engines: {node: '>=18'}
    cpu: [x64]
    os: [linux]

  '@esbuild/netbsd-x64@0.19.12':
    resolution: {integrity: sha512-3ltjQ7n1owJgFbuC61Oj++XhtzmymoCihNFgT84UAmJnxJfm4sYCiSLTXZtE00VWYpPMYc+ZQmB6xbSdVh0JWA==}
    engines: {node: '>=12'}
    cpu: [x64]
    os: [netbsd]

  '@esbuild/netbsd-x64@0.21.5':
    resolution: {integrity: sha512-Woi2MXzXjMULccIwMnLciyZH4nCIMpWQAs049KEeMvOcNADVxo0UBIQPfSmxB3CWKedngg7sWZdLvLczpe0tLg==}
    engines: {node: '>=12'}
    cpu: [x64]
    os: [netbsd]

  '@esbuild/netbsd-x64@0.23.0':
    resolution: {integrity: sha512-cRK+YDem7lFTs2Q5nEv/HHc4LnrfBCbH5+JHu6wm2eP+d8OZNoSMYgPZJq78vqQ9g+9+nMuIsAO7skzphRXHyw==}
    engines: {node: '>=18'}
    cpu: [x64]
    os: [netbsd]

  '@esbuild/openbsd-arm64@0.23.0':
    resolution: {integrity: sha512-suXjq53gERueVWu0OKxzWqk7NxiUWSUlrxoZK7usiF50C6ipColGR5qie2496iKGYNLhDZkPxBI3erbnYkU0rQ==}
    engines: {node: '>=18'}
    cpu: [arm64]
    os: [openbsd]

  '@esbuild/openbsd-x64@0.19.12':
    resolution: {integrity: sha512-RbrfTB9SWsr0kWmb9srfF+L933uMDdu9BIzdA7os2t0TXhCRjrQyCeOt6wVxr79CKD4c+p+YhCj31HBkYcXebw==}
    engines: {node: '>=12'}
    cpu: [x64]
    os: [openbsd]

  '@esbuild/openbsd-x64@0.21.5':
    resolution: {integrity: sha512-HLNNw99xsvx12lFBUwoT8EVCsSvRNDVxNpjZ7bPn947b8gJPzeHWyNVhFsaerc0n3TsbOINvRP2byTZ5LKezow==}
    engines: {node: '>=12'}
    cpu: [x64]
    os: [openbsd]

  '@esbuild/openbsd-x64@0.23.0':
    resolution: {integrity: sha512-6p3nHpby0DM/v15IFKMjAaayFhqnXV52aEmv1whZHX56pdkK+MEaLoQWj+H42ssFarP1PcomVhbsR4pkz09qBg==}
    engines: {node: '>=18'}
    cpu: [x64]
    os: [openbsd]

  '@esbuild/sunos-x64@0.19.12':
    resolution: {integrity: sha512-HKjJwRrW8uWtCQnQOz9qcU3mUZhTUQvi56Q8DPTLLB+DawoiQdjsYq+j+D3s9I8VFtDr+F9CjgXKKC4ss89IeA==}
    engines: {node: '>=12'}
    cpu: [x64]
    os: [sunos]

  '@esbuild/sunos-x64@0.21.5':
    resolution: {integrity: sha512-6+gjmFpfy0BHU5Tpptkuh8+uw3mnrvgs+dSPQXQOv3ekbordwnzTVEb4qnIvQcYXq6gzkyTnoZ9dZG+D4garKg==}
    engines: {node: '>=12'}
    cpu: [x64]
    os: [sunos]

  '@esbuild/sunos-x64@0.23.0':
    resolution: {integrity: sha512-BFelBGfrBwk6LVrmFzCq1u1dZbG4zy/Kp93w2+y83Q5UGYF1d8sCzeLI9NXjKyujjBBniQa8R8PzLFAUrSM9OA==}
    engines: {node: '>=18'}
    cpu: [x64]
    os: [sunos]

  '@esbuild/win32-arm64@0.19.12':
    resolution: {integrity: sha512-URgtR1dJnmGvX864pn1B2YUYNzjmXkuJOIqG2HdU62MVS4EHpU2946OZoTMnRUHklGtJdJZ33QfzdjGACXhn1A==}
    engines: {node: '>=12'}
    cpu: [arm64]
    os: [win32]

  '@esbuild/win32-arm64@0.21.5':
    resolution: {integrity: sha512-Z0gOTd75VvXqyq7nsl93zwahcTROgqvuAcYDUr+vOv8uHhNSKROyU961kgtCD1e95IqPKSQKH7tBTslnS3tA8A==}
    engines: {node: '>=12'}
    cpu: [arm64]
    os: [win32]

  '@esbuild/win32-arm64@0.23.0':
    resolution: {integrity: sha512-lY6AC8p4Cnb7xYHuIxQ6iYPe6MfO2CC43XXKo9nBXDb35krYt7KGhQnOkRGar5psxYkircpCqfbNDB4uJbS2jQ==}
    engines: {node: '>=18'}
    cpu: [arm64]
    os: [win32]

  '@esbuild/win32-ia32@0.19.12':
    resolution: {integrity: sha512-+ZOE6pUkMOJfmxmBZElNOx72NKpIa/HFOMGzu8fqzQJ5kgf6aTGrcJaFsNiVMH4JKpMipyK+7k0n2UXN7a8YKQ==}
    engines: {node: '>=12'}
    cpu: [ia32]
    os: [win32]

  '@esbuild/win32-ia32@0.21.5':
    resolution: {integrity: sha512-SWXFF1CL2RVNMaVs+BBClwtfZSvDgtL//G/smwAc5oVK/UPu2Gu9tIaRgFmYFFKrmg3SyAjSrElf0TiJ1v8fYA==}
    engines: {node: '>=12'}
    cpu: [ia32]
    os: [win32]

  '@esbuild/win32-ia32@0.23.0':
    resolution: {integrity: sha512-7L1bHlOTcO4ByvI7OXVI5pNN6HSu6pUQq9yodga8izeuB1KcT2UkHaH6118QJwopExPn0rMHIseCTx1CRo/uNA==}
    engines: {node: '>=18'}
    cpu: [ia32]
    os: [win32]

  '@esbuild/win32-x64@0.19.12':
    resolution: {integrity: sha512-T1QyPSDCyMXaO3pzBkF96E8xMkiRYbUEZADd29SyPGabqxMViNoii+NcK7eWJAEoU6RZyEm5lVSIjTmcdoB9HA==}
    engines: {node: '>=12'}
    cpu: [x64]
    os: [win32]

  '@esbuild/win32-x64@0.21.5':
    resolution: {integrity: sha512-tQd/1efJuzPC6rCFwEvLtci/xNFcTZknmXs98FYDfGE4wP9ClFV98nyKrzJKVPMhdDnjzLhdUyMX4PsQAPjwIw==}
    engines: {node: '>=12'}
    cpu: [x64]
    os: [win32]

  '@esbuild/win32-x64@0.23.0':
    resolution: {integrity: sha512-Arm+WgUFLUATuoxCJcahGuk6Yj9Pzxd6l11Zb/2aAuv5kWWvvfhLFo2fni4uSK5vzlUdCGZ/BdV5tH8klj8p8g==}
    engines: {node: '>=18'}
    cpu: [x64]
    os: [win32]

  '@eslint-community/eslint-utils@4.4.0':
    resolution: {integrity: sha512-1/sA4dwrzBAyeUoQ6oxahHKmrZvsnLCg4RfxW3ZFGGmQkSNQPFNLV9CUEFQP1x9EYXHTo5p6xdhZM1Ne9p/AfA==}
    engines: {node: ^12.22.0 || ^14.17.0 || >=16.0.0}
    peerDependencies:
      eslint: ^6.0.0 || ^7.0.0 || >=8.0.0

  '@eslint-community/regexpp@4.10.0':
    resolution: {integrity: sha512-Cu96Sd2By9mCNTx2iyKOmq10v22jUVQv0lQnlGNy16oE9589yE+QADPbrMGCkA51cKZSg3Pu/aTJVTGfL/qjUA==}
    engines: {node: ^12.0.0 || ^14.0.0 || >=16.0.0}

  '@eslint/eslintrc@2.1.4':
    resolution: {integrity: sha512-269Z39MS6wVJtsoUl10L60WdkhJVdPG24Q4eZTH3nnF6lpvSShEK3wQjDX9JRWAUPvPh7COouPpU9IrqaZFvtQ==}
    engines: {node: ^12.22.0 || ^14.17.0 || >=16.0.0}

  '@eslint/js@8.57.0':
    resolution: {integrity: sha512-Ys+3g2TaW7gADOJzPt83SJtCDhMjndcDMFVQ/Tj9iA1BfJzFKD9mAUXT3OenpuPHbI6P/myECxRJrofUsDx/5g==}
    engines: {node: ^12.22.0 || ^14.17.0 || >=16.0.0}

  '@fastify/busboy@2.1.1':
    resolution: {integrity: sha512-vBZP4NlzfOlerQTnba4aqZoMhE/a9HY7HRqoOPaETQcSQuWEIyZMHGfVu6w9wGtGK5fED5qRs2DteVCjOH60sA==}
    engines: {node: '>=14'}

  '@floating-ui/core@1.6.1':
    resolution: {integrity: sha512-42UH54oPZHPdRHdw6BgoBD6cg/eVTmVrFcgeRDM3jbO7uxSoipVcmcIGFcA5jmOHO5apcyvBhkSKES3fQJnu7A==}

  '@floating-ui/dom@1.6.5':
    resolution: {integrity: sha512-Nsdud2X65Dz+1RHjAIP0t8z5e2ff/IRbei6BqFrl1urT8sDVzM1HMQ+R0XcU5ceRfyO3I6ayeqIfh+6Wb8LGTw==}

  '@floating-ui/react-dom@2.0.9':
    resolution: {integrity: sha512-q0umO0+LQK4+p6aGyvzASqKbKOJcAHJ7ycE9CuUvfx3s9zTHWmGJTPOIlM/hmSBfUfg/XfY5YhLBLR/LHwShQQ==}
    peerDependencies:
      react: npm:react@rc
      react-dom: npm:react-dom@rc

  '@floating-ui/utils@0.2.2':
    resolution: {integrity: sha512-J4yDIIthosAsRZ5CPYP/jQvUAQtlZTTD/4suA08/FEnlxqW3sKS9iAhgsa9VYLZ6vDHn/ixJgIqRQPotoBjxIw==}

  '@fullhuman/postcss-purgecss@2.3.0':
    resolution: {integrity: sha512-qnKm5dIOyPGJ70kPZ5jiz0I9foVOic0j+cOzNDoo8KoCf6HjicIZ99UfO2OmE7vCYSKAAepEwJtNzpiiZAh9xw==}

  '@generouted/react-router@1.19.6':
    resolution: {integrity: sha512-czOBAwmYYr1E9GZstiek8Kd16NSLT+/yZs4HU/NW/Xd27Yk3SpI1q8hll4kD9mzvM4yuJZxWsOyQsZsxY2MNsA==}
    peerDependencies:
      react: npm:react@rc
      react-router-dom: '>=6'
      vite: '>=4'

  '@humanwhocodes/config-array@0.11.14':
    resolution: {integrity: sha512-3T8LkOmg45BV5FICb15QQMsyUSWrQ8AygVfC7ZG32zOalnqrilm018ZVCw0eapXux8FtA33q8PSRSstjee3jSg==}
    engines: {node: '>=10.10.0'}
    deprecated: Use @eslint/config-array instead

  '@humanwhocodes/module-importer@1.0.1':
    resolution: {integrity: sha512-bxveV4V8v5Yb4ncFTT3rPSgZBOpCkjfK0y4oVVVJwIuDVBRMDXrPyXRL988i5ap9m9bnyEEjWfm5WkBmtffLfA==}
    engines: {node: '>=12.22'}

  '@humanwhocodes/object-schema@2.0.3':
    resolution: {integrity: sha512-93zYdMES/c1D69yZiKDBj0V24vqNzB/koF26KPaagAfd3P/4gUlh3Dys5ogAK+Exi9QyzlD8x/08Zt7wIKcDcA==}
    deprecated: Use @eslint/object-schema instead

  '@ianvs/prettier-plugin-sort-imports@4.3.1':
    resolution: {integrity: sha512-ZHwbyjkANZOjaBm3ZosADD2OUYGFzQGxfy67HmGZU94mHqe7g1LCMA7YYKB1Cq+UTPCBqlAYapY0KXAjKEw8Sg==}
    peerDependencies:
      '@vue/compiler-sfc': 2.7.x || 3.x
      prettier: 2 || 3
    peerDependenciesMeta:
      '@vue/compiler-sfc':
        optional: true

  '@iconify/json@2.2.237':
    resolution: {integrity: sha512-lMK5I9JX90L2LR18Lz6C5XrivxxAGejdJvFQI7TQkj03WcaxRJlciPbQb6z4nX+DS1T6k591ZQ2/hyRVbjqrgA==}

  '@iconify/types@2.0.0':
    resolution: {integrity: sha512-+wluvCrRhXrhyOmRDJ3q8mux9JkKy5SJ/v8ol2tu4FVjyYvtEzkc/3pK15ET6RKg4b4w4BmTk1+gsCUhf21Ykg==}

  '@iconify/utils@2.1.29':
    resolution: {integrity: sha512-wCcTsmlJvTi1VWBgcJ7HeuWlh7gLGWY7L9HmbgMfjOfsoo7DADemB2Nqnrw1KvCdEAxLL5wTMBAOP5BesFrtng==}

  '@isaacs/cliui@8.0.2':
    resolution: {integrity: sha512-O8jcjabXaleOG9DQ0+ARXWZBTfnP4WNAqzuiJK7ll44AmxGKv/J2M4TPjxjY3znBCfvBXFzucm1twdyFybFqEA==}
    engines: {node: '>=12'}

  '@isaacs/fs-minipass@4.0.1':
    resolution: {integrity: sha512-wgm9Ehl2jpeqP3zw/7mo3kRHFp5MEDhqAdwy1fTGkHAwnkGOVsgpvQhL8B5n1qlb01jV3n/bI0ZfZp5lWA1k4w==}
    engines: {node: '>=18.0.0'}

  '@jridgewell/gen-mapping@0.3.5':
    resolution: {integrity: sha512-IzL8ZoEDIBRWEzlCcRhOaCupYyN5gdIK+Q6fbFdPDg6HqX6jpkItn7DFIpW9LQzXG6Df9sA7+OKnq0qlz/GaQg==}
    engines: {node: '>=6.0.0'}

  '@jridgewell/resolve-uri@3.1.2':
    resolution: {integrity: sha512-bRISgCIjP20/tbWSPWMEi54QVPRZExkuD9lJL+UIxUKtwVJA8wW1Trb1jMs1RFXo1CBTNZ/5hpC9QvmKWdopKw==}
    engines: {node: '>=6.0.0'}

  '@jridgewell/set-array@1.2.1':
    resolution: {integrity: sha512-R8gLRTZeyp03ymzP/6Lil/28tGeGEzhx1q2k703KGWRAI1VdvPIXdG70VJc2pAMw3NA6JKL5hhFu1sJX0Mnn/A==}
    engines: {node: '>=6.0.0'}

  '@jridgewell/sourcemap-codec@1.5.0':
    resolution: {integrity: sha512-gv3ZRaISU3fjPAgNsriBRqGWQL6quFx04YMPW/zD8XMLsU32mhCCbfbO6KZFLjvYpCZ8zyDEgqsgf+PwPaM7GQ==}

  '@jridgewell/trace-mapping@0.3.25':
    resolution: {integrity: sha512-vNk6aEwybGtawWmy/PzwnGDOjCkLWSD2wqvjGGAgOAwCGWySYXfYoxt00IJkTF+8Lb57DwOb3Aa0o9CApepiYQ==}

  '@jsdevtools/ez-spawn@3.0.4':
    resolution: {integrity: sha512-f5DRIOZf7wxogefH03RjMPMdBF7ADTWUMoOs9kaJo06EfwF+aFhMZMDZxHg/Xe12hptN9xoZjGso2fdjapBRIA==}
    engines: {node: '>=10'}

  '@juggle/resize-observer@3.4.0':
    resolution: {integrity: sha512-dfLbk+PwWvFzSxwk3n5ySL0hfBog779o8h68wK/7/APo/7cgyWp5jcXockbxdk5kFRkbeXWm4Fbi9FrdN381sA==}

  '@material/material-color-utilities@0.3.0':
    resolution: {integrity: sha512-ztmtTd6xwnuh2/xu+Vb01btgV8SQWYCaK56CkRK8gEkWe5TuDyBcYJ0wgkMRn+2VcE9KUmhvkz+N9GHrqw/C0g==}

  '@mui/base@5.0.0-beta.40':
    resolution: {integrity: sha512-I/lGHztkCzvwlXpjD2+SNmvNQvB4227xBXhISPjEaJUXGImOQ9f3D2Yj/T3KasSI/h0MLWy74X0J6clhPmsRbQ==}
    engines: {node: '>=12.0.0'}
    peerDependencies:
      '@types/react': npm:types-react@rc
      react: npm:react@rc
      react-dom: npm:react-dom@rc
    peerDependenciesMeta:
      '@types/react':
        optional: true

  '@mui/core-downloads-tracker@5.16.7':
    resolution: {integrity: sha512-RtsCt4Geed2/v74sbihWzzRs+HsIQCfclHeORh5Ynu2fS4icIKozcSubwuG7vtzq2uW3fOR1zITSP84TNt2GoQ==}

  '@mui/icons-material@5.16.7':
    resolution: {integrity: sha512-UrGwDJCXEszbDI7yV047BYU5A28eGJ79keTCP4cc74WyncuVrnurlmIRxaHL8YK+LI1Kzq+/JM52IAkNnv4u+Q==}
    engines: {node: '>=12.0.0'}
    peerDependencies:
      '@mui/material': ^5.0.0
      '@types/react': npm:types-react@rc
      react: npm:react@rc
    peerDependenciesMeta:
      '@types/react':
        optional: true

  '@mui/lab@5.0.0-alpha.173':
    resolution: {integrity: sha512-Gt5zopIWwxDgGy/MXcp6GueD84xFFugFai4hYiXY0zowJpTVnIrTQCQXV004Q7rejJ7aaCntX9hpPJqCrioshA==}
    engines: {node: '>=12.0.0'}
    peerDependencies:
      '@emotion/react': ^11.5.0
      '@emotion/styled': ^11.3.0
      '@mui/material': '>=5.15.0'
      '@types/react': npm:types-react@rc
      react: npm:react@rc
      react-dom: npm:react-dom@rc
    peerDependenciesMeta:
      '@emotion/react':
        optional: true
      '@emotion/styled':
        optional: true
      '@types/react':
        optional: true

  '@mui/material@5.16.7':
    resolution: {integrity: sha512-cwwVQxBhK60OIOqZOVLFt55t01zmarKJiJUWbk0+8s/Ix5IaUzAShqlJchxsIQ4mSrWqgcKCCXKtIlG5H+/Jmg==}
    engines: {node: '>=12.0.0'}
    peerDependencies:
      '@emotion/react': ^11.5.0
      '@emotion/styled': ^11.3.0
      '@types/react': npm:types-react@rc
      react: npm:react@rc
      react-dom: npm:react-dom@rc
    peerDependenciesMeta:
      '@emotion/react':
        optional: true
      '@emotion/styled':
        optional: true
      '@types/react':
        optional: true

  '@mui/private-theming@5.16.5':
    resolution: {integrity: sha512-CSLg0YkpDqg0aXOxtjo3oTMd3XWMxvNb5d0v4AYVqwOltU8q6GvnZjhWyCLjGSCrcgfwm6/VDjaKLPlR14wxIA==}
    engines: {node: '>=12.0.0'}
    peerDependencies:
      '@types/react': npm:types-react@rc
      react: npm:react@rc
    peerDependenciesMeta:
      '@types/react':
        optional: true

  '@mui/private-theming@5.16.6':
    resolution: {integrity: sha512-rAk+Rh8Clg7Cd7shZhyt2HGTTE5wYKNSJ5sspf28Fqm/PZ69Er9o6KX25g03/FG2dfpg5GCwZh/xOojiTfm3hw==}
    engines: {node: '>=12.0.0'}
    peerDependencies:
      '@types/react': npm:types-react@rc
      react: npm:react@rc
    peerDependenciesMeta:
      '@types/react':
        optional: true

  '@mui/styled-engine@5.16.4':
    resolution: {integrity: sha512-0+mnkf+UiAmTVB8PZFqOhqf729Yh0Cxq29/5cA3VAyDVTRIUUQ8FXQhiAhUIbijFmM72rY80ahFPXIm4WDbzcA==}
    engines: {node: '>=12.0.0'}
    peerDependencies:
      '@emotion/react': ^11.4.1
      '@emotion/styled': ^11.3.0
      react: npm:react@rc
    peerDependenciesMeta:
      '@emotion/react':
        optional: true
      '@emotion/styled':
        optional: true

  '@mui/styled-engine@5.16.6':
    resolution: {integrity: sha512-zaThmS67ZmtHSWToTiHslbI8jwrmITcN93LQaR2lKArbvS7Z3iLkwRoiikNWutx9MBs8Q6okKvbZq1RQYB3v7g==}
    engines: {node: '>=12.0.0'}
    peerDependencies:
      '@emotion/react': ^11.4.1
      '@emotion/styled': ^11.3.0
      react: npm:react@rc
    peerDependenciesMeta:
      '@emotion/react':
        optional: true
      '@emotion/styled':
        optional: true

  '@mui/system@5.16.5':
    resolution: {integrity: sha512-uzIUGdrWddUx1HPxW4+B2o4vpgKyRxGe/8BxbfXVDPNPHX75c782TseoCnR/VyfnZJfqX87GcxDmnZEE1c031g==}
    engines: {node: '>=12.0.0'}
    peerDependencies:
      '@emotion/react': ^11.5.0
      '@emotion/styled': ^11.3.0
      '@types/react': npm:types-react@rc
      react: npm:react@rc
    peerDependenciesMeta:
      '@emotion/react':
        optional: true
      '@emotion/styled':
        optional: true
      '@types/react':
        optional: true

  '@mui/system@5.16.7':
    resolution: {integrity: sha512-Jncvs/r/d/itkxh7O7opOunTqbbSSzMTHzZkNLM+FjAOg+cYAZHrPDlYe1ZGKUYORwwb2XexlWnpZp0kZ4AHuA==}
    engines: {node: '>=12.0.0'}
    peerDependencies:
      '@emotion/react': ^11.5.0
      '@emotion/styled': ^11.3.0
      '@types/react': npm:types-react@rc
      react: npm:react@rc
    peerDependenciesMeta:
      '@emotion/react':
        optional: true
      '@emotion/styled':
        optional: true
      '@types/react':
        optional: true

  '@mui/types@7.2.15':
    resolution: {integrity: sha512-nbo7yPhtKJkdf9kcVOF8JZHPZTmqXjJ/tI0bdWgHg5tp9AnIN4Y7f7wm9T+0SyGYJk76+GYZ8Q5XaTYAsUHN0Q==}
    peerDependencies:
      '@types/react': npm:types-react@rc
    peerDependenciesMeta:
      '@types/react':
        optional: true

  '@mui/utils@5.16.5':
    resolution: {integrity: sha512-CwhcA9y44XwK7k2joL3Y29mRUnoBt+gOZZdGyw7YihbEwEErJYBtDwbZwVgH68zAljGe/b+Kd5bzfl63Gi3R2A==}
    engines: {node: '>=12.0.0'}
    peerDependencies:
      '@types/react': npm:types-react@rc
      react: npm:react@rc
    peerDependenciesMeta:
      '@types/react':
        optional: true

  '@mui/utils@5.16.6':
    resolution: {integrity: sha512-tWiQqlhxAt3KENNiSRL+DIn9H5xNVK6Jjf70x3PnfQPz1MPBdh7yyIcAyVBT9xiw7hP3SomRhPR7hzBMBCjqEA==}
    engines: {node: '>=12.0.0'}
    peerDependencies:
      '@types/react': npm:types-react@rc
      react: npm:react@rc
    peerDependenciesMeta:
      '@types/react':
        optional: true

  '@mui/x-date-pickers@7.9.0':
    resolution: {integrity: sha512-GMDprioHlYmNle8Cbh6TxB4QThDGgqJxfH/R/p/5dNk+Tn5vB1gZSDMn3wVxItiEV6tDXbkyS5gPhSMVFDGvAA==}
    engines: {node: '>=14.0.0'}
    peerDependencies:
      '@emotion/react': ^11.9.0
      '@emotion/styled': ^11.8.1
      '@mui/material': ^5.15.14
      date-fns: ^2.25.0 || ^3.2.0
      date-fns-jalali: ^2.13.0-0 || ^3.2.0-0
      dayjs: ^1.10.7
      luxon: ^3.0.2
      moment: ^2.29.4
      moment-hijri: ^2.1.2
      moment-jalaali: ^0.7.4 || ^0.8.0 || ^0.9.0 || ^0.10.0
      react: npm:react@rc
      react-dom: npm:react-dom@rc
    peerDependenciesMeta:
      '@emotion/react':
        optional: true
      '@emotion/styled':
        optional: true
      date-fns:
        optional: true
      date-fns-jalali:
        optional: true
      dayjs:
        optional: true
      luxon:
        optional: true
      moment:
        optional: true
      moment-hijri:
        optional: true
      moment-jalaali:
        optional: true

  '@nodelib/fs.scandir@2.1.5':
    resolution: {integrity: sha512-vq24Bq3ym5HEQm2NKCr3yXDwjc7vTsEThRDnkp2DK9p1uqLR+DHurm/NOTo0KG7HYHU7eppKZj3MyqYuMBf62g==}
    engines: {node: '>= 8'}

  '@nodelib/fs.stat@2.0.5':
    resolution: {integrity: sha512-RkhPPp2zrqDAQA/2jNhnztcPAlv64XdhIp7a7454A5ovI7Bukxgt7MX7udwAu3zg1DcpPU0rz3VV1SeaqvY4+A==}
    engines: {node: '>= 8'}

  '@nodelib/fs.walk@1.2.8':
    resolution: {integrity: sha512-oGB+UxlgWcgQkgwo8GcEGwemoTFt3FIO9ababBmaGwXIoBKZ+GTy0pP185beGg7Llih/NSHSV2XAs1lnznocSg==}
    engines: {node: '>= 8'}

  '@octokit/app@15.1.0':
    resolution: {integrity: sha512-TkBr7QgOmE6ORxvIAhDbZsqPkF7RSqTY4pLTtUQCvr6dTXqvi2fFo46q3h1lxlk/sGMQjqyZ0kEahkD/NyzOHg==}
    engines: {node: '>= 18'}

  '@octokit/auth-app@7.1.0':
    resolution: {integrity: sha512-cazGaJPSgeZ8NkVYeM/C5l/6IQ5vZnsI8p1aMucadCkt/bndI+q+VqwrlnWbASRmenjOkf1t1RpCKrif53U8gw==}
    engines: {node: '>= 18'}

  '@octokit/auth-oauth-app@8.1.1':
    resolution: {integrity: sha512-5UtmxXAvU2wfcHIPPDWzVSAWXVJzG3NWsxb7zCFplCWEmMCArSZV0UQu5jw5goLQXbFyOr5onzEH37UJB3zQQg==}
    engines: {node: '>= 18'}

  '@octokit/auth-oauth-device@7.1.1':
    resolution: {integrity: sha512-HWl8lYueHonuyjrKKIup/1tiy0xcmQCdq5ikvMO1YwkNNkxb6DXfrPjrMYItNLyCP/o2H87WuijuE+SlBTT8eg==}
    engines: {node: '>= 18'}

  '@octokit/auth-oauth-user@5.1.1':
    resolution: {integrity: sha512-rRkMz0ErOppdvEfnemHJXgZ9vTPhBuC6yASeFaB7I2yLMd7QpjfrL1mnvRPlyKo+M6eeLxrKanXJ9Qte29SRsw==}
    engines: {node: '>= 18'}

  '@octokit/auth-token@4.0.0':
    resolution: {integrity: sha512-tY/msAuJo6ARbK6SPIxZrPBms3xPbfwBrulZe0Wtr/DIY9lje2HeV1uoebShn6mx7SjCHif6EjMvoREj+gZ+SA==}
    engines: {node: '>= 18'}

  '@octokit/auth-token@5.1.1':
    resolution: {integrity: sha512-rh3G3wDO8J9wSjfI436JUKzHIxq8NaiL0tVeB2aXmG6p/9859aUOAjA9pmSPNGGZxfwmaJ9ozOJImuNVJdpvbA==}
    engines: {node: '>= 18'}

  '@octokit/auth-unauthenticated@6.1.0':
    resolution: {integrity: sha512-zPSmfrUAcspZH/lOFQnVnvjQZsIvmfApQH6GzJrkIunDooU1Su2qt2FfMTSVPRp7WLTQyC20Kd55lF+mIYaohQ==}
    engines: {node: '>= 18'}

  '@octokit/core@5.2.0':
    resolution: {integrity: sha512-1LFfa/qnMQvEOAdzlQymH0ulepxbxnCYAKJZfMci/5XJyIHWgEYnDmgnKakbTh7CH2tFQ5O60oYDvns4i9RAIg==}
    engines: {node: '>= 18'}

  '@octokit/core@6.1.2':
    resolution: {integrity: sha512-hEb7Ma4cGJGEUNOAVmyfdB/3WirWMg5hDuNFVejGEDFqupeOysLc2sG6HJxY2etBp5YQu5Wtxwi020jS9xlUwg==}
    engines: {node: '>= 18'}

  '@octokit/endpoint@10.1.1':
    resolution: {integrity: sha512-JYjh5rMOwXMJyUpj028cu0Gbp7qe/ihxfJMLc8VZBMMqSwLgOxDI1911gV4Enl1QSavAQNJcwmwBF9M0VvLh6Q==}
    engines: {node: '>= 18'}

  '@octokit/endpoint@9.0.5':
    resolution: {integrity: sha512-ekqR4/+PCLkEBF6qgj8WqJfvDq65RH85OAgrtnVp1mSxaXF03u2xW/hUdweGS5654IlC0wkNYC18Z50tSYTAFw==}
    engines: {node: '>= 18'}

  '@octokit/graphql@7.1.0':
    resolution: {integrity: sha512-r+oZUH7aMFui1ypZnAvZmn0KSqAUgE1/tUXIWaqUCa1758ts/Jio84GZuzsvUkme98kv0WFY8//n0J1Z+vsIsQ==}
    engines: {node: '>= 18'}

  '@octokit/graphql@8.1.1':
    resolution: {integrity: sha512-ukiRmuHTi6ebQx/HFRCXKbDlOh/7xEV6QUXaE7MJEKGNAncGI/STSbOkl12qVXZrfZdpXctx5O9X1AIaebiDBg==}
    engines: {node: '>= 18'}

  '@octokit/oauth-app@7.1.2':
    resolution: {integrity: sha512-4ntCOZIiTozKwuYQroX/ZD722tzMH8Eicv/cgDM/3F3lyrlwENHDv4flTCBpSJbfK546B2SrkKMWB+/HbS84zQ==}
    engines: {node: '>= 18'}

  '@octokit/oauth-authorization-url@7.1.1':
    resolution: {integrity: sha512-ooXV8GBSabSWyhLUowlMIVd9l1s2nsOGQdlP2SQ4LnkEsGXzeCvbSbCPdZThXhEFzleGPwbapT0Sb+YhXRyjCA==}
    engines: {node: '>= 18'}

  '@octokit/oauth-methods@5.1.2':
    resolution: {integrity: sha512-C5lglRD+sBlbrhCUTxgJAFjWgJlmTx5bQ7Ch0+2uqRjYv7Cfb5xpX4WuSC9UgQna3sqRGBL9EImX9PvTpMaQ7g==}
    engines: {node: '>= 18'}

  '@octokit/openapi-types@20.0.0':
    resolution: {integrity: sha512-EtqRBEjp1dL/15V7WiX5LJMIxxkdiGJnabzYx5Apx4FkQIFgAfKumXeYAqqJCj1s+BMX4cPFIFC4OLCR6stlnA==}

  '@octokit/openapi-types@22.2.0':
    resolution: {integrity: sha512-QBhVjcUa9W7Wwhm6DBFu6ZZ+1/t/oYxqc2tp81Pi41YNuJinbFRx8B133qVOrAaBbF7D/m0Et6f9/pZt9Rc+tg==}

  '@octokit/openapi-webhooks-types@8.2.1':
    resolution: {integrity: sha512-msAU1oTSm0ZmvAE0xDemuF4tVs5i0xNnNGtNmr4EuATi+1Rn8cZDetj6NXioSf5LwnxEc209COa/WOSbjuhLUA==}

  '@octokit/plugin-paginate-graphql@5.2.2':
    resolution: {integrity: sha512-7znSVvlNAOJisCqAnjN1FtEziweOHSjPGAuc5W58NeGNAr/ZB57yCsjQbXDlWsVryA7hHQaEQPcBbJYFawlkyg==}
    engines: {node: '>= 18'}
    peerDependencies:
      '@octokit/core': '>=6'

  '@octokit/plugin-paginate-rest@11.3.0':
    resolution: {integrity: sha512-n4znWfRinnUQF6TPyxs7EctSAA3yVSP4qlJP2YgI3g9d4Ae2n5F3XDOjbUluKRxPU3rfsgpOboI4O4VtPc6Ilg==}
    engines: {node: '>= 18'}
    peerDependencies:
      '@octokit/core': '>=6'

  '@octokit/plugin-paginate-rest@9.2.1':
    resolution: {integrity: sha512-wfGhE/TAkXZRLjksFXuDZdmGnJQHvtU/joFQdweXUgzo1XwvBCD4o4+75NtFfjfLK5IwLf9vHTfSiU3sLRYpRw==}
    engines: {node: '>= 18'}
    peerDependencies:
      '@octokit/core': '5'

  '@octokit/plugin-rest-endpoint-methods@10.4.1':
    resolution: {integrity: sha512-xV1b+ceKV9KytQe3zCVqjg+8GTGfDYwaT1ATU5isiUyVtlVAO3HNdzpS4sr4GBx4hxQ46s7ITtZrAsxG22+rVg==}
    engines: {node: '>= 18'}
    peerDependencies:
      '@octokit/core': '5'

  '@octokit/plugin-rest-endpoint-methods@13.2.1':
    resolution: {integrity: sha512-YMWBw6Exh1ZBs5cCE0AnzYxSQDIJS00VlBqISTgNYmu5MBdeM07K/MAJjy/VkNaH5jpJmD/5HFUvIZ+LDB5jSQ==}
    engines: {node: '>= 18'}
    peerDependencies:
      '@octokit/core': '>=6'

  '@octokit/plugin-retry@7.1.1':
    resolution: {integrity: sha512-G9Ue+x2odcb8E1XIPhaFBnTTIrrUDfXN05iFXiqhR+SeeeDMMILcAnysOsxUpEWcQp2e5Ft397FCXTcPkiPkLw==}
    engines: {node: '>= 18'}
    peerDependencies:
      '@octokit/core': '>=6'

  '@octokit/plugin-throttling@9.3.0':
    resolution: {integrity: sha512-B5YTToSRTzNSeEyssnrT7WwGhpIdbpV9NKIs3KyTWHX6PhpYn7gqF/+lL3BvsASBM3Sg5BAUYk7KZx5p/Ec77w==}
    engines: {node: '>= 18'}
    peerDependencies:
      '@octokit/core': ^6.0.0

  '@octokit/request-error@5.1.0':
    resolution: {integrity: sha512-GETXfE05J0+7H2STzekpKObFe765O5dlAKUTLNGeH+x47z7JjXHfsHKo5z21D/o/IOZTUEI6nyWyR+bZVP/n5Q==}
    engines: {node: '>= 18'}

  '@octokit/request-error@6.1.1':
    resolution: {integrity: sha512-1mw1gqT3fR/WFvnoVpY/zUM2o/XkMs/2AszUUG9I69xn0JFLv6PGkPhNk5lbfvROs79wiS0bqiJNxfCZcRJJdg==}
    engines: {node: '>= 18'}

  '@octokit/request@8.4.0':
    resolution: {integrity: sha512-9Bb014e+m2TgBeEJGEbdplMVWwPmL1FPtggHQRkV+WVsMggPtEkLKPlcVYm/o8xKLkpJ7B+6N8WfQMtDLX2Dpw==}
    engines: {node: '>= 18'}

  '@octokit/request@9.1.1':
    resolution: {integrity: sha512-pyAguc0p+f+GbQho0uNetNQMmLG1e80WjkIaqqgUkihqUp0boRU6nKItXO4VWnr+nbZiLGEyy4TeKRwqaLvYgw==}
    engines: {node: '>= 18'}

  '@octokit/types@12.6.0':
    resolution: {integrity: sha512-1rhSOfRa6H9w4YwK0yrf5faDaDTb+yLyBUKOCV4xtCDB5VmIPqd/v9yr9o6SAzOAlRxMiRiCic6JVM1/kunVkw==}

  '@octokit/types@13.5.0':
    resolution: {integrity: sha512-HdqWTf5Z3qwDVlzCrP8UJquMwunpDiMPt5er+QjGzL4hqr/vBVY/MauQgS1xWxCDT1oMx1EULyqxncdCY/NVSQ==}

  '@octokit/webhooks-methods@5.1.0':
    resolution: {integrity: sha512-yFZa3UH11VIxYnnoOYCVoJ3q4ChuSOk2IVBBQ0O3xtKX4x9bmKb/1t+Mxixv2iUhzMdOl1qeWJqEhouXXzB3rQ==}
    engines: {node: '>= 18'}

  '@octokit/webhooks@13.2.7':
    resolution: {integrity: sha512-sPHCyi9uZuCs1gg0yF53FFocM+GsiiBEhQQV/itGzzQ8gjyv2GMJ1YvgdDY4lC0ePZeiV3juEw4GbS6w1VHhRw==}
    engines: {node: '>= 18'}

  '@pkgjs/parseargs@0.11.0':
    resolution: {integrity: sha512-+1VkjdD0QBLPodGrJUeqarH8VAIvQODIbwh9XpP5Syisf7YoQgsJKPNFoqqLQlu+VQ/tVSshMR6loPMn8U+dPg==}
    engines: {node: '>=14'}

  '@pkgr/core@0.1.1':
    resolution: {integrity: sha512-cq8o4cWH0ibXh9VGi5P20Tu9XF/0fFXl9EUinr9QfTM7a7p0oTA4iJRCQWppXR1Pg8dSM0UCItCkPwsk9qWWYA==}
    engines: {node: ^12.20.0 || ^14.18.0 || >=16.0.0}

  '@popperjs/core@2.11.8':
    resolution: {integrity: sha512-P1st0aksCrn9sGZhp8GMYwBnQsbvAWsZAX44oXNNvLHGqAOcoVxmjZiohstwQ7SqKnbR47akdNi+uleWD8+g6A==}

  '@radix-ui/number@1.1.0':
    resolution: {integrity: sha512-V3gRzhVNU1ldS5XhAPTom1fOIo4ccrjjJgmE+LI2h/WaFpHmx0MQApT+KZHnx8abG6Avtfcz4WoEciMnpFT3HQ==}

  '@radix-ui/primitive@1.1.0':
    resolution: {integrity: sha512-4Z8dn6Upk0qk4P74xBhZ6Hd/w0mPEzOOLxy4xiPXOXqjF7jZS0VAKk7/x/H6FyY2zCkYJqePf1G5KmkmNJ4RBA==}

  '@radix-ui/react-compose-refs@1.1.0':
    resolution: {integrity: sha512-b4inOtiaOnYf9KWyO3jAeeCG6FeyfY6ldiEPanbUjWd+xIk5wZeHa8yVwmrJ2vderhu/BQvzCrJI0lHd+wIiqw==}
    peerDependencies:
      '@types/react': npm:types-react@rc
      react: npm:react@rc
    peerDependenciesMeta:
      '@types/react':
        optional: true

  '@radix-ui/react-context@1.1.0':
    resolution: {integrity: sha512-OKrckBy+sMEgYM/sMmqmErVn0kZqrHPJze+Ql3DzYsDDp0hl0L62nx/2122/Bvps1qz645jlcu2tD9lrRSdf8A==}
    peerDependencies:
      '@types/react': npm:types-react@rc
      react: npm:react@rc
    peerDependenciesMeta:
      '@types/react':
        optional: true

  '@radix-ui/react-direction@1.1.0':
    resolution: {integrity: sha512-BUuBvgThEiAXh2DWu93XsT+a3aWrGqolGlqqw5VU1kG7p/ZH2cuDlM1sRLNnY3QcBS69UIz2mcKhMxDsdewhjg==}
    peerDependencies:
      '@types/react': npm:types-react@rc
      react: npm:react@rc
    peerDependenciesMeta:
      '@types/react':
        optional: true

  '@radix-ui/react-portal@1.1.1':
    resolution: {integrity: sha512-A3UtLk85UtqhzFqtoC8Q0KvR2GbXF3mtPgACSazajqq6A41mEQgo53iPzY4i6BwDxlIFqWIhiQ2G729n+2aw/g==}
    peerDependencies:
      '@types/react': npm:types-react@rc
      '@types/react-dom': npm:types-react-dom@rc
      react: npm:react@rc
      react-dom: npm:react-dom@rc
    peerDependenciesMeta:
      '@types/react':
        optional: true
      '@types/react-dom':
        optional: true

  '@radix-ui/react-presence@1.1.0':
    resolution: {integrity: sha512-Gq6wuRN/asf9H/E/VzdKoUtT8GC9PQc9z40/vEr0VCJ4u5XvvhWIrSsCB6vD2/cH7ugTdSfYq9fLJCcM00acrQ==}
    peerDependencies:
      '@types/react': npm:types-react@rc
      '@types/react-dom': npm:types-react-dom@rc
      react: npm:react@rc
      react-dom: npm:react-dom@rc
    peerDependenciesMeta:
      '@types/react':
        optional: true
      '@types/react-dom':
        optional: true

  '@radix-ui/react-primitive@2.0.0':
    resolution: {integrity: sha512-ZSpFm0/uHa8zTvKBDjLFWLo8dkr4MBsiDLz0g3gMUwqgLHz9rTaRRGYDgvZPtBJgYCBKXkS9fzmoySgr8CO6Cw==}
    peerDependencies:
      '@types/react': npm:types-react@rc
      '@types/react-dom': npm:types-react-dom@rc
      react: npm:react@rc
      react-dom: npm:react-dom@rc
    peerDependenciesMeta:
      '@types/react':
        optional: true
      '@types/react-dom':
        optional: true

  '@radix-ui/react-scroll-area@1.1.0':
    resolution: {integrity: sha512-9ArIZ9HWhsrfqS765h+GZuLoxaRHD/j0ZWOWilsCvYTpYJp8XwCqNG7Dt9Nu/TItKOdgLGkOPCodQvDc+UMwYg==}
    peerDependencies:
      '@types/react': npm:types-react@rc
      '@types/react-dom': npm:types-react-dom@rc
      react: npm:react@rc
      react-dom: npm:react-dom@rc
    peerDependenciesMeta:
      '@types/react':
        optional: true
      '@types/react-dom':
        optional: true

  '@radix-ui/react-slot@1.1.0':
    resolution: {integrity: sha512-FUCf5XMfmW4dtYl69pdS4DbxKy8nj4M7SafBgPllysxmdachynNflAdp/gCsnYWNDnge6tI9onzMp5ARYc1KNw==}
    peerDependencies:
      '@types/react': npm:types-react@rc
      react: npm:react@rc
    peerDependenciesMeta:
      '@types/react':
        optional: true

  '@radix-ui/react-use-callback-ref@1.1.0':
    resolution: {integrity: sha512-CasTfvsy+frcFkbXtSJ2Zu9JHpN8TYKxkgJGWbjiZhFivxaeW7rMeZt7QELGVLaYVfFMsKHjb7Ak0nMEe+2Vfw==}
    peerDependencies:
      '@types/react': npm:types-react@rc
      react: npm:react@rc
    peerDependenciesMeta:
      '@types/react':
        optional: true

  '@radix-ui/react-use-layout-effect@1.1.0':
    resolution: {integrity: sha512-+FPE0rOdziWSrH9athwI1R0HDVbWlEhd+FR+aSDk4uWGmSJ9Z54sdZVDQPZAinJhJXwfT+qnj969mCsT2gfm5w==}
    peerDependencies:
      '@types/react': npm:types-react@rc
      react: npm:react@rc
    peerDependenciesMeta:
      '@types/react':
        optional: true

  '@remix-run/router@1.19.0':
    resolution: {integrity: sha512-zDICCLKEwbVYTS6TjYaWtHXxkdoUvD/QXvyVZjGCsWz5vyH7aFeONlPffPdW+Y/t6KT0MgXb2Mfjun9YpWN1dA==}
    engines: {node: '>=14.0.0'}

  '@rollup/pluginutils@5.1.0':
    resolution: {integrity: sha512-XTIWOPPcpvyKI6L1NHo0lFlCyznUEyPmPY1mc3KpPVDYulHSTvyeLNVW00QTLIAFNhR3kYnJTQHeGqU4M3n09g==}
    engines: {node: '>=14.0.0'}
    peerDependencies:
      rollup: ^1.20.0||^2.0.0||^3.0.0||^4.0.0
    peerDependenciesMeta:
      rollup:
        optional: true

  '@rollup/rollup-android-arm-eabi@4.17.2':
    resolution: {integrity: sha512-NM0jFxY8bB8QLkoKxIQeObCaDlJKewVlIEkuyYKm5An1tdVZ966w2+MPQ2l8LBZLjR+SgyV+nRkTIunzOYBMLQ==}
    cpu: [arm]
    os: [android]

  '@rollup/rollup-android-arm64@4.17.2':
    resolution: {integrity: sha512-yeX/Usk7daNIVwkq2uGoq2BYJKZY1JfyLTaHO/jaiSwi/lsf8fTFoQW/n6IdAsx5tx+iotu2zCJwz8MxI6D/Bw==}
    cpu: [arm64]
    os: [android]

  '@rollup/rollup-darwin-arm64@4.17.2':
    resolution: {integrity: sha512-kcMLpE6uCwls023+kknm71ug7MZOrtXo+y5p/tsg6jltpDtgQY1Eq5sGfHcQfb+lfuKwhBmEURDga9N0ol4YPw==}
    cpu: [arm64]
    os: [darwin]

  '@rollup/rollup-darwin-x64@4.17.2':
    resolution: {integrity: sha512-AtKwD0VEx0zWkL0ZjixEkp5tbNLzX+FCqGG1SvOu993HnSz4qDI6S4kGzubrEJAljpVkhRSlg5bzpV//E6ysTQ==}
    cpu: [x64]
    os: [darwin]

  '@rollup/rollup-linux-arm-gnueabihf@4.17.2':
    resolution: {integrity: sha512-3reX2fUHqN7sffBNqmEyMQVj/CKhIHZd4y631duy0hZqI8Qoqf6lTtmAKvJFYa6bhU95B1D0WgzHkmTg33In0A==}
    cpu: [arm]
    os: [linux]

  '@rollup/rollup-linux-arm-musleabihf@4.17.2':
    resolution: {integrity: sha512-uSqpsp91mheRgw96xtyAGP9FW5ChctTFEoXP0r5FAzj/3ZRv3Uxjtc7taRQSaQM/q85KEKjKsZuiZM3GyUivRg==}
    cpu: [arm]
    os: [linux]

  '@rollup/rollup-linux-arm64-gnu@4.17.2':
    resolution: {integrity: sha512-EMMPHkiCRtE8Wdk3Qhtciq6BndLtstqZIroHiiGzB3C5LDJmIZcSzVtLRbwuXuUft1Cnv+9fxuDtDxz3k3EW2A==}
    cpu: [arm64]
    os: [linux]

  '@rollup/rollup-linux-arm64-musl@4.17.2':
    resolution: {integrity: sha512-NMPylUUZ1i0z/xJUIx6VUhISZDRT+uTWpBcjdv0/zkp7b/bQDF+NfnfdzuTiB1G6HTodgoFa93hp0O1xl+/UbA==}
    cpu: [arm64]
    os: [linux]

  '@rollup/rollup-linux-powerpc64le-gnu@4.17.2':
    resolution: {integrity: sha512-T19My13y8uYXPw/L/k0JYaX1fJKFT/PWdXiHr8mTbXWxjVF1t+8Xl31DgBBvEKclw+1b00Chg0hxE2O7bTG7GQ==}
    cpu: [ppc64]
    os: [linux]

  '@rollup/rollup-linux-riscv64-gnu@4.17.2':
    resolution: {integrity: sha512-BOaNfthf3X3fOWAB+IJ9kxTgPmMqPPH5f5k2DcCsRrBIbWnaJCgX2ll77dV1TdSy9SaXTR5iDXRL8n7AnoP5cg==}
    cpu: [riscv64]
    os: [linux]

  '@rollup/rollup-linux-s390x-gnu@4.17.2':
    resolution: {integrity: sha512-W0UP/x7bnn3xN2eYMql2T/+wpASLE5SjObXILTMPUBDB/Fg/FxC+gX4nvCfPBCbNhz51C+HcqQp2qQ4u25ok6g==}
    cpu: [s390x]
    os: [linux]

  '@rollup/rollup-linux-x64-gnu@4.17.2':
    resolution: {integrity: sha512-Hy7pLwByUOuyaFC6mAr7m+oMC+V7qyifzs/nW2OJfC8H4hbCzOX07Ov0VFk/zP3kBsELWNFi7rJtgbKYsav9QQ==}
    cpu: [x64]
    os: [linux]

  '@rollup/rollup-linux-x64-musl@4.17.2':
    resolution: {integrity: sha512-h1+yTWeYbRdAyJ/jMiVw0l6fOOm/0D1vNLui9iPuqgRGnXA0u21gAqOyB5iHjlM9MMfNOm9RHCQ7zLIzT0x11Q==}
    cpu: [x64]
    os: [linux]

  '@rollup/rollup-win32-arm64-msvc@4.17.2':
    resolution: {integrity: sha512-tmdtXMfKAjy5+IQsVtDiCfqbynAQE/TQRpWdVataHmhMb9DCoJxp9vLcCBjEQWMiUYxO1QprH/HbY9ragCEFLA==}
    cpu: [arm64]
    os: [win32]

  '@rollup/rollup-win32-ia32-msvc@4.17.2':
    resolution: {integrity: sha512-7II/QCSTAHuE5vdZaQEwJq2ZACkBpQDOmQsE6D6XUbnBHW8IAhm4eTufL6msLJorzrHDFv3CF8oCA/hSIRuZeQ==}
    cpu: [ia32]
    os: [win32]

  '@rollup/rollup-win32-x64-msvc@4.17.2':
    resolution: {integrity: sha512-TGGO7v7qOq4CYmSBVEYpI1Y5xDuCEnbVC5Vth8mOsW0gDSzxNrVERPc790IGHsrT2dQSimgMr9Ub3Y1Jci5/8w==}
    cpu: [x64]
    os: [win32]

  '@shikijs/core@1.13.0':
    resolution: {integrity: sha512-Mj5NVfbAXcD1GnwOTSPl8hBn/T8UDpfFQTptp+p41n/CbUcJtOq98WaRD7Lz3hCglYotUTHUWtzu3JhK6XlkAA==}

  '@sindresorhus/is@4.6.0':
    resolution: {integrity: sha512-t09vSN3MdfsyCHoFcTRCH/iUtG7OJ0CsjzB8cjAmKc/va/kIgeDI/TxsigdncE/4be734m0cvIYwNaV4i2XqAw==}
    engines: {node: '>=10'}

  '@snyk/github-codeowners@1.1.0':
    resolution: {integrity: sha512-lGFf08pbkEac0NYgVf4hdANpAgApRjNByLXB+WBip3qj1iendOIyAwP2GKkKbQMNVy2r1xxDf0ssfWscoiC+Vw==}
    engines: {node: '>=8.10'}
    hasBin: true

  '@svgr/babel-plugin-add-jsx-attribute@8.0.0':
    resolution: {integrity: sha512-b9MIk7yhdS1pMCZM8VeNfUlSKVRhsHZNMl5O9SfaX0l0t5wjdgu4IDzGB8bpnGBBOjGST3rRFVsaaEtI4W6f7g==}
    engines: {node: '>=14'}
    peerDependencies:
      '@babel/core': ^7.0.0-0

  '@svgr/babel-plugin-remove-jsx-attribute@8.0.0':
    resolution: {integrity: sha512-BcCkm/STipKvbCl6b7QFrMh/vx00vIP63k2eM66MfHJzPr6O2U0jYEViXkHJWqXqQYjdeA9cuCl5KWmlwjDvbA==}
    engines: {node: '>=14'}
    peerDependencies:
      '@babel/core': ^7.0.0-0

  '@svgr/babel-plugin-remove-jsx-empty-expression@8.0.0':
    resolution: {integrity: sha512-5BcGCBfBxB5+XSDSWnhTThfI9jcO5f0Ai2V24gZpG+wXF14BzwxxdDb4g6trdOux0rhibGs385BeFMSmxtS3uA==}
    engines: {node: '>=14'}
    peerDependencies:
      '@babel/core': ^7.0.0-0

  '@svgr/babel-plugin-replace-jsx-attribute-value@8.0.0':
    resolution: {integrity: sha512-KVQ+PtIjb1BuYT3ht8M5KbzWBhdAjjUPdlMtpuw/VjT8coTrItWX6Qafl9+ji831JaJcu6PJNKCV0bp01lBNzQ==}
    engines: {node: '>=14'}
    peerDependencies:
      '@babel/core': ^7.0.0-0

  '@svgr/babel-plugin-svg-dynamic-title@8.0.0':
    resolution: {integrity: sha512-omNiKqwjNmOQJ2v6ge4SErBbkooV2aAWwaPFs2vUY7p7GhVkzRkJ00kILXQvRhA6miHnNpXv7MRnnSjdRjK8og==}
    engines: {node: '>=14'}
    peerDependencies:
      '@babel/core': ^7.0.0-0

  '@svgr/babel-plugin-svg-em-dimensions@8.0.0':
    resolution: {integrity: sha512-mURHYnu6Iw3UBTbhGwE/vsngtCIbHE43xCRK7kCw4t01xyGqb2Pd+WXekRRoFOBIY29ZoOhUCTEweDMdrjfi9g==}
    engines: {node: '>=14'}
    peerDependencies:
      '@babel/core': ^7.0.0-0

  '@svgr/babel-plugin-transform-react-native-svg@8.1.0':
    resolution: {integrity: sha512-Tx8T58CHo+7nwJ+EhUwx3LfdNSG9R2OKfaIXXs5soiy5HtgoAEkDay9LIimLOcG8dJQH1wPZp/cnAv6S9CrR1Q==}
    engines: {node: '>=14'}
    peerDependencies:
      '@babel/core': ^7.0.0-0

  '@svgr/babel-plugin-transform-svg-component@8.0.0':
    resolution: {integrity: sha512-DFx8xa3cZXTdb/k3kfPeaixecQLgKh5NVBMwD0AQxOzcZawK4oo1Jh9LbrcACUivsCA7TLG8eeWgrDXjTMhRmw==}
    engines: {node: '>=12'}
    peerDependencies:
      '@babel/core': ^7.0.0-0

  '@svgr/babel-preset@8.1.0':
    resolution: {integrity: sha512-7EYDbHE7MxHpv4sxvnVPngw5fuR6pw79SkcrILHJ/iMpuKySNCl5W1qcwPEpU+LgyRXOaAFgH0KhwD18wwg6ug==}
    engines: {node: '>=14'}
    peerDependencies:
      '@babel/core': ^7.0.0-0

  '@svgr/core@8.1.0':
    resolution: {integrity: sha512-8QqtOQT5ACVlmsvKOJNEaWmRPmcojMOzCz4Hs2BGG/toAp/K38LcsMRyLp349glq5AzJbCEeimEoxaX6v/fLrA==}
    engines: {node: '>=14'}

  '@svgr/hast-util-to-babel-ast@8.0.0':
    resolution: {integrity: sha512-EbDKwO9GpfWP4jN9sGdYwPBU0kdomaPIL2Eu4YwmgP+sJeXT+L7bMwJUBnhzfH8Q2qMBqZ4fJwpCyYsAN3mt2Q==}
    engines: {node: '>=14'}

  '@svgr/plugin-jsx@8.1.0':
    resolution: {integrity: sha512-0xiIyBsLlr8quN+WyuxooNW9RJ0Dpr8uOnH/xrCVO8GLUcwHISwj1AG0k+LFzteTkAA0GbX0kj9q6Dk70PTiPA==}
    engines: {node: '>=14'}
    peerDependencies:
      '@svgr/core': '*'

  '@swc/core-darwin-arm64@1.6.1':
    resolution: {integrity: sha512-u6GdwOXsOEdNAdSI6nWq6G2BQw5HiSNIZVcBaH1iSvBnxZvWbnIKyDiZKaYnDwTLHLzig2GuUjjE2NaCJPy4jg==}
    engines: {node: '>=10'}
    cpu: [arm64]
    os: [darwin]

  '@swc/core-darwin-x64@1.6.1':
    resolution: {integrity: sha512-/tXwQibkDNLVbAtr7PUQI0iQjoB708fjhDDDfJ6WILSBVZ3+qs/LHjJ7jHwumEYxVq1XA7Fv2Q7SE/ZSQoWHcQ==}
    engines: {node: '>=10'}
    cpu: [x64]
    os: [darwin]

  '@swc/core-linux-arm-gnueabihf@1.6.1':
    resolution: {integrity: sha512-aDgipxhJTms8iH78emHVutFR2c16LNhO+NTRCdYi+X4PyIn58/DyYTH6VDZ0AeEcS5f132ZFldU5AEgExwihXA==}
    engines: {node: '>=10'}
    cpu: [arm]
    os: [linux]

  '@swc/core-linux-arm64-gnu@1.6.1':
    resolution: {integrity: sha512-XkJ+eO4zUKG5g458RyhmKPyBGxI0FwfWFgpfIj5eDybxYJ6s4HBT5MoxyBLorB5kMlZ0XoY/usUMobPVY3nL0g==}
    engines: {node: '>=10'}
    cpu: [arm64]
    os: [linux]

  '@swc/core-linux-arm64-musl@1.6.1':
    resolution: {integrity: sha512-dr6YbLBg/SsNxs1hDqJhxdcrS8dGMlOXJwXIrUvACiA8jAd6S5BxYCaqsCefLYXtaOmu0bbx1FB/evfodqB70Q==}
    engines: {node: '>=10'}
    cpu: [arm64]
    os: [linux]

  '@swc/core-linux-x64-gnu@1.6.1':
    resolution: {integrity: sha512-A0b/3V+yFy4LXh3O9umIE7LXPC7NBWdjl6AQYqymSMcMu0EOb1/iygA6s6uWhz9y3e172Hpb9b/CGsuD8Px/bg==}
    engines: {node: '>=10'}
    cpu: [x64]
    os: [linux]

  '@swc/core-linux-x64-musl@1.6.1':
    resolution: {integrity: sha512-5dJjlzZXhC87nZZZWbpiDP8kBIO0ibis893F/rtPIQBI5poH+iJuA32EU3wN4/WFHeK4et8z6SGSVghPtWyk4g==}
    engines: {node: '>=10'}
    cpu: [x64]
    os: [linux]

  '@swc/core-win32-arm64-msvc@1.6.1':
    resolution: {integrity: sha512-HBi1ZlwvfcUibLtT3g/lP57FaDPC799AD6InolB2KSgkqyBbZJ9wAXM8/CcH67GLIP0tZ7FqblrJTzGXxetTJQ==}
    engines: {node: '>=10'}
    cpu: [arm64]
    os: [win32]

  '@swc/core-win32-ia32-msvc@1.6.1':
    resolution: {integrity: sha512-AKqHohlWERclexar5y6ux4sQ8yaMejEXNxeKXm7xPhXrp13/1p4/I3E5bPVX/jMnvpm4HpcKSP0ee2WsqmhhPw==}
    engines: {node: '>=10'}
    cpu: [ia32]
    os: [win32]

  '@swc/core-win32-x64-msvc@1.6.1':
    resolution: {integrity: sha512-0dLdTLd+ONve8kgC5T6VQ2Y5G+OZ7y0ujjapnK66wpvCBM6BKYGdT/OKhZKZydrC5gUKaxFN6Y5oOt9JOFUrOQ==}
    engines: {node: '>=10'}
    cpu: [x64]
    os: [win32]

  '@swc/core@1.6.1':
    resolution: {integrity: sha512-Yz5uj5hNZpS5brLtBvKY0L4s2tBAbQ4TjmW8xF1EC3YLFxQRrUjMP49Zm1kp/KYyYvTkSaG48Ffj2YWLu9nChw==}
    engines: {node: '>=10'}
    peerDependencies:
      '@swc/helpers': '*'
    peerDependenciesMeta:
      '@swc/helpers':
        optional: true

  '@swc/counter@0.1.3':
    resolution: {integrity: sha512-e2BR4lsJkkRlKZ/qCHPw9ZaSxc0MVUd7gtbtaB7aMvHeJVYe8sOB8DBZkP2DtISHGSku9sCK6T6cnY0CtXrOCQ==}

  '@swc/types@0.1.8':
    resolution: {integrity: sha512-RNFA3+7OJFNYY78x0FYwi1Ow+iF1eF5WvmfY1nXPOEH4R2p/D4Cr1vzje7dNAI2aLFqpv8Wyz4oKSWqIZArpQA==}

  '@szmarczak/http-timer@4.0.6':
    resolution: {integrity: sha512-4BAffykYOgO+5nzBWYwE3W90sBgLJoUPRWWcL8wlyiM8IB8ipJz3UMJ9KXQd1RKQXpKp8Tutn80HZtWsu2u76w==}
    engines: {node: '>=10'}

  '@tanstack/match-sorter-utils@8.15.1':
    resolution: {integrity: sha512-PnVV3d2poenUM31ZbZi/yXkBu3J7kd5k2u51CGwwNojag451AjTH9N6n41yjXz2fpLeewleyLBmNS6+HcGDlXw==}
    engines: {node: '>=12'}

  '@tanstack/react-table@8.19.3':
    resolution: {integrity: sha512-MtgPZc4y+cCRtU16y1vh1myuyZ2OdkWgMEBzyjYsoMWMicKZGZvcDnub3Zwb6XF2pj9iRMvm1SO1n57lS0vXLw==}
    engines: {node: '>=12'}
    peerDependencies:
      react: npm:react@rc
      react-dom: npm:react-dom@rc

  '@tanstack/react-virtual@3.8.3':
    resolution: {integrity: sha512-9ICwbDUUzN99CJIGc373i8NLoj6zFTKI2Hlcmo0+lCSAhPQ5mxq4dGOMKmLYoEFyHcGQ64Bd6ZVbnPpM6lNK5w==}
    peerDependencies:
      react: npm:react@rc
      react-dom: npm:react-dom@rc

  '@tanstack/table-core@8.19.3':
    resolution: {integrity: sha512-IqREj9ADoml9zCAouIG/5kCGoyIxPFdqdyoxis9FisXFi5vT+iYfEfLosq4xkU/iDbMcEuAj+X8dWRLvKYDNoQ==}
    engines: {node: '>=12'}

  '@tanstack/virtual-core@3.8.3':
    resolution: {integrity: sha512-vd2A2TnM5lbnWZnHi9B+L2gPtkSeOtJOAw358JqokIH1+v2J7vUAzFVPwB/wrye12RFOurffXu33plm4uQ+JBQ==}

  '@taplo/core@0.1.1':
    resolution: {integrity: sha512-BG/zLGf5wiNXGEVPvUAAX/4ilB3PwDUY2o0MV0y47mZbDZ9ad9UK/cIQsILat3bqbPJsALVbU6k3cskNZ3vAQg==}

  '@taplo/lib@0.4.0-alpha.2':
    resolution: {integrity: sha512-DV/Re3DPVY+BhBtLZ3dmP4mP6YMLSsgq9qGLXwOV38lvNF/fBlgvQswzlXmzCEefL/3q2eMoefZpOI/+GLuCNA==}

  '@tauri-apps/api@1.6.0':
    resolution: {integrity: sha512-rqI++FWClU5I2UBp4HXFvl+sBWkdigBkxnpJDQUWttNyG7IZP4FwQGhTNL5EOw0vI8i6eSAJ5frLqO7n7jbJdg==}
    engines: {node: '>= 14.6.0', npm: '>= 6.6.0', yarn: '>= 1.19.1'}

  '@tauri-apps/cli-darwin-arm64@1.6.0':
    resolution: {integrity: sha512-SNRwUD9nqGxY47mbY1CGTt/jqyQOU7Ps7Mx/mpgahL0FVUDiCEY/5L9QfEPPhEgccgcelEVn7i6aQHIkHyUtCA==}
    engines: {node: '>= 10'}
    cpu: [arm64]
    os: [darwin]

  '@tauri-apps/cli-darwin-x64@1.6.0':
    resolution: {integrity: sha512-g2/uDR/eeH2arvuawA4WwaEOqv/7jDO/ZLNI3JlBjP5Pk8GGb3Kdy0ro1xQzF94mtk2mOnOXa4dMgAet4sUJ1A==}
    engines: {node: '>= 10'}
    cpu: [x64]
    os: [darwin]

  '@tauri-apps/cli-linux-arm-gnueabihf@1.6.0':
    resolution: {integrity: sha512-EVwf4oRkQyG8BpSrk0gqO7oA0sDM2MdNDtJpMfleYFEgCxLIOGZKNqaOW3M7U+0Y4qikmG3TtRK+ngc8Ymtrjg==}
    engines: {node: '>= 10'}
    cpu: [arm]
    os: [linux]

  '@tauri-apps/cli-linux-arm64-gnu@1.6.0':
    resolution: {integrity: sha512-YdpY17cAySrhK9dX4BUVEmhAxE2o+6skIEFg8iN/xrDwRxhaNPI9I80YXPatUTX54Kx55T5++25VJG9+3iw83A==}
    engines: {node: '>= 10'}
    cpu: [arm64]
    os: [linux]

  '@tauri-apps/cli-linux-arm64-musl@1.6.0':
    resolution: {integrity: sha512-4U628tuf2U8pMr4tIBJhEkrFwt+46dwhXrDlpdyWSZtnop5RJAVKHODm0KbWns4xGKfTW1F3r6sSv+2ZxLcISA==}
    engines: {node: '>= 10'}
    cpu: [arm64]
    os: [linux]

  '@tauri-apps/cli-linux-x64-gnu@1.6.0':
    resolution: {integrity: sha512-AKRzp76fVUaJyXj5KRJT9bJyhwZyUnRQU0RqIRqOtZCT5yr6qGP8rjtQ7YhCIzWrseBlOllc3Qvbgw3Yl0VQcA==}
    engines: {node: '>= 10'}
    cpu: [x64]
    os: [linux]

  '@tauri-apps/cli-linux-x64-musl@1.6.0':
    resolution: {integrity: sha512-0edIdq6aMBTaRMIXddHfyAFL361JqulLLd2Wi2aoOie7DkQ2MYh6gv3hA7NB9gqFwNIGE+xtJ4BkXIP2tSGPlg==}
    engines: {node: '>= 10'}
    cpu: [x64]
    os: [linux]

  '@tauri-apps/cli-win32-arm64-msvc@1.6.0':
    resolution: {integrity: sha512-QwWpWk4ubcwJ1rljsRAmINgB2AwkyzZhpYbalA+MmzyYMREcdXWGkyixWbRZgqc6fEWEBmq5UG73qz5eBJiIKg==}
    engines: {node: '>= 10'}
    cpu: [arm64]
    os: [win32]

  '@tauri-apps/cli-win32-ia32-msvc@1.6.0':
    resolution: {integrity: sha512-Vtw0yxO9+aEFuhuxQ57ALG43tjECopRimRuKGbtZYDCriB/ty5TrT3QWMdy0dxBkpDTu3Rqsz30sbDzw6tlP3Q==}
    engines: {node: '>= 10'}
    cpu: [ia32]
    os: [win32]

  '@tauri-apps/cli-win32-x64-msvc@1.6.0':
    resolution: {integrity: sha512-h54FHOvGi7+LIfRchzgZYSCHB1HDlP599vWXQQJ/XnwJY+6Rwr2E5bOe/EhqoG8rbGkfK0xX3KPAvXPbUlmggg==}
    engines: {node: '>= 10'}
    cpu: [x64]
    os: [win32]

  '@tauri-apps/cli@1.6.0':
    resolution: {integrity: sha512-DBBpBl6GhTzm8ImMbKkfaZ4fDTykWrC7Q5OXP4XqD91recmDEn2LExuvuiiS3HYe7uP8Eb5B9NPHhqJb+Zo7qQ==}
    engines: {node: '>= 10'}
    hasBin: true

  '@trivago/prettier-plugin-sort-imports@4.3.0':
    resolution: {integrity: sha512-r3n0onD3BTOVUNPhR4lhVK4/pABGpbA7bW3eumZnYdKaHkf1qEC+Mag6DPbGNuuh0eG8AaYj+YqmVHSiGslaTQ==}
    peerDependencies:
      '@vue/compiler-sfc': 3.x
      prettier: 2.x - 3.x
    peerDependenciesMeta:
      '@vue/compiler-sfc':
        optional: true

  '@trysound/sax@0.2.0':
    resolution: {integrity: sha512-L7z9BgrNEcYyUYtF+HaEfiS5ebkh9jXqbszz7pC0hRBPaatV0XjSD3+eHrpqFemQfgwiFF0QPIarnIihIDn7OA==}
    engines: {node: '>=10.13.0'}

  '@types/adm-zip@0.5.5':
    resolution: {integrity: sha512-YCGstVMjc4LTY5uK9/obvxBya93axZOVOyf2GSUulADzmLhYE45u2nAssCs/fWBs1Ifq5Vat75JTPwd5XZoPJw==}

  '@types/aws-lambda@8.10.138':
    resolution: {integrity: sha512-71EHMl70TPWIAsFuHd85NHq6S6T2OOjiisPTrH7RgcjzpJpPh4RQJv7PvVvIxc6PIp8CLV7F9B+TdjcAES5vcA==}

  '@types/babel__core@7.20.5':
    resolution: {integrity: sha512-qoQprZvz5wQFJwMDqeseRXWv3rqMvhgpbXFfVyWhbx9X47POIA6i/+dXefEmZKoAgOaTdaIgNSMqMIU61yRyzA==}

  '@types/babel__generator@7.6.8':
    resolution: {integrity: sha512-ASsj+tpEDsEiFr1arWrlN6V3mdfjRMZt6LtK/Vp/kreFLnr5QH5+DhvD5nINYZXzwJvXeGq+05iUXcAzVrqWtw==}

  '@types/babel__template@7.4.4':
    resolution: {integrity: sha512-h/NUaSyG5EyxBIp8YRxo4RMe2/qQgvyowRwVMzhYhBCONbW8PUsg4lkFMrhgZhUe5z3L3MiLDuvyJ/CaPa2A8A==}

  '@types/babel__traverse@7.20.5':
    resolution: {integrity: sha512-WXCyOcRtH37HAUkpXhUduaxdm82b4GSlyTqajXviN4EfiuPgNYR109xMCKvpl6zPIpua0DGlMEDCq+g8EdoheQ==}

  '@types/cacheable-request@6.0.3':
    resolution: {integrity: sha512-IQ3EbTzGxIigb1I3qPZc1rWJnH0BmSKv5QYTalEwweFvyBDLSAe24zP0le/hyi7ecGfZVlIVAg4BZqb8WBwKqw==}

  '@types/conventional-commits-parser@5.0.0':
    resolution: {integrity: sha512-loB369iXNmAZglwWATL+WRe+CRMmmBPtpolYzIebFaX4YA3x+BEfLqhUAV9WanycKI3TG1IMr5bMJDajDKLlUQ==}

  '@types/d3-array@3.2.1':
    resolution: {integrity: sha512-Y2Jn2idRrLzUfAKV2LyRImR+y4oa2AntrgID95SHJxuMUrkNXmanDSed71sRNZysveJVt1hLLemQZIady0FpEg==}

  '@types/d3-axis@3.0.6':
    resolution: {integrity: sha512-pYeijfZuBd87T0hGn0FO1vQ/cgLk6E1ALJjfkC0oJ8cbwkZl3TpgS8bVBLZN+2jjGgg38epgxb2zmoGtSfvgMw==}

  '@types/d3-brush@3.0.6':
    resolution: {integrity: sha512-nH60IZNNxEcrh6L1ZSMNA28rj27ut/2ZmI3r96Zd+1jrZD++zD3LsMIjWlvg4AYrHn/Pqz4CF3veCxGjtbqt7A==}

  '@types/d3-chord@3.0.6':
    resolution: {integrity: sha512-LFYWWd8nwfwEmTZG9PfQxd17HbNPksHBiJHaKuY1XeqscXacsS2tyoo6OdRsjf+NQYeB6XrNL3a25E3gH69lcg==}

  '@types/d3-color@3.1.3':
    resolution: {integrity: sha512-iO90scth9WAbmgv7ogoq57O9YpKmFBbmoEoCHDB2xMBY0+/KVrqAaCDyCE16dUspeOvIxFFRI+0sEtqDqy2b4A==}

  '@types/d3-contour@3.0.6':
    resolution: {integrity: sha512-BjzLgXGnCWjUSYGfH1cpdo41/hgdWETu4YxpezoztawmqsvCeep+8QGfiY6YbDvfgHz/DkjeIkkZVJavB4a3rg==}

  '@types/d3-delaunay@6.0.4':
    resolution: {integrity: sha512-ZMaSKu4THYCU6sV64Lhg6qjf1orxBthaC161plr5KuPHo3CNm8DTHiLw/5Eq2b6TsNP0W0iJrUOFscY6Q450Hw==}

  '@types/d3-dispatch@3.0.6':
    resolution: {integrity: sha512-4fvZhzMeeuBJYZXRXrRIQnvUYfyXwYmLsdiN7XXmVNQKKw1cM8a5WdID0g1hVFZDqT9ZqZEY5pD44p24VS7iZQ==}

  '@types/d3-drag@3.0.7':
    resolution: {integrity: sha512-HE3jVKlzU9AaMazNufooRJ5ZpWmLIoc90A37WU2JMmeq28w1FQqCZswHZ3xR+SuxYftzHq6WU6KJHvqxKzTxxQ==}

  '@types/d3-dsv@3.0.7':
    resolution: {integrity: sha512-n6QBF9/+XASqcKK6waudgL0pf/S5XHPPI8APyMLLUHd8NqouBGLsU8MgtO7NINGtPBtk9Kko/W4ea0oAspwh9g==}

  '@types/d3-ease@3.0.2':
    resolution: {integrity: sha512-NcV1JjO5oDzoK26oMzbILE6HW7uVXOHLQvHshBUW4UMdZGfiY6v5BeQwh9a9tCzv+CeefZQHJt5SRgK154RtiA==}

  '@types/d3-fetch@3.0.7':
    resolution: {integrity: sha512-fTAfNmxSb9SOWNB9IoG5c8Hg6R+AzUHDRlsXsDZsNp6sxAEOP0tkP3gKkNSO/qmHPoBFTxNrjDprVHDQDvo5aA==}

  '@types/d3-force@3.0.9':
    resolution: {integrity: sha512-IKtvyFdb4Q0LWna6ymywQsEYjK/94SGhPrMfEr1TIc5OBeziTi+1jcCvttts8e0UWZIxpasjnQk9MNk/3iS+kA==}

  '@types/d3-format@3.0.4':
    resolution: {integrity: sha512-fALi2aI6shfg7vM5KiR1wNJnZ7r6UuggVqtDA+xiEdPZQwy/trcQaHnwShLuLdta2rTymCNpxYTiMZX/e09F4g==}

  '@types/d3-geo@3.1.0':
    resolution: {integrity: sha512-856sckF0oP/diXtS4jNsiQw/UuK5fQG8l/a9VVLeSouf1/PPbBE1i1W852zVwKwYCBkFJJB7nCFTbk6UMEXBOQ==}

  '@types/d3-hierarchy@3.1.7':
    resolution: {integrity: sha512-tJFtNoYBtRtkNysX1Xq4sxtjK8YgoWUNpIiUee0/jHGRwqvzYxkq0hGVbbOGSz+JgFxxRu4K8nb3YpG3CMARtg==}

  '@types/d3-interpolate-path@2.0.3':
    resolution: {integrity: sha512-EmFAmzvZN9vmYfUEOLOQj/PWXkUKrMp0iGElacDIcYj3N2zFJ2Mk5DiL8J4fKYnnyQdcYOixABJx7TaIc4GcdA==}

  '@types/d3-interpolate@3.0.4':
    resolution: {integrity: sha512-mgLPETlrpVV1YRJIglr4Ez47g7Yxjl1lj7YKsiMCb27VJH9W8NVM6Bb9d8kkpG/uAQS5AmbA48q2IAolKKo1MA==}

  '@types/d3-path@3.1.0':
    resolution: {integrity: sha512-P2dlU/q51fkOc/Gfl3Ul9kicV7l+ra934qBFXCFhrZMOL6du1TM0pm1ThYvENukyOn5h9v+yMJ9Fn5JK4QozrQ==}

  '@types/d3-polygon@3.0.2':
    resolution: {integrity: sha512-ZuWOtMaHCkN9xoeEMr1ubW2nGWsp4nIql+OPQRstu4ypeZ+zk3YKqQT0CXVe/PYqrKpZAi+J9mTs05TKwjXSRA==}

  '@types/d3-quadtree@3.0.6':
    resolution: {integrity: sha512-oUzyO1/Zm6rsxKRHA1vH0NEDG58HrT5icx/azi9MF1TWdtttWl0UIUsjEQBBh+SIkrpd21ZjEv7ptxWys1ncsg==}

  '@types/d3-random@3.0.3':
    resolution: {integrity: sha512-Imagg1vJ3y76Y2ea0871wpabqp613+8/r0mCLEBfdtqC7xMSfj9idOnmBYyMoULfHePJyxMAw3nWhJxzc+LFwQ==}

  '@types/d3-scale-chromatic@3.0.3':
    resolution: {integrity: sha512-laXM4+1o5ImZv3RpFAsTRn3TEkzqkytiOY0Dz0sq5cnd1dtNlk6sHLon4OvqaiJb28T0S/TdsBI3Sjsy+keJrw==}

  '@types/d3-scale@4.0.8':
    resolution: {integrity: sha512-gkK1VVTr5iNiYJ7vWDI+yUFFlszhNMtVeneJ6lUTKPjprsvLLI9/tgEGiXJOnlINJA8FyA88gfnQsHbybVZrYQ==}

  '@types/d3-selection@3.0.10':
    resolution: {integrity: sha512-cuHoUgS/V3hLdjJOLTT691+G2QoqAjCVLmr4kJXR4ha56w1Zdu8UUQ5TxLRqudgNjwXeQxKMq4j+lyf9sWuslg==}

  '@types/d3-shape@3.1.6':
    resolution: {integrity: sha512-5KKk5aKGu2I+O6SONMYSNflgiP0WfZIQvVUMan50wHsLG1G94JlxEVnCpQARfTtzytuY0p/9PXXZb3I7giofIA==}

  '@types/d3-time-format@4.0.3':
    resolution: {integrity: sha512-5xg9rC+wWL8kdDj153qZcsJ0FWiFt0J5RB6LYUNZjwSnesfblqrI/bJ1wBdJ8OQfncgbJG5+2F+qfqnqyzYxyg==}

  '@types/d3-time@3.0.3':
    resolution: {integrity: sha512-2p6olUZ4w3s+07q3Tm2dbiMZy5pCDfYwtLXXHUnVzXgQlZ/OyPtUz6OL382BkOuGlLXqfT+wqv8Fw2v8/0geBw==}

  '@types/d3-timer@3.0.2':
    resolution: {integrity: sha512-Ps3T8E8dZDam6fUyNiMkekK3XUsaUEik+idO9/YjPtfj2qruF8tFBXS7XhtE4iIXBLxhmLjP3SXpLhVf21I9Lw==}

  '@types/d3-transition@3.0.8':
    resolution: {integrity: sha512-ew63aJfQ/ms7QQ4X7pk5NxQ9fZH/z+i24ZfJ6tJSfqxJMrYLiK01EAs2/Rtw/JreGUsS3pLPNV644qXFGnoZNQ==}

  '@types/d3-zoom@3.0.8':
    resolution: {integrity: sha512-iqMC4/YlFCSlO8+2Ii1GGGliCAY4XdeG748w5vQUbevlbDu0zSjH/+jojorQVBK/se0j6DUFNPBGSqD3YWYnDw==}

  '@types/d3@7.4.3':
    resolution: {integrity: sha512-lZXZ9ckh5R8uiFVt8ogUNf+pIrK4EsWrx2Np75WvF/eTpJ0FMHNhjXk8CKEx/+gpHbNQyJWehbFaTvqmHWB3ww==}

  '@types/debug@4.1.12':
    resolution: {integrity: sha512-vIChWdVG3LG1SMxEvI/AK+FWJthlrqlTu7fbrlywTkkaONwk/UAGaULXRlf8vkzFBLVm0zkMdCquhL5aOjhXPQ==}

  '@types/estree-jsx@1.0.5':
    resolution: {integrity: sha512-52CcUVNFyfb1A2ALocQw/Dd1BQFNmSdkuC3BkZ6iqhdMfQz7JWOFRuJFloOzjk+6WijU56m9oKXFAXc7o3Towg==}

  '@types/estree@1.0.5':
    resolution: {integrity: sha512-/kYRxGDLWzHOB7q+wtSUQlFrtcdUccpfy+X+9iMBpHK8QLLhx2wIPYuS5DYtR9Wa/YlZAbIovy7qVdB1Aq6Lyw==}

  '@types/figlet@1.5.8':
    resolution: {integrity: sha512-G22AUvy4Tl95XLE7jmUM8s8mKcoz+Hr+Xm9W90gJsppJq9f9tHvOGkrpn4gRX0q/cLtBdNkWtWCKDg2UDZoZvQ==}

  '@types/fs-extra@11.0.4':
    resolution: {integrity: sha512-yTbItCNreRooED33qjunPthRcSjERP1r4MqCZc7wv0u2sUkzTFp45tgUfS5+r7FrZPdmCCNflLhVSP/o+SemsQ==}

  '@types/geojson@7946.0.14':
    resolution: {integrity: sha512-WCfD5Ht3ZesJUsONdhvm84dmzWOiOzOAqOncN0++w0lBw1o8OuDNJF2McvvCef/yBqb/HYRahp1BYtODFQ8bRg==}

  '@types/hast@3.0.4':
    resolution: {integrity: sha512-WPs+bbQw5aCj+x6laNGWLH3wviHtoCv/P3+otBhbOhJgG8qtpdAMlTCxLtsTWA7LH1Oh/bFCHsBn0TPS5m30EQ==}

  '@types/http-cache-semantics@4.0.4':
    resolution: {integrity: sha512-1m0bIFVc7eJWyve9S0RnuRgcQqF/Xd5QsUZAZeQFr1Q3/p9JWoQQEqmVy+DPTNpGXwhgIetAoYF8JSc33q29QA==}

  '@types/js-cookie@2.2.7':
    resolution: {integrity: sha512-aLkWa0C0vO5b4Sr798E26QgOkss68Un0bLjs7u9qxzPT5CG+8DuNTffWES58YzJs3hrVAOs1wonycqEBqNJubA==}

  '@types/json5@0.0.29':
    resolution: {integrity: sha512-dRLjCWHYg4oaA77cxO64oO+7JwCwnIzkZPdrrC71jQmQtlhM556pwKo5bUzqvZndkVbeFLIIi+9TC40JNF5hNQ==}

  '@types/jsonfile@6.1.4':
    resolution: {integrity: sha512-D5qGUYwjvnNNextdU59/+fI+spnwtTFmyQP0h+PfIOSkNfpU6AOICUOkm4i0OnSk+NyjdPJrxCDro0sJsWlRpQ==}

  '@types/keyv@3.1.4':
    resolution: {integrity: sha512-BQ5aZNSCpj7D6K2ksrRCTmKRLEpnPvWDiLPfoGyhZ++8YtiK9d/3DBKPJgry359X/P1PfruyYwvnvwFjuEiEIg==}

  '@types/lodash-es@4.17.12':
    resolution: {integrity: sha512-0NgftHUcV4v34VhXm8QBSftKVXtbkBG3ViCjs6+eJ5a6y6Mi/jiFGPc1sC7QK+9BFhWrURE3EOggmWaSxL9OzQ==}

  '@types/lodash@4.17.1':
    resolution: {integrity: sha512-X+2qazGS3jxLAIz5JDXDzglAF3KpijdhFxlf/V1+hEsOUc+HnWi81L/uv/EvGuV90WY+7mPGFCUDGfQC3Gj95Q==}

  '@types/mdast@4.0.3':
    resolution: {integrity: sha512-LsjtqsyF+d2/yFOYaN22dHZI1Cpwkrj+g06G8+qtUKlhovPW89YhqSnfKtMbkgmEtYpH2gydRNULd6y8mciAFg==}

  '@types/ms@0.7.34':
    resolution: {integrity: sha512-nG96G3Wp6acyAgJqGasjODb+acrI7KltPiRxzHPXnP3NgI28bpQDRv53olbqGXbfcgF5aiiHmO3xpwEpS5Ld9g==}

  '@types/node@16.18.97':
    resolution: {integrity: sha512-4muilE1Lbfn57unR+/nT9AFjWk0MtWi5muwCEJqnOvfRQDbSfLCUdN7vCIg8TYuaANfhLOV85ve+FNpiUsbSRg==}

  '@types/node@20.12.10':
    resolution: {integrity: sha512-Eem5pH9pmWBHoGAT8Dr5fdc5rYA+4NAovdM4EktRPVAAiJhmWWfQrA0cFhAbOsQdSfIHjAud6YdkbL69+zSKjw==}

  '@types/node@20.14.15':
    resolution: {integrity: sha512-Fz1xDMCF/B00/tYSVMlmK7hVeLh7jE5f3B7X1/hmV0MJBwE27KlS7EvD/Yp+z1lm8mVhwV5w+n8jOZG8AfTlKw==}

  '@types/parse-json@4.0.2':
    resolution: {integrity: sha512-dISoDXWWQwUquiKsyZ4Ng+HX2KsPL7LyHKHQwgGFEA3IaKac4Obd+h2a/a6waisAoepJlBcx9paWqjA8/HVjCw==}

  '@types/postcss-modules-local-by-default@4.0.2':
    resolution: {integrity: sha512-CtYCcD+L+trB3reJPny+bKWKMzPfxEyQpKIwit7kErnOexf5/faaGpkFy4I5AwbV4hp1sk7/aTg0tt0B67VkLQ==}

  '@types/postcss-modules-scope@3.0.4':
    resolution: {integrity: sha512-//ygSisVq9kVI0sqx3UPLzWIMCmtSVrzdljtuaAEJtGoGnpjBikZ2sXO5MpH9SnWX9HRfXxHifDAXcQjupWnIQ==}

  '@types/prop-types@15.7.12':
    resolution: {integrity: sha512-5zvhXYtRNRluoE/jAp4GVsSduVUzNWKkOZrCDBWYtE7biZywwdC2AcEzg+cSMLFRfVgeAFqpfNabiPjxFddV1Q==}

  '@types/react-transition-group@4.4.10':
    resolution: {integrity: sha512-hT/+s0VQs2ojCX823m60m5f0sL5idt9SO6Tj6Dg+rdphGPIeJbJ6CxvBYkgkGKrYeDjvIpKTR38UzmtHJOGW3Q==}

  '@types/responselike@1.0.3':
    resolution: {integrity: sha512-H/+L+UkTV33uf49PH5pCAUBVPNj2nDBXTN+qS1dOwyyg24l3CcicicCA7ca+HMvJBZcFgl5r8e+RR6elsb4Lyw==}

  '@types/unist@2.0.10':
    resolution: {integrity: sha512-IfYcSBWE3hLpBg8+X2SEa8LVkJdJEkT2Ese2aaLs3ptGdVtABxndrMaxuFlQ1qdFf9Q5rDvDpxI3WwgvKFAsQA==}

  '@types/unist@3.0.2':
    resolution: {integrity: sha512-dqId9J8K/vGi5Zr7oo212BGii5m3q5Hxlkwy3WpYuKPklmBEvsbMYYyLxAQpSffdLl/gdW0XUpKWFvYmyoWCoQ==}

  '@types/yauzl@2.10.3':
    resolution: {integrity: sha512-oJoftv0LSuaDZE3Le4DbKX+KS9G36NzOeSap90UIK0yMA/NhKJhqlSGtNDORNRaIbQfzjXDrQa0ytJ6mNRGz/Q==}

  '@typescript-eslint/eslint-plugin@8.1.0':
    resolution: {integrity: sha512-LlNBaHFCEBPHyD4pZXb35mzjGkuGKXU5eeCA1SxvHfiRES0E82dOounfVpL4DCqYvJEKab0bZIA0gCRpdLKkCw==}
    engines: {node: ^18.18.0 || ^20.9.0 || >=21.1.0}
    peerDependencies:
      '@typescript-eslint/parser': ^8.0.0 || ^8.0.0-alpha.0
      eslint: ^8.57.0 || ^9.0.0
      typescript: '*'
    peerDependenciesMeta:
      typescript:
        optional: true

  '@typescript-eslint/parser@8.1.0':
    resolution: {integrity: sha512-U7iTAtGgJk6DPX9wIWPPOlt1gO57097G06gIcl0N0EEnNw8RGD62c+2/DiP/zL7KrkqnnqF7gtFGR7YgzPllTA==}
    engines: {node: ^18.18.0 || ^20.9.0 || >=21.1.0}
    peerDependencies:
      eslint: ^8.57.0 || ^9.0.0
      typescript: '*'
    peerDependenciesMeta:
      typescript:
        optional: true

  '@typescript-eslint/scope-manager@8.1.0':
    resolution: {integrity: sha512-DsuOZQji687sQUjm4N6c9xABJa7fjvfIdjqpSIIVOgaENf2jFXiM9hIBZOL3hb6DHK9Nvd2d7zZnoMLf9e0OtQ==}
    engines: {node: ^18.18.0 || ^20.9.0 || >=21.1.0}

  '@typescript-eslint/type-utils@8.1.0':
    resolution: {integrity: sha512-oLYvTxljVvsMnldfl6jIKxTaU7ok7km0KDrwOt1RHYu6nxlhN3TIx8k5Q52L6wR33nOwDgM7VwW1fT1qMNfFIA==}
    engines: {node: ^18.18.0 || ^20.9.0 || >=21.1.0}
    peerDependencies:
      typescript: '*'
    peerDependenciesMeta:
      typescript:
        optional: true

  '@typescript-eslint/types@8.1.0':
    resolution: {integrity: sha512-q2/Bxa0gMOu/2/AKALI0tCKbG2zppccnRIRCW6BaaTlRVaPKft4oVYPp7WOPpcnsgbr0qROAVCVKCvIQ0tbWog==}
    engines: {node: ^18.18.0 || ^20.9.0 || >=21.1.0}

  '@typescript-eslint/typescript-estree@8.1.0':
    resolution: {integrity: sha512-NTHhmufocEkMiAord/g++gWKb0Fr34e9AExBRdqgWdVBaKoei2dIyYKD9Q0jBnvfbEA5zaf8plUFMUH6kQ0vGg==}
    engines: {node: ^18.18.0 || ^20.9.0 || >=21.1.0}
    peerDependencies:
      typescript: '*'
    peerDependenciesMeta:
      typescript:
        optional: true

  '@typescript-eslint/utils@8.1.0':
    resolution: {integrity: sha512-ypRueFNKTIFwqPeJBfeIpxZ895PQhNyH4YID6js0UoBImWYoSjBsahUn9KMiJXh94uOjVBgHD9AmkyPsPnFwJA==}
    engines: {node: ^18.18.0 || ^20.9.0 || >=21.1.0}
    peerDependencies:
      eslint: ^8.57.0 || ^9.0.0

  '@typescript-eslint/visitor-keys@8.1.0':
    resolution: {integrity: sha512-ba0lNI19awqZ5ZNKh6wCModMwoZs457StTebQ0q1NP58zSi2F6MOZRXwfKZy+jB78JNJ/WH8GSh2IQNzXX8Nag==}
    engines: {node: ^18.18.0 || ^20.9.0 || >=21.1.0}

  '@ungap/structured-clone@1.2.0':
    resolution: {integrity: sha512-zuVdFrMJiuCDQUMCzQaD6KL28MjnqqN8XnAqiEq9PNm/hCPTSGfrXCOfwj1ow4LFb/tNymJPwsNbVePc1xFqrQ==}

  '@vitejs/plugin-react-swc@3.7.0':
    resolution: {integrity: sha512-yrknSb3Dci6svCd/qhHqhFPDSw0QtjumcqdKMoNNzmOl5lMXTTiqzjWtG4Qask2HdvvzaNgSunbQGet8/GrKdA==}
    peerDependencies:
      vite: ^4 || ^5

  '@vitejs/plugin-react@4.3.1':
    resolution: {integrity: sha512-m/V2syj5CuVnaxcUJOQRel/Wr31FFXRFlnOoq1TVtkCxsY5veGMTEmpWHndrhB2U8ScHtCQB1e+4hWYExQc6Lg==}
    engines: {node: ^14.18.0 || >=16.0.0}
    peerDependencies:
      vite: ^4.2.0 || ^5.0.0

  '@xobotyi/scrollbar-width@1.9.5':
    resolution: {integrity: sha512-N8tkAACJx2ww8vFMneJmaAgmjAG1tnVBZJRLRcx061tmsLRZHSEZSLuGWnwPtunsSLvSqXQ2wfp7Mgqg1I+2dQ==}

  JSONStream@1.3.5:
    resolution: {integrity: sha512-E+iruNOY8VV9s4JEbe1aNEm6MiszPRr/UfcHMz0TQh1BXSxHK+ASV1R6W4HpjBhSeS+54PIsAMCBmwD06LLsqQ==}
    hasBin: true

  acorn-jsx@5.3.2:
    resolution: {integrity: sha512-rq9s+JNhf0IChjtDXxllJ7g41oZk5SlXtp0LHwyA5cejwn7vKmKp4pPri6YEePv2PU65sAsegbXtIinmDFDXgQ==}
    peerDependencies:
      acorn: ^6.0.0 || ^7.0.0 || ^8.0.0

  acorn-node@1.8.2:
    resolution: {integrity: sha512-8mt+fslDufLYntIoPAaIMUe/lrbrehIiwmR3t2k9LljIzoigEPF27eLk2hy8zSGzmR/ogr7zbRKINMo1u0yh5A==}

  acorn-walk@7.2.0:
    resolution: {integrity: sha512-OPdCF6GsMIP+Az+aWfAAOEt2/+iVDKE7oy6lJ098aoe59oAmK76qV6Gw60SbZ8jHuG2wH058GF4pLFbYamYrVA==}
    engines: {node: '>=0.4.0'}

  acorn@7.4.1:
    resolution: {integrity: sha512-nQyp0o1/mNdbTO1PO6kHkwSrmgZ0MT/jCCpNiwbUjGoRN4dlBhqJtoQuCnEOKzgTVwg0ZWiCoQy6SxMebQVh8A==}
    engines: {node: '>=0.4.0'}
    hasBin: true

  acorn@8.11.3:
    resolution: {integrity: sha512-Y9rRfJG5jcKOE0CLisYbojUjIrIEE7AGMzA/Sm4BslANhbS+cDMpgBdcPT91oJ7OuJ9hYJBx59RjbhxVnrF8Xg==}
    engines: {node: '>=0.4.0'}
    hasBin: true

  acorn@8.12.1:
    resolution: {integrity: sha512-tcpGyI9zbizT9JbV6oYE477V6mTlXvvi0T0G3SNIYE2apm/G5huBa1+K89VGeovbg+jycCrfhl3ADxErOuO6Jg==}
    engines: {node: '>=0.4.0'}
    hasBin: true

  adm-zip@0.5.15:
    resolution: {integrity: sha512-jYPWSeOA8EFoZnucrKCNihqBjoEGQSU4HKgHYQgKNEQ0pQF9a/DYuo/+fAxY76k4qe75LUlLWpAM1QWcBMTOKw==}
    engines: {node: '>=12.0'}

  agent-base@7.1.1:
    resolution: {integrity: sha512-H0TSyFNDMomMNJQBn8wFV5YC/2eJ+VXECwOadZJT554xP6cODZHPX3H9QMQECxvrgiSOP1pHjy1sMWQVYJOUOA==}
    engines: {node: '>= 14'}

  aggregate-error@3.1.0:
    resolution: {integrity: sha512-4I7Td01quW/RpocfNayFdFVk1qSuoh0E7JrbRJ16nH01HhKFQ88INq9Sd+nd72zqRySlr9BmDA8xlEJ6vJMrYA==}
    engines: {node: '>=8'}

  aggregate-error@5.0.0:
    resolution: {integrity: sha512-gOsf2YwSlleG6IjRYG2A7k0HmBMEo6qVNk9Bp/EaLgAJT5ngH6PXbqa4ItvnEwCm/velL5jAnQgsHsWnjhGmvw==}
    engines: {node: '>=18'}

  ahooks@3.8.1:
    resolution: {integrity: sha512-JoP9+/RWO7MnI/uSKdvQ8WB10Y3oo1PjLv+4Sv4Vpm19Z86VUMdXh+RhWvMGxZZs06sq2p0xVtFk8Oh5ZObsoA==}
    engines: {node: '>=8.0.0'}
    peerDependencies:
      react: npm:react@rc

  ajv@6.12.6:
    resolution: {integrity: sha512-j3fVLgvTo527anyYyJOGTYJbG+vnnQYvE0m5mmkc1TK+nxAppkCLMIL0aZ4dblVCNoGShhm+kzE4ZUykBoMg4g==}

  ajv@8.13.0:
    resolution: {integrity: sha512-PRA911Blj99jR5RMeTunVbNXMF6Lp4vZXnk5GQjcnUWUTsrXtekg/pnmFFI2u/I36Y/2bITGS30GZCXei6uNkA==}

  allotment@1.20.2:
    resolution: {integrity: sha512-TaCuHfYNcsJS9EPk04M7TlG5Rl3vbAdHeAyrTE9D5vbpzV+wxnRoUrulDbfnzaQcPIZKpHJNixDOoZNuzliKEA==}
    peerDependencies:
      react: npm:react@rc
      react-dom: npm:react-dom@rc

  ansi-align@2.0.0:
    resolution: {integrity: sha512-TdlOggdA/zURfMYa7ABC66j+oqfMew58KpJMbUlH3bcZP1b+cBHIHDDn5uH9INsxrHBPjsqM0tDB4jPTF/vgJA==}

  ansi-escapes@7.0.0:
    resolution: {integrity: sha512-GdYO7a61mR0fOlAsvC9/rIHf7L96sBc6dEWzeOu+KAea5bZyQRPIpojrVoI4AXGJS/ycu/fBTdLrUkA4ODrvjw==}
    engines: {node: '>=18'}

  ansi-regex@3.0.1:
    resolution: {integrity: sha512-+O9Jct8wf++lXxxFc4hc8LsjaSq0HFzzL7cVsw8pRDIPdjKD2mT4ytDZlLuSBZ4cLKZFXIrMGO7DbQCtMJJMKw==}
    engines: {node: '>=4'}

  ansi-regex@5.0.1:
    resolution: {integrity: sha512-quJQXlTSUGL2LH9SUXo8VwsY4soanhgo6LNSm84E1LBcE8s3O0wpdiRzyR9z/ZZJMlMWv37qOOb9pdJlMUEKFQ==}
    engines: {node: '>=8'}

  ansi-regex@6.0.1:
    resolution: {integrity: sha512-n5M855fKb2SsfMIiFFoVrABHJC8QtHwVx+mHWP3QcEqBHYienj5dHSgjbxtC0WEZXYt4wcD6zrQElDPhFuZgfA==}
    engines: {node: '>=12'}

  ansi-styles@3.2.1:
    resolution: {integrity: sha512-VT0ZI6kZRdTh8YyJw3SMbYm/u+NqfsAxEpWO0Pf9sq8/e94WxxOpPKx9FR1FlyCtOVDNOQ+8ntlqFxiRc+r5qA==}
    engines: {node: '>=4'}

  ansi-styles@4.3.0:
    resolution: {integrity: sha512-zbB9rCJAT1rbjiVDb2hqKFHNYLxgtk8NURxZ3IZwD3F6NtxbXZQCnnSi1Lkx+IDohdPlFp222wVALIheZJQSEg==}
    engines: {node: '>=8'}

  ansi-styles@6.2.1:
    resolution: {integrity: sha512-bN798gFfQX+viw3R7yrGWRqnrN2oRkEkUjjl4JNn4E8GxxbjtG3FbrEIIY3l8/hrwUwIeCZvi4QuOTP4MErVug==}
    engines: {node: '>=12'}

  any-promise@1.3.0:
    resolution: {integrity: sha512-7UvmKalWRt1wgjL1RrGxoSJW/0QZFIegpeGvZG9kjp8vrRu55XTHbwnqq2GpXm9uLbcuhxm3IqX9OB4MZR1b2A==}

  anymatch@3.1.3:
    resolution: {integrity: sha512-KMReFUr0B4t+D+OBkjR3KYqvocp2XaSzO55UcB6mgQMd3KbcE+mWTyvVV7D/zsdEbNnV6acZUutkiHQXvTr1Rw==}
    engines: {node: '>= 8'}

  arg@5.0.2:
    resolution: {integrity: sha512-PYjyFOLKQ9y57JvQ6QLo8dAgNqswh8M1RMJYdQduT6xbWSgK36P/Z/v+p888pM69jMMfS8Xd8F6I1kQ/I9HUGg==}

  argparse@2.0.1:
    resolution: {integrity: sha512-8+9WqebbFzpX9OR+Wa6O29asIogeRMzcGtAINdpMHHyAg10f05aSFVBbcEqGf/PXw1EjAZ+q2/bEBg3DvurK3Q==}

  array-buffer-byte-length@1.0.1:
    resolution: {integrity: sha512-ahC5W1xgou+KTXix4sAO8Ki12Q+jf4i0+tmk3sC+zgcynshkHxzpXdImBehiUYKKKDwvfFiJl1tZt6ewscS1Mg==}
    engines: {node: '>= 0.4'}

  array-ify@1.0.0:
    resolution: {integrity: sha512-c5AMf34bKdvPhQ7tBGhqkgKNUzMr4WUs+WDtC2ZUGOUncbxKMTvqxYctiseW3+L4bA8ec+GcZ6/A/FW4m8ukng==}

  array-includes@3.1.8:
    resolution: {integrity: sha512-itaWrbYbqpGXkGhZPGUulwnhVf5Hpy1xiCFsGqyIGglbBxmG5vSjxQen3/WGOjPpNEv1RtBLKxbmVXm8HpJStQ==}
    engines: {node: '>= 0.4'}

  array-union@2.1.0:
    resolution: {integrity: sha512-HGyxoOTYUyCM6stUe6EJgnd4EoewAI7zMdfqO+kGjnlZmBDz/cR5pf8r/cR4Wq60sL/p0IkcjUEEPwS3GFrIyw==}
    engines: {node: '>=8'}

  array.prototype.findlast@1.2.5:
    resolution: {integrity: sha512-CVvd6FHg1Z3POpBLxO6E6zr+rSKEQ9L6rZHAaY7lLfhKsWYUBBOuMs0e9o24oopj6H+geRCX0YJ+TJLBK2eHyQ==}
    engines: {node: '>= 0.4'}

  array.prototype.findlastindex@1.2.5:
    resolution: {integrity: sha512-zfETvRFA8o7EiNn++N5f/kaCw221hrpGsDmcpndVupkPzEc1Wuf3VgC0qby1BbHs7f5DVYjgtEU2LLh5bqeGfQ==}
    engines: {node: '>= 0.4'}

  array.prototype.flat@1.3.2:
    resolution: {integrity: sha512-djYB+Zx2vLewY8RWlNCUdHjDXs2XOgm602S9E7P/UpHgfeHL00cRiIF+IN/G/aUJ7kGPb6yO/ErDI5V2s8iycA==}
    engines: {node: '>= 0.4'}

  array.prototype.flatmap@1.3.2:
    resolution: {integrity: sha512-Ewyx0c9PmpcsByhSW4r+9zDU7sGjFc86qf/kKtuSCRdhfbk0SNLLkaT5qvcHnRGgc5NP/ly/y+qkXkqONX54CQ==}
    engines: {node: '>= 0.4'}

  array.prototype.tosorted@1.1.4:
    resolution: {integrity: sha512-p6Fx8B7b7ZhL/gmUsAy0D15WhvDccw3mnGNbZpi3pmeJdxtWsj2jEaI4Y6oo3XiHfzuSgPwKc04MYt6KgvC/wA==}
    engines: {node: '>= 0.4'}

  arraybuffer.prototype.slice@1.0.3:
    resolution: {integrity: sha512-bMxMKAjg13EBSVscxTaYA4mRc5t1UAXa2kXiGTNfZ079HIWXEkKmkgFrh/nJqamaLSrXO5H4WFFkPEaLJWbs3A==}
    engines: {node: '>= 0.4'}

  astral-regex@2.0.0:
    resolution: {integrity: sha512-Z7tMw1ytTXt5jqMcOP+OQteU1VuNK9Y02uuJtKQ1Sv69jXQKKg5cibLwGJow8yzZP+eAc18EmLGPal0bp36rvQ==}
    engines: {node: '>=8'}

  async-mutex@0.3.2:
    resolution: {integrity: sha512-HuTK7E7MT7jZEh1P9GtRW9+aTWiDWWi9InbZ5hjxrnRa39KS4BW04+xLBhYNS2aXhHUIKZSw3gj4Pn1pj+qGAA==}

  autoprefixer@10.4.20:
    resolution: {integrity: sha512-XY25y5xSv/wEoqzDyXXME4AFfkZI0P23z6Fs3YgymDnKJkCGOnkL0iTxCa85UTqaSgfcqyf3UA6+c7wUvx/16g==}
    engines: {node: ^10 || ^12 || >=14}
    hasBin: true
    peerDependencies:
      postcss: ^8.1.0

  autoprefixer@9.8.8:
    resolution: {integrity: sha512-eM9d/swFopRt5gdJ7jrpCwgvEMIayITpojhkkSMRsFHYuH5bkSQ4p/9qTEHtmNudUZh22Tehu7I6CxAW0IXTKA==}
    hasBin: true

  available-typed-arrays@1.0.7:
    resolution: {integrity: sha512-wvUjBtSGN7+7SjNpq/9M2Tg350UZD3q62IFZLbRAR1bSMlCo1ZaeW+BJ+D090e4hIIZLBcTDWe4Mh4jvUDajzQ==}
    engines: {node: '>= 0.4'}

  babel-plugin-macros@3.1.0:
    resolution: {integrity: sha512-Cg7TFGpIr01vOQNODXOOaGz2NpCU5gl8x1qJFbb6hbZxR7XrcE2vtbAsTAbJ7/xwJtUuJEw8K8Zr/AE0LHlesg==}
    engines: {node: '>=10', npm: '>=6'}

  bail@2.0.2:
    resolution: {integrity: sha512-0xO6mYd7JB2YesxDKplafRpsiOzPt9V02ddPCLbY1xYGPOX24NTyN50qnUxgCPcSoYMhKpAuBTjQoRZCAkUDRw==}

  balanced-match@1.0.2:
    resolution: {integrity: sha512-3oSeUO0TMV67hN1AmbXsK4yaqU7tjiHlbxRDZOpH0KW9+CeX4bRAaX0Anxt0tx2MrpRpWwQaPwIlISEJhYU5Pw==}

  balanced-match@2.0.0:
    resolution: {integrity: sha512-1ugUSr8BHXRnK23KfuYS+gVMC3LB8QGH9W1iGtDPsNWoQbgtXSExkBu2aDR4epiGWZOjZsj6lDl/N/AqqTC3UA==}

  base64-js@1.5.1:
    resolution: {integrity: sha512-AKpaYlHn8t4SVbOHCy+b5+KKgvR4vrsD8vbvrbiQJps7fKDTkjkDry6ji0rUJjC0kzbNePLwzxq8iypo41qeWA==}

  before-after-hook@2.2.3:
    resolution: {integrity: sha512-NzUnlZexiaH/46WDhANlyR2bXRopNg4F/zuSA3OpZnllCUgRaOF2znDioDWrmbNVsuZk6l9pMquQB38cfBZwkQ==}

  before-after-hook@3.0.2:
    resolution: {integrity: sha512-Nik3Sc0ncrMK4UUdXQmAnRtzmNQTAAXmXIopizwZ1W1t8QmfJj+zL4OA2I7XPTPW5z5TDqv4hRo/JzouDJnX3A==}

  big-integer@1.6.52:
    resolution: {integrity: sha512-QxD8cf2eVqJOOz63z6JIN9BzvVs/dlySa5HGSBH5xtR8dPteIRQnBxxKqkNTiT6jbDTF6jAfrd4oMcND9RGbQg==}
    engines: {node: '>=0.6'}

  binary-extensions@2.3.0:
    resolution: {integrity: sha512-Ceh+7ox5qe7LJuLHoY0feh3pHuUDHAcRUeyL2VYghZwfpkNIy/+8Ocg0a3UuSoYzavmylwuLWQOf3hl0jjMMIw==}
    engines: {node: '>=8'}

  boolbase@1.0.0:
    resolution: {integrity: sha512-JZOSA7Mo9sNGB8+UjSgzdLtokWAky1zbztM3WRLCbZ70/3cTANmQmOdR7y2g+J0e2WXywy1yS468tY+IruqEww==}

  boolean@3.2.0:
    resolution: {integrity: sha512-d0II/GO9uf9lfUHH2BQsjxzRJZBdsjgsBiW4BvhWk/3qoKwQFjIDVN19PfX8F2D/r9PCMTtLWjYVCFrpeYUzsw==}

  bottleneck@2.19.5:
    resolution: {integrity: sha512-VHiNCbI1lKdl44tGrhNfU3lup0Tj/ZBMJB5/2ZbNXRCPuRCO7ed2mgcK4r17y+KB2EfuYuRaVlwNbAeaWGSpbw==}

  boxen@1.3.0:
    resolution: {integrity: sha512-TNPjfTr432qx7yOjQyaXm3dSR0MH9vXp7eT1BFSl/C51g+EFnOR9hTg1IreahGBmDNCehscshe45f+C1TBZbLw==}
    engines: {node: '>=4'}

  brace-expansion@1.1.11:
    resolution: {integrity: sha512-iCuPHDFgrHX7H2vEI/5xpz07zSHB00TpugqhmYtVmMO6518mCuRMoOYFldEBl0g187ufozdaHgWKcYFb61qGiA==}

  brace-expansion@2.0.1:
    resolution: {integrity: sha512-XnAIvQ8eM+kC6aULx6wuQiwVsnzsi9d3WxzV3FpWTGA19F621kwdbsAcFKXgKUHZWsy+mY6iL1sHTxWEFCytDA==}

  braces@3.0.3:
    resolution: {integrity: sha512-yQbXgO/OSZVD2IsiLlro+7Hf6Q18EJrKSEsdoMzKePKXct3gvD8oLcOQdIzGupr5Fj+EDe8gO/lxc1BzfMpxvA==}
    engines: {node: '>=8'}

  browserslist@4.23.0:
    resolution: {integrity: sha512-QW8HiM1shhT2GuzkvklfjcKDiWFXHOeFCIA/huJPwHsslwcydgk7X+z2zXpEijP98UCY7HbubZt5J2Zgvf0CaQ==}
    engines: {node: ^6 || ^7 || ^8 || ^9 || ^10 || ^11 || ^12 || >=13.7}
    hasBin: true

  browserslist@4.23.3:
    resolution: {integrity: sha512-btwCFJVjI4YWDNfau8RhZ+B1Q/VLoUITrm3RlP6y1tYGWIOa+InuYiRGXUBXo8nA1qKmHMyLB/iVQg5TT4eFoA==}
    engines: {node: ^6 || ^7 || ^8 || ^9 || ^10 || ^11 || ^12 || >=13.7}
    hasBin: true

  buffer-crc32@0.2.13:
    resolution: {integrity: sha512-VO9Ht/+p3SN7SKWqcrgEzjGbRSJYTx+Q1pTQC0wrWqHx0vpJraQ6GtHx8tvcg1rlK1byhU5gccxgOgj7B0TDkQ==}

  buffer@6.0.3:
    resolution: {integrity: sha512-FTiCpNxtwiZZHEZbcbTIcZjERVICn9yq/pDFkTl95/AxzD1naBctN7YO68riM/gLSDY7sdrMby8hofADYuuqOA==}

  bufferutil@4.0.8:
    resolution: {integrity: sha512-4T53u4PdgsXqKaIctwF8ifXlRTTmEPJ8iEPWFdGZvcf7sbwYo6FKFEX9eNNAnzFZ7EzJAQ3CJeOtCRA4rDp7Pw==}
    engines: {node: '>=6.14.2'}

  builtin-modules@3.3.0:
    resolution: {integrity: sha512-zhaCDicdLuWN5UbN5IMnFqNMhNfo919sH85y2/ea+5Yg9TsTkeZxpL+JLbp6cgYFS4sRLp3YV4S6yDuqVWHYOw==}
    engines: {node: '>=6'}

  builtins@5.1.0:
    resolution: {integrity: sha512-SW9lzGTLvWTP1AY8xeAMZimqDrIaSdLQUcVr9DMef51niJ022Ri87SwRRKYm4A6iHfkPaiVUu/Duw2Wc4J7kKg==}

  bytes@3.1.2:
    resolution: {integrity: sha512-/Nf7TyzTx6S3yRJObOAV7956r8cr2+Oj8AC5dt8wSP3BQAoeX58NoHyCU8P8zGkNXStjTSi6fzO6F0pBdcYbEg==}
    engines: {node: '>= 0.8'}

  cacheable-lookup@5.0.4:
    resolution: {integrity: sha512-2/kNscPhpcxrOigMZzbiWF7dz8ilhb/nIHU3EyZiXWXpeq/au8qJ8VhdftMkty3n7Gj6HIGalQG8oiBNB3AJgA==}
    engines: {node: '>=10.6.0'}

  cacheable-request@7.0.4:
    resolution: {integrity: sha512-v+p6ongsrp0yTGbJXjgxPow2+DL93DASP4kXCDKb8/bwRtt9OEF3whggkkDkGNzgcWy2XaF4a8nZglC7uElscg==}
    engines: {node: '>=8'}

  call-bind@1.0.7:
    resolution: {integrity: sha512-GHTSNSYICQ7scH7sZ+M2rFopRoLh8t2bLSW6BbgrtLsahOIB5iyAVJf9GjWK3cYTDaMj4XdBpM1cA6pIS0Kv2w==}
    engines: {node: '>= 0.4'}

  call-me-maybe@1.0.2:
    resolution: {integrity: sha512-HpX65o1Hnr9HH25ojC1YGs7HCQLq0GCOibSaWER0eNpgJ/Z1MZv2mTc7+xh6WOPxbRVcmgbv4hGU+uSQ/2xFZQ==}

  callsites@3.1.0:
    resolution: {integrity: sha512-P8BjAsXvZS+VIDUI11hHCQEv74YT67YUi5JJFNWIqL235sBmjX4+qx9Muvls5ivyNENctx46xQLQ3aTuE7ssaQ==}
    engines: {node: '>=6'}

  camelcase-css@2.0.1:
    resolution: {integrity: sha512-QOSvevhslijgYwRx6Rv7zKdMF8lbRmx+uQGx2+vDc+KI/eBnsy9kit5aj23AgGu3pa4t9AgwbnXWqS+iOY+2aA==}
    engines: {node: '>= 6'}

  camelcase@4.1.0:
    resolution: {integrity: sha512-FxAv7HpHrXbh3aPo4o2qxHay2lkLY3x5Mw3KeE4KQE8ysVfziWeRZDwcjauvwBSGEC/nXUPzZy8zeh4HokqOnw==}
    engines: {node: '>=4'}

  camelcase@6.3.0:
    resolution: {integrity: sha512-Gmy6FhYlCY7uOElZUSbxo2UCDH8owEk996gkbrpsgGtrJLM3J7jGxl9Ic7Qwwj4ivOE5AWZWRMecDdF7hqGjFA==}
    engines: {node: '>=10'}

  caniuse-api@3.0.0:
    resolution: {integrity: sha512-bsTwuIg/BZZK/vreVTYYbSWoe2F+71P7K5QGEX+pT250DZbfU1MQ5prOKpPR+LL6uWKK3KMwMCAS74QB3Um1uw==}

  caniuse-lite@1.0.30001616:
    resolution: {integrity: sha512-RHVYKov7IcdNjVHJFNY/78RdG4oGVjbayxv8u5IO74Wv7Hlq4PnJE6mo/OjFijjVFNy5ijnCt6H3IIo4t+wfEw==}

  caniuse-lite@1.0.30001646:
    resolution: {integrity: sha512-dRg00gudiBDDTmUhClSdv3hqRfpbOnU28IpI1T6PBTLWa+kOj0681C8uML3PifYfREuBrVjDGhL3adYpBT6spw==}

  capture-stack-trace@1.0.2:
    resolution: {integrity: sha512-X/WM2UQs6VMHUtjUDnZTRI+i1crWteJySFzr9UpGoQa4WQffXVTTXuekjl7TjZRlcF2XfjgITT0HxZ9RnxeT0w==}
    engines: {node: '>=0.10.0'}

  ccount@2.0.1:
    resolution: {integrity: sha512-eyrF0jiFpY+3drT6383f1qhkbGsLSifNAjA61IUjZjmLCWjItY6LB9ft9YhoDgwfmclB2zhu51Lc7+95b8NRAg==}

  chalk@2.4.2:
    resolution: {integrity: sha512-Mti+f9lpJNcwF4tWV8/OrTTtF1gZi+f8FqlyAdouralcFWFQWF2+NgCHShjkCb+IFBLq9buZwE1xckQU4peSuQ==}
    engines: {node: '>=4'}

  chalk@4.1.2:
    resolution: {integrity: sha512-oKnbhFyRIXpUuez8iBMmyEa4nbj4IOQyuhc/wy9kY7/WVPcwIO9VA668Pu8RkO7+0G76SLROeyw9CpQ061i4mA==}
    engines: {node: '>=10'}

  chalk@5.3.0:
    resolution: {integrity: sha512-dLitG79d+GV1Nb/VYcCDFivJeK1hiukt9QjRNVOsUtTy1rR1YJsmpGGTZ3qJos+uw7WmWF4wUwBd9jxjocFC2w==}
    engines: {node: ^12.17.0 || ^14.13 || >=16.0.0}

  character-entities-html4@2.1.0:
    resolution: {integrity: sha512-1v7fgQRj6hnSwFpq1Eu0ynr/CDEw0rXo2B61qXrLNdHZmPKgb7fqS1a2JwF0rISo9q77jDI8VMEHoApn8qDoZA==}

  character-entities-legacy@3.0.0:
    resolution: {integrity: sha512-RpPp0asT/6ufRm//AJVwpViZbGM/MkjQFxJccQRHmISF/22NBtsHqAWmL+/pmkPWoIUJdWyeVleTl1wydHATVQ==}

  character-entities@2.0.2:
    resolution: {integrity: sha512-shx7oQ0Awen/BRIdkjkvz54PnEEI/EjwXDSIZp86/KKdbafHh1Df/RYGBhn4hbe2+uKC9FnT5UCEdyPz3ai9hQ==}

  character-reference-invalid@2.0.1:
    resolution: {integrity: sha512-iBZ4F4wRbyORVsu0jPV7gXkOsGYjGHPmAyv+HiHG8gi5PtC9KI2j1+v8/tlibRvjoWX027ypmG/n0HtO5t7unw==}

  chokidar@3.6.0:
    resolution: {integrity: sha512-7VT13fmjotKpGipCW9JEQAusEPE+Ei8nl6/g4FBAmIm0GOOLMua9NDDo/DWp0ZAxCr3cPq5ZpBqmPAQgDda2Pw==}
    engines: {node: '>= 8.10.0'}

  chownr@3.0.0:
    resolution: {integrity: sha512-+IxzY9BZOQd/XuYPRmrvEVjF/nqj5kgT4kEq7VofrDoM1MxoRjEWkrCC3EtLi59TVawxTAn+orJwFQcrqEN1+g==}
    engines: {node: '>=18'}

  ci-info@1.6.0:
    resolution: {integrity: sha512-vsGdkwSCDpWmP80ncATX7iea5DWQemg1UgCW5J8tqjU3lYw4FBYuj89J0CTVomA7BEfvSZd84GmHko+MxFQU2A==}

  citty@0.1.6:
    resolution: {integrity: sha512-tskPPKEs8D2KPafUypv2gxwJP8h/OaJmC82QQGGDQcHvXX43xF2VDACcJVmZ0EuSxkpO9Kc4MlrA3q0+FG58AQ==}

  classnames@2.5.1:
    resolution: {integrity: sha512-saHYOzhIQs6wy2sVxTM6bUDsQO4F50V9RQ22qBpEdCW+I+/Wmke2HOl6lS6dTpdxVhb88/I6+Hs+438c3lfUow==}

  clean-stack@2.2.0:
    resolution: {integrity: sha512-4diC9HaTE+KRAMWhDhrGOECgWZxoevMc5TlkObMqNSsVU62PYzXZ/SMTjzyGAFF1YusgxGcSWTEXBhp0CPwQ1A==}
    engines: {node: '>=6'}

  clean-stack@5.2.0:
    resolution: {integrity: sha512-TyUIUJgdFnCISzG5zu3291TAsE77ddchd0bepon1VVQrKLGKFED4iXFEDQ24mIPdPBbyE16PK3F8MYE1CmcBEQ==}
    engines: {node: '>=14.16'}

  cli-boxes@1.0.0:
    resolution: {integrity: sha512-3Fo5wu8Ytle8q9iCzS4D2MWVL2X7JVWRiS1BnXbTFDhS9c/REkM9vd1AmabsoZoY5/dGi5TT9iKL8Kb6DeBRQg==}
    engines: {node: '>=0.10.0'}

  cli-cursor@5.0.0:
    resolution: {integrity: sha512-aCj4O5wKyszjMmDT4tZj93kxyydN/K5zPWSCe6/0AV/AA1pqe5ZBIw0a2ZfPQV7lL5/yb5HsUreJ6UFAF1tEQw==}
    engines: {node: '>=18'}

  cli-truncate@4.0.0:
    resolution: {integrity: sha512-nPdaFdQ0h/GEigbPClz11D0v/ZJEwxmeVZGeMo3Z5StPtUTkA9o1lD6QwoirYiSDzbcwn2XcjwmCp68W1IS4TA==}
    engines: {node: '>=18'}

  client-only@0.0.1:
    resolution: {integrity: sha512-IV3Ou0jSMzZrd3pZ48nLkT9DA7Ag1pnPzaiQhpW7c3RbcqqzvzzVu+L8gfqMp/8IM2MQtSiqaCxrrcfu8I8rMA==}

  cliui@8.0.1:
    resolution: {integrity: sha512-BSeNnyus75C4//NQ9gQt1/csTXyo/8Sb+afLAkzAptFuMsod9HFokGNudZpi/oQV73hnVK+sR+5PVRMd+Dr7YQ==}
    engines: {node: '>=12'}

  clone-response@1.0.3:
    resolution: {integrity: sha512-ROoL94jJH2dUVML2Y/5PEDNaSHgeOdSDicUyS7izcF63G6sTc/FTjLub4b8Il9S8S0beOfYt0TaA5qvFK+w0wA==}

  clone@1.0.4:
    resolution: {integrity: sha512-JQHZ2QMW6l3aH/j6xCqQThY/9OH4D/9ls34cgkUBiEeocRTU04tHfKPBsUK1PqZCUQM7GiA0IIXJSuXHI64Kbg==}
    engines: {node: '>=0.8'}

  clsx@2.1.1:
    resolution: {integrity: sha512-eYm0QWBtUrBWZWG0d386OGAw16Z995PiOVo2B7bjWSbHedGl5e0ZWaq65kOGgUSNesEIDkB9ISbTg/JK9dhCZA==}
    engines: {node: '>=6'}

  color-convert@1.9.3:
    resolution: {integrity: sha512-QfAUtd+vFdAtFQcC8CCyYt1fYWxSqAiK2cSD6zDB8N3cpsEBAvRxp9zOGg6G/SHHJYAT88/az/IuDGALsNVbGg==}

  color-convert@2.0.1:
    resolution: {integrity: sha512-RRECPsj7iu/xb5oKYcsFHSppFNnsj/52OVTRKb4zP5onXwVF3zVmmToNcOfGC+CRDpfK/U584fMg38ZHCaElKQ==}
    engines: {node: '>=7.0.0'}

  color-name@1.1.3:
    resolution: {integrity: sha512-72fSenhMw2HZMTVHeCA9KCmpEIbzWiQsjN+BHcBbS9vr1mtt+vJjPdksIBNUmKAW8TFUDPJK5SUU3QhE9NEXDw==}

  color-name@1.1.4:
    resolution: {integrity: sha512-dOy+3AuW3a2wNbZHIuMZpTcgjGuLU/uBL/ubcZF9OXbDo8ff4O8yVp5Bf0efS8uEoYo5q4Fx7dY9OgQGXgAsQA==}

  color-string@1.9.1:
    resolution: {integrity: sha512-shrVawQFojnZv6xM40anx4CkoDP+fZsw/ZerEMsW/pyzsRbElpsL/DBVW7q3ExxwusdNXI3lXpuhEZkzs8p5Eg==}

  color@3.2.1:
    resolution: {integrity: sha512-aBl7dZI9ENN6fUGC7mWpMTPNHmWUSNan9tuWN6ahh5ZLNk9baLJOnSMlrQkHcrfFgz2/RigjUVAjdx36VcemKA==}

  colord@2.9.3:
    resolution: {integrity: sha512-jeC1axXpnb0/2nn/Y1LPuLdgXBLH7aDcHu4KEKfqw3CUhX7ZpfBSlPKyqXE6btIgEzfWtrX3/tyBCaCvXvMkOw==}

  colorette@2.0.20:
    resolution: {integrity: sha512-IfEDxwoWIjkeXL1eXcDiow4UbKjhLdq6/EuSVR9GMN7KVH3r9gQ83e73hsz1Nd1T3ijd5xv1wcWRYO+D6kCI2w==}

  colorize-template@1.0.0:
    resolution: {integrity: sha512-beJ9v9RjpbYZ8OdwJgIRZD3YUkZPXmi1MK+yX0J24UupKVHa9yk0jiARgt2i6MBX6AKjYA0SNsBn65bUPuVQiw==}

  comma-separated-tokens@2.0.3:
    resolution: {integrity: sha512-Fu4hJdvzeylCfQPp9SGWidpzrMs7tTrlu6Vb8XGaRGck8QSNZJJp538Wrb60Lax4fPwR64ViY468OIUTbRlGZg==}

  commander@12.1.0:
    resolution: {integrity: sha512-Vw8qHK3bZM9y/P10u3Vib8o/DdkvA2OtPtZvD871QKjy74Wj1WSKFILMPRPSdUSx5RFK1arlJzEtA4PkFgnbuA==}
    engines: {node: '>=18'}

  commander@4.1.1:
    resolution: {integrity: sha512-NOKm8xhkzAjzFx8B2v5OAHT+u5pRQc2UCa2Vq9jYL/31o2wi9mxBA7LIFs3sV5VSC49z6pEhfbMULvShKj26WA==}
    engines: {node: '>= 6'}

  commander@5.1.0:
    resolution: {integrity: sha512-P0CysNDQ7rtVw4QIQtm+MRxV66vKFSvlsQvGYXZWR3qFU0jlMKHZZZgw8e+8DSah4UDKMqnknRDQz+xuQXQ/Zg==}
    engines: {node: '>= 6'}

  commander@7.2.0:
    resolution: {integrity: sha512-QrWXB+ZQSVPmIWIhtEO9H+gwHaMGYiF5ChvoJ+K9ZGHG/sVsa6yiesAD1GC/x46sET00Xlwo1u49RVVVzvcSkw==}
    engines: {node: '>= 10'}

  compare-func@2.0.0:
    resolution: {integrity: sha512-zHig5N+tPWARooBnb0Zx1MFcdfpyJrfTJ3Y5L+IFvUm8rM74hHz66z0gw0x4tijh5CorKkKUCnW82R2vmpeCRA==}

  concat-map@0.0.1:
    resolution: {integrity: sha512-/Srv4dswyQNBfohGpz9o6Yb3Gz3SrUDqBH5rTuhGR7ahtlbYKnVxw2bCFMRljaA7EXHaXZ8wsHdodFvbkhKmqg==}

  confbox@0.1.7:
    resolution: {integrity: sha512-uJcB/FKZtBMCJpK8MQji6bJHgu1tixKPxRLeGkNzBoOZzpnZUJm0jm2/sBDWcuBx1dYgxV4JU+g5hmNxCyAmdA==}

  configstore@3.1.5:
    resolution: {integrity: sha512-nlOhI4+fdzoK5xmJ+NY+1gZK56bwEaWZr8fYuXohZ9Vkc1o3a4T/R3M+yE/w7x/ZVJ1zF8c+oaOvF0dztdUgmA==}
    engines: {node: '>=4'}

  consola@3.2.3:
    resolution: {integrity: sha512-I5qxpzLv+sJhTVEoLYNcTW+bThDCPsit0vLNKShZx6rLtpilNpmmeTPaeqJb9ZE9dV3DGaeby6Vuhrw38WjeyQ==}
    engines: {node: ^14.18.0 || >=16.10.0}

  conventional-changelog-angular@7.0.0:
    resolution: {integrity: sha512-ROjNchA9LgfNMTTFSIWPzebCwOGFdgkEq45EnvvrmSLvCtAw0HSmrCs7/ty+wAeYUZyNay0YMUNYFTRL72PkBQ==}
    engines: {node: '>=16'}

  conventional-changelog-conventionalcommits@7.0.2:
    resolution: {integrity: sha512-NKXYmMR/Hr1DevQegFB4MwfM5Vv0m4UIxKZTTYuD98lpTknaZlSRrDOG4X7wIXpGkfsYxZTghUN+Qq+T0YQI7w==}
    engines: {node: '>=16'}

  conventional-changelog-conventionalcommits@8.0.0:
    resolution: {integrity: sha512-eOvlTO6OcySPyyyk8pKz2dP4jjElYunj9hn9/s0OB+gapTO8zwS9UQWrZ1pmF2hFs3vw1xhonOLGcGjy/zgsuA==}
    engines: {node: '>=18'}

  conventional-commits-parser@5.0.0:
    resolution: {integrity: sha512-ZPMl0ZJbw74iS9LuX9YIAiW8pfM5p3yh2o/NbXHbkFuZzY5jvdi5jFycEOkmBW5H5I7nA+D6f3UcsCLP2vvSEA==}
    engines: {node: '>=16'}
    hasBin: true

  convert-source-map@1.9.0:
    resolution: {integrity: sha512-ASFBup0Mz1uyiIjANan1jzLQami9z1PoYSZCiiYW2FczPbenXc45FZdBZLzOT+r6+iciuEModtmCti+hjaAk0A==}

  convert-source-map@2.0.0:
    resolution: {integrity: sha512-Kvp459HrV2FEJ1CAsi1Ku+MY3kasH19TFykTz2xWmMeq6bk2NU3XXvfJ+Q61m0xktWwt+1HSYf3JZsTms3aRJg==}

  copy-anything@2.0.6:
    resolution: {integrity: sha512-1j20GZTsvKNkc4BY3NpMOM8tt///wY3FpIzozTOFO2ffuZcV61nojHXVKIy3WM+7ADCy5FVhdZYHYDdgTU0yJw==}

  copy-to-clipboard@3.3.3:
    resolution: {integrity: sha512-2KV8NhB5JqC3ky0r9PMCAZKbUHSwtEo4CwCs0KXgruG43gX5PMqDEBbVU4OUzw2MuAWUfsuFmWvEKG5QRfSnJA==}

  cosmiconfig-typescript-loader@5.0.0:
    resolution: {integrity: sha512-+8cK7jRAReYkMwMiG+bxhcNKiHJDM6bR9FD/nGBXOWdMLuYawjF5cGrtLilJ+LGd3ZjCXnJjR5DkfWPoIVlqJA==}
    engines: {node: '>=v16'}
    peerDependencies:
      '@types/node': '*'
      cosmiconfig: '>=8.2'
      typescript: '>=4'

  cosmiconfig@7.1.0:
    resolution: {integrity: sha512-AdmX6xUzdNASswsFtmwSt7Vj8po9IuqXm0UXz7QKPuEUmPB4XyjGfaAr2PSuELMwkRMVH1EpIkX5bTZGRB3eCA==}
    engines: {node: '>=10'}

  cosmiconfig@8.3.6:
    resolution: {integrity: sha512-kcZ6+W5QzcJ3P1Mt+83OUv/oHFqZHIx8DuxG6eZ5RGMERoLqp4BuGjhHLYGK+Kf5XVkQvqBSmAy/nGWN3qDgEA==}
    engines: {node: '>=14'}
    peerDependencies:
      typescript: '>=4.9.5'
    peerDependenciesMeta:
      typescript:
        optional: true

  cosmiconfig@9.0.0:
    resolution: {integrity: sha512-itvL5h8RETACmOTFc4UfIyB2RfEHi71Ax6E/PivVxq9NseKbOWpeyHEOIbmAw1rs8Ak0VursQNww7lf7YtUwzg==}
    engines: {node: '>=14'}
    peerDependencies:
      typescript: '>=4.9.5'
    peerDependenciesMeta:
      typescript:
        optional: true

  country-code-emoji@2.3.0:
    resolution: {integrity: sha512-MqmIWr3aucoU/3XZU44e0sz6izAlErqaUYp9/NFzdnzb9TrwwornyW3ws2da5TSnpTUr2qP2840oJW9oNKXCoQ==}

  create-error-class@3.0.2:
    resolution: {integrity: sha512-gYTKKexFO3kh200H1Nit76sRwRtOY32vQd3jpAQKpLtZqyNsSQNfI4N7o3eP2wUjV35pTWKRYqFUDBvUha/Pkw==}
    engines: {node: '>=0.10.0'}

  cross-env@7.0.3:
    resolution: {integrity: sha512-+/HKd6EgcQCJGh2PSjZuUitQBQynKor4wrFbRg4DtAgS1aWO+gU52xpH7M9ScGgXSYmAVS9bIJ8EzuaGw0oNAw==}
    engines: {node: '>=10.14', npm: '>=6', yarn: '>=1'}
    hasBin: true

  cross-spawn@5.1.0:
    resolution: {integrity: sha512-pTgQJ5KC0d2hcY8eyL1IzlBPYjTkyH72XRZPnLyKus2mBfNjQs3klqbJU2VILqZryAZUt9JOb3h/mWMy23/f5A==}

  cross-spawn@7.0.3:
    resolution: {integrity: sha512-iRDPJKUPVEND7dHPO8rkbOnPpyDygcDFtWjpeWNCgy8WP2rXcxXL8TskReQl6OrB2G7+UJrags1q15Fudc7G6w==}
    engines: {node: '>= 8'}

  crypto-random-string@1.0.0:
    resolution: {integrity: sha512-GsVpkFPlycH7/fRR7Dhcmnoii54gV1nz7y4CWyeFS14N+JVBBhY+r8amRHE4BwSYal7BPTDp8isvAlCxyFt3Hg==}
    engines: {node: '>=4'}

  css-declaration-sorter@7.2.0:
    resolution: {integrity: sha512-h70rUM+3PNFuaBDTLe8wF/cdWu+dOZmb7pJt8Z2sedYbAcQVQV/tEchueg3GWxwqS0cxtbxmaHEdkNACqcvsow==}
    engines: {node: ^14 || ^16 || >=18}
    peerDependencies:
      postcss: ^8.0.9

  css-functions-list@3.2.2:
    resolution: {integrity: sha512-c+N0v6wbKVxTu5gOBBFkr9BEdBWaqqjQeiJ8QvSRIJOf+UxlJh930m8e6/WNeODIK0mYLFkoONrnj16i2EcvfQ==}
    engines: {node: '>=12 || >=16'}

<<<<<<< HEAD
  css-select@5.1.0:
    resolution: {integrity: sha512-nwoRF1rvRRnnCqqY7updORDsuqKzqYJ28+oSMaJMMgOauh3fvwHqMS7EZpIPqK8GL+g9mKxF1vP/ZjSeNjEVHg==}

  css-tree@2.2.1:
    resolution: {integrity: sha512-OA0mILzGc1kCOCSJerOeqDxDQ4HOh+G8NbOJFOTgOCzpw7fCBubk0fEyxp8AgOL/jvLgYA/uV0cMbe43ElF1JA==}
    engines: {node: ^10 || ^12.20.0 || ^14.13.0 || >=15.0.0, npm: '>=7.0.0'}
=======
  css-in-js-utils@3.1.0:
    resolution: {integrity: sha512-fJAcud6B3rRu+KHYk+Bwf+WFL2MDCJJ1XG9x137tJQ0xYxor7XziQtuGFbWNdqrvF4Tk26O3H73nfVqXt/fW1A==}

  css-tree@1.1.3:
    resolution: {integrity: sha512-tRpdppF7TRazZrjJ6v3stzv93qxRcSsFmW6cX0Zm2NVKpxE1WV1HblnghVv9TreireHkqI/VDEsfolRF1p6y7Q==}
    engines: {node: '>=8.0.0'}
>>>>>>> 67e85e9c

  css-tree@2.3.1:
    resolution: {integrity: sha512-6Fv1DV/TYw//QF5IzQdqsNDjx/wc8TrMBZsqjL9eW01tWb7R7k/mq+/VXfJCl7SoD5emsJop9cOByJZfs8hYIw==}
    engines: {node: ^10 || ^12.20.0 || ^14.13.0 || >=15.0.0}

  css-unit-converter@1.1.2:
    resolution: {integrity: sha512-IiJwMC8rdZE0+xiEZHeru6YoONC4rfPMqGm2W85jMIbkFvv5nFTwJVFHam2eFrN6txmoUYFAFXiv8ICVeTO0MA==}

  css-what@6.1.0:
    resolution: {integrity: sha512-HTUrgRJ7r4dsZKU6GjmpfRK1O76h97Z8MfS1G0FozR+oF2kG6Vfe8JE6zwrkbxigziPHinCJ+gCPjA9EaBDtRw==}
    engines: {node: '>= 6'}

  cssesc@3.0.0:
    resolution: {integrity: sha512-/Tb/JcjK111nNScGob5MNtsntNM1aCNUDipB/TkwZFhyDrrE47SOx/18wF2bbjgc3ZzCSKW1T5nt5EbFoAz/Vg==}
    engines: {node: '>=4'}
    hasBin: true

  cssnano-preset-default@7.0.5:
    resolution: {integrity: sha512-Jbzja0xaKwc5JzxPQoc+fotKpYtWEu4wQLMQe29CM0FjjdRjA4omvbGHl2DTGgARKxSTpPssBsok+ixv8uTBqw==}
    engines: {node: ^18.12.0 || ^20.9.0 || >=22.0}
    peerDependencies:
      postcss: ^8.4.31

  cssnano-utils@5.0.0:
    resolution: {integrity: sha512-Uij0Xdxc24L6SirFr25MlwC2rCFX6scyUmuKpzI+JQ7cyqDEwD42fJ0xfB3yLfOnRDU5LKGgjQ9FA6LYh76GWQ==}
    engines: {node: ^18.12.0 || ^20.9.0 || >=22.0}
    peerDependencies:
      postcss: ^8.4.31

  cssnano@7.0.5:
    resolution: {integrity: sha512-Aq0vqBLtpTT5Yxj+hLlLfNPFuRQCDIjx5JQAhhaedQKLNDvDGeVziF24PS+S1f0Z5KCxWvw0QVI3VNHNBITxVQ==}
    engines: {node: ^18.12.0 || ^20.9.0 || >=22.0}
    peerDependencies:
      postcss: ^8.4.31

  csso@5.0.5:
    resolution: {integrity: sha512-0LrrStPOdJj+SPCCrGhzryycLjwcgUSHBtxNA8aIDxf0GLsRh1cKYhB00Gd1lDOS4yGH69+SNn13+TWbVHETFQ==}
    engines: {node: ^10 || ^12.20.0 || ^14.13.0 || >=15.0.0, npm: '>=7.0.0'}

  csstype@3.1.3:
    resolution: {integrity: sha512-M1uQkMl8rQK/szD0LNhtqxIPLpimGm8sOBwU7lLnCpSbTyY3yeU1Vc7l4KT5zT4s/yOxHH5O7tIuuLOCnLADRw==}

  d3-array@3.2.4:
    resolution: {integrity: sha512-tdQAmyA18i4J7wprpYq8ClcxZy3SC31QMeByyCFyRt7BVHdREQZ5lpzoe5mFEYZUWe+oq8HBvk9JjpibyEV4Jg==}
    engines: {node: '>=12'}

  d3-axis@3.0.0:
    resolution: {integrity: sha512-IH5tgjV4jE/GhHkRV0HiVYPDtvfjHQlQfJHs0usq7M30XcSBvOotpmH1IgkcXsO/5gEQZD43B//fc7SRT5S+xw==}
    engines: {node: '>=12'}

  d3-brush@3.0.0:
    resolution: {integrity: sha512-ALnjWlVYkXsVIGlOsuWH1+3udkYFI48Ljihfnh8FZPF2QS9o+PzGLBslO0PjzVoHLZ2KCVgAM8NVkXPJB2aNnQ==}
    engines: {node: '>=12'}

  d3-chord@3.0.1:
    resolution: {integrity: sha512-VE5S6TNa+j8msksl7HwjxMHDM2yNK3XCkusIlpX5kwauBfXuyLAtNg9jCp/iHH61tgI4sb6R/EIMWCqEIdjT/g==}
    engines: {node: '>=12'}

  d3-color@3.1.0:
    resolution: {integrity: sha512-zg/chbXyeBtMQ1LbD/WSoW2DpC3I0mpmPdW+ynRTj/x2DAWYrIY7qeZIHidozwV24m4iavr15lNwIwLxRmOxhA==}
    engines: {node: '>=12'}

  d3-contour@4.0.2:
    resolution: {integrity: sha512-4EzFTRIikzs47RGmdxbeUvLWtGedDUNkTcmzoeyg4sP/dvCexO47AaQL7VKy/gul85TOxw+IBgA8US2xwbToNA==}
    engines: {node: '>=12'}

  d3-delaunay@6.0.4:
    resolution: {integrity: sha512-mdjtIZ1XLAM8bm/hx3WwjfHt6Sggek7qH043O8KEjDXN40xi3vx/6pYSVTwLjEgiXQTbvaouWKynLBiUZ6SK6A==}
    engines: {node: '>=12'}

  d3-dispatch@3.0.1:
    resolution: {integrity: sha512-rzUyPU/S7rwUflMyLc1ETDeBj0NRuHKKAcvukozwhshr6g6c5d8zh4c2gQjY2bZ0dXeGLWc1PF174P2tVvKhfg==}
    engines: {node: '>=12'}

  d3-drag@3.0.0:
    resolution: {integrity: sha512-pWbUJLdETVA8lQNJecMxoXfH6x+mO2UQo8rSmZ+QqxcbyA3hfeprFgIT//HW2nlHChWeIIMwS2Fq+gEARkhTkg==}
    engines: {node: '>=12'}

  d3-dsv@3.0.1:
    resolution: {integrity: sha512-UG6OvdI5afDIFP9w4G0mNq50dSOsXHJaRE8arAS5o9ApWnIElp8GZw1Dun8vP8OyHOZ/QJUKUJwxiiCCnUwm+Q==}
    engines: {node: '>=12'}
    hasBin: true

  d3-ease@3.0.1:
    resolution: {integrity: sha512-wR/XK3D3XcLIZwpbvQwQ5fK+8Ykds1ip7A2Txe0yxncXSdq1L9skcG7blcedkOX+ZcgxGAmLX1FrRGbADwzi0w==}
    engines: {node: '>=12'}

  d3-fetch@3.0.1:
    resolution: {integrity: sha512-kpkQIM20n3oLVBKGg6oHrUchHM3xODkTzjMoj7aWQFq5QEM+R6E4WkzT5+tojDY7yjez8KgCBRoj4aEr99Fdqw==}
    engines: {node: '>=12'}

  d3-force@3.0.0:
    resolution: {integrity: sha512-zxV/SsA+U4yte8051P4ECydjD/S+qeYtnaIyAs9tgHCqfguma/aAQDjo85A9Z6EKhBirHRJHXIgJUlffT4wdLg==}
    engines: {node: '>=12'}

  d3-format@3.1.0:
    resolution: {integrity: sha512-YyUI6AEuY/Wpt8KWLgZHsIU86atmikuoOmCfommt0LYHiQSPjvX2AcFc38PX0CBpr2RCyZhjex+NS/LPOv6YqA==}
    engines: {node: '>=12'}

  d3-geo@3.1.1:
    resolution: {integrity: sha512-637ln3gXKXOwhalDzinUgY83KzNWZRKbYubaG+fGVuc/dxO64RRljtCTnf5ecMyE1RIdtqpkVcq0IbtU2S8j2Q==}
    engines: {node: '>=12'}

  d3-hierarchy@3.1.2:
    resolution: {integrity: sha512-FX/9frcub54beBdugHjDCdikxThEqjnR93Qt7PvQTOHxyiNCAlvMrHhclk3cD5VeAaq9fxmfRp+CnWw9rEMBuA==}
    engines: {node: '>=12'}

  d3-interpolate-path@2.3.0:
    resolution: {integrity: sha512-tZYtGXxBmbgHsIc9Wms6LS5u4w6KbP8C09a4/ZYc4KLMYYqub57rRBUgpUr2CIarIrJEpdAWWxWQvofgaMpbKQ==}

  d3-interpolate@3.0.1:
    resolution: {integrity: sha512-3bYs1rOD33uo8aqJfKP3JWPAibgw8Zm2+L9vBKEHJ2Rg+viTR7o5Mmv5mZcieN+FRYaAOWX5SJATX6k1PWz72g==}
    engines: {node: '>=12'}

  d3-path@3.1.0:
    resolution: {integrity: sha512-p3KP5HCf/bvjBSSKuXid6Zqijx7wIfNW+J/maPs+iwR35at5JCbLUT0LzF1cnjbCHWhqzQTIN2Jpe8pRebIEFQ==}
    engines: {node: '>=12'}

  d3-polygon@3.0.1:
    resolution: {integrity: sha512-3vbA7vXYwfe1SYhED++fPUQlWSYTTGmFmQiany/gdbiWgU/iEyQzyymwL9SkJjFFuCS4902BSzewVGsHHmHtXg==}
    engines: {node: '>=12'}

  d3-quadtree@3.0.1:
    resolution: {integrity: sha512-04xDrxQTDTCFwP5H6hRhsRcb9xxv2RzkcsygFzmkSIOJy3PeRJP7sNk3VRIbKXcog561P9oU0/rVH6vDROAgUw==}
    engines: {node: '>=12'}

  d3-random@3.0.1:
    resolution: {integrity: sha512-FXMe9GfxTxqd5D6jFsQ+DJ8BJS4E/fT5mqqdjovykEB2oFbTMDVdg1MGFxfQW+FBOGoB++k8swBrgwSHT1cUXQ==}
    engines: {node: '>=12'}

  d3-scale-chromatic@3.1.0:
    resolution: {integrity: sha512-A3s5PWiZ9YCXFye1o246KoscMWqf8BsD9eRiJ3He7C9OBaxKhAd5TFCdEx/7VbKtxxTsu//1mMJFrEt572cEyQ==}
    engines: {node: '>=12'}

  d3-scale@4.0.2:
    resolution: {integrity: sha512-GZW464g1SH7ag3Y7hXjf8RoUuAFIqklOAq3MRl4OaWabTFJY9PN/E1YklhXLh+OQ3fM9yS2nOkCoS+WLZ6kvxQ==}
    engines: {node: '>=12'}

  d3-selection@3.0.0:
    resolution: {integrity: sha512-fmTRWbNMmsmWq6xJV8D19U/gw/bwrHfNXxrIN+HfZgnzqTHp9jOmKMhsTUjXOJnZOdZY9Q28y4yebKzqDKlxlQ==}
    engines: {node: '>=12'}

  d3-shape@3.2.0:
    resolution: {integrity: sha512-SaLBuwGm3MOViRq2ABk3eLoxwZELpH6zhl3FbAoJ7Vm1gofKx6El1Ib5z23NUEhF9AsGl7y+dzLe5Cw2AArGTA==}
    engines: {node: '>=12'}

  d3-time-format@4.1.0:
    resolution: {integrity: sha512-dJxPBlzC7NugB2PDLwo9Q8JiTR3M3e4/XANkreKSUxF8vvXKqm1Yfq4Q5dl8budlunRVlUUaDUgFt7eA8D6NLg==}
    engines: {node: '>=12'}

  d3-time@3.1.0:
    resolution: {integrity: sha512-VqKjzBLejbSMT4IgbmVgDjpkYrNWUYJnbCGo874u7MMKIWsILRX+OpX/gTk8MqjpT1A/c6HY2dCA77ZN0lkQ2Q==}
    engines: {node: '>=12'}

  d3-timer@3.0.1:
    resolution: {integrity: sha512-ndfJ/JxxMd3nw31uyKoY2naivF+r29V+Lc0svZxe1JvvIRmi8hUsrMvdOwgS1o6uBHmiz91geQ0ylPP0aj1VUA==}
    engines: {node: '>=12'}

  d3-transition@3.0.1:
    resolution: {integrity: sha512-ApKvfjsSR6tg06xrL434C0WydLr7JewBB3V+/39RMHsaXTOG0zmt/OAXeng5M5LBm0ojmxJrpomQVZ1aPvBL4w==}
    engines: {node: '>=12'}
    peerDependencies:
      d3-selection: 2 - 3

  d3-zoom@3.0.0:
    resolution: {integrity: sha512-b8AmV3kfQaqWAuacbPuNbL6vahnOJflOhexLzMMNLga62+/nh0JzvJ0aO/5a5MVgUFGS7Hu1P9P03o3fJkDCyw==}
    engines: {node: '>=12'}

  d3@7.9.0:
    resolution: {integrity: sha512-e1U46jVP+w7Iut8Jt8ri1YsPOvFpg46k+K8TpCb0P+zjCkjkPnV7WzfDJzMHy1LnA+wj5pLT1wjO901gLXeEhA==}
    engines: {node: '>=12'}

  d@1.0.2:
    resolution: {integrity: sha512-MOqHvMWF9/9MX6nza0KgvFH4HpMU0EF5uUDXqX/BtxtU8NfB0QzRtJ8Oe/6SuS4kbhyzVJwjd97EA4PKrzJ8bw==}
    engines: {node: '>=0.12'}

  dargs@8.1.0:
    resolution: {integrity: sha512-wAV9QHOsNbwnWdNW2FYvE1P56wtgSbM+3SZcdGiWQILwVjACCXDCI3Ai8QlCjMDB8YK5zySiXZYBiwGmNY3lnw==}
    engines: {node: '>=12'}

  data-uri-to-buffer@4.0.1:
    resolution: {integrity: sha512-0R9ikRb668HB7QDxT1vkpuUBtqc53YyAwMwGeUFKRojY/NWKvdZ+9UYtRfGmhqNbRkTSVpMbmyhXipFFv2cb/A==}
    engines: {node: '>= 12'}

  data-view-buffer@1.0.1:
    resolution: {integrity: sha512-0lht7OugA5x3iJLOWFhWK/5ehONdprk0ISXqVFn/NFrDu+cuc8iADFrGQz5BnRK7LLU3JmkbXSxaqX+/mXYtUA==}
    engines: {node: '>= 0.4'}

  data-view-byte-length@1.0.1:
    resolution: {integrity: sha512-4J7wRJD3ABAzr8wP+OcIcqq2dlUKp4DVflx++hs5h5ZKydWMI6/D/fAot+yh6g2tHh8fLFTvNOaVN357NvSrOQ==}
    engines: {node: '>= 0.4'}

  data-view-byte-offset@1.0.0:
    resolution: {integrity: sha512-t/Ygsytq+R995EJ5PZlD4Cu56sWa8InXySaViRzw9apusqsOO2bQP+SbYzAhR0pFKoB+43lYy8rWban9JSuXnA==}
    engines: {node: '>= 0.4'}

  dayjs@1.11.12:
    resolution: {integrity: sha512-Rt2g+nTbLlDWZTwwrIXjy9MeiZmSDI375FvZs72ngxx8PDC6YXOeR3q5LAuPzjZQxhiWdRKac7RKV+YyQYfYIg==}

  debug@2.6.9:
    resolution: {integrity: sha512-bC7ElrdJaJnPbAP+1EotYvqZsb3ecl5wi6Bfi6BJTUcNowp6cvspg0jXznRTKDjm/E7AdgFBVeAPVMNcKGsHMA==}
    peerDependencies:
      supports-color: '*'
    peerDependenciesMeta:
      supports-color:
        optional: true

  debug@3.2.7:
    resolution: {integrity: sha512-CFjzYYAi4ThfiQvizrFQevTTXHtnCqWfe7x1AhgEscTz6ZbLbfoLRLPugTQyBth6f8ZERVUSyWHFD/7Wu4t1XQ==}
    peerDependencies:
      supports-color: '*'
    peerDependenciesMeta:
      supports-color:
        optional: true

  debug@4.3.4:
    resolution: {integrity: sha512-PRWFHuSU3eDtQJPvnNY7Jcket1j0t5OuOsFzPPzsekD52Zl8qUfFIPEiswXqIvHWGVHOgX+7G/vCNNhehwxfkQ==}
    engines: {node: '>=6.0'}
    peerDependencies:
      supports-color: '*'
    peerDependenciesMeta:
      supports-color:
        optional: true

  debug@4.3.6:
    resolution: {integrity: sha512-O/09Bd4Z1fBrU4VzkhFqVgpPzaGbw6Sm9FEkBT1A/YBXQFGuuSxa1dN2nxgxS34JmKXqYx8CZAwEVoJFImUXIg==}
    engines: {node: '>=6.0'}
    peerDependencies:
      supports-color: '*'
    peerDependenciesMeta:
      supports-color:
        optional: true

  decode-named-character-reference@1.0.2:
    resolution: {integrity: sha512-O8x12RzrUF8xyVcY0KJowWsmaJxQbmy0/EtnNtHRpsOcT7dFk5W598coHqBVpmWo1oQQfsCqfCmkZN5DJrZVdg==}

  decompress-response@6.0.0:
    resolution: {integrity: sha512-aW35yZM6Bb/4oJlZncMH2LCoZtJXTRxES17vE3hoRiowU2kWHaJKFkSBDnDR+cm9J+9QhXmREyIfv0pji9ejCQ==}
    engines: {node: '>=10'}

  dedent@1.5.3:
    resolution: {integrity: sha512-NHQtfOOW68WD8lgypbLA5oT+Bt0xXJhiYvoR6SmmNXZfpzOGXwdKWmcwG8N7PwVVWV3eF/68nmD9BaJSsTBhyQ==}
    peerDependencies:
      babel-plugin-macros: ^3.1.0
    peerDependenciesMeta:
      babel-plugin-macros:
        optional: true

  deep-extend@0.6.0:
    resolution: {integrity: sha512-LOHxIOaPYdHlJRtCQfDIVZtfw/ufM8+rVj649RIHzcm/vGwQRXFt6OPqIFWsm2XEMrNIEtWR64sY1LEKD2vAOA==}
    engines: {node: '>=4.0.0'}

  deep-is@0.1.4:
    resolution: {integrity: sha512-oIPzksmTg4/MriiaYGO+okXDT7ztn/w3Eptv/+gSIdMdKsJo0u4CfYNFJPy+4SKMuCqGw2wxnA+URMg3t8a/bQ==}

  default-gateway@6.0.3:
    resolution: {integrity: sha512-fwSOJsbbNzZ/CUFpqFBqYfYNLj1NbMPm8MMCIzHjC83iSJRBEGmDUxU+WP661BaBQImeC2yHwXtz+P/O9o+XEg==}
    engines: {node: '>= 10'}

  defaults@1.0.4:
    resolution: {integrity: sha512-eFuaLoy/Rxalv2kr+lqMlUnrDWV+3j4pljOIJgLIhI058IQfWJ7vXhyEIHu+HtC738klGALYxOKDO0bQP3tg8A==}

  defer-to-connect@2.0.1:
    resolution: {integrity: sha512-4tvttepXG1VaYGrRibk5EwJd1t4udunSOVMdLSAL6mId1ix438oPwPZMALY41FCijukO1L0twNcGsdzS7dHgDg==}
    engines: {node: '>=10'}

  define-data-property@1.1.4:
    resolution: {integrity: sha512-rBMvIzlpA8v6E+SJZoo++HAYqsLrkg7MSfIinMPFhmkorw7X+dOXVJQs+QT69zGkzMyfDnIMN2Wid1+NbL3T+A==}
    engines: {node: '>= 0.4'}

  define-properties@1.2.1:
    resolution: {integrity: sha512-8QmQKqEASLd5nx0U1B1okLElbUuuttJ/AnYmRXbbbGDWh6uS208EjD4Xqq/I9wK7u0v6O08XhTWnt5XtEbR6Dg==}
    engines: {node: '>= 0.4'}

  defined@1.0.1:
    resolution: {integrity: sha512-hsBd2qSVCRE+5PmNdHt1uzyrFu5d3RwmFDKzyNZMFq/EwDNJF7Ee5+D5oEKF0hU6LhtoUF1macFvOe4AskQC1Q==}

  defu@6.1.4:
    resolution: {integrity: sha512-mEQCMmwJu317oSz8CwdIOdwf3xMif1ttiM8LTufzc3g6kR+9Pe236twL8j3IYT1F7GfRgGcW6MWxzZjLIkuHIg==}

  delaunator@5.0.1:
    resolution: {integrity: sha512-8nvh+XBe96aCESrGOqMp/84b13H9cdKbG5P2ejQCh4d4sK9RL4371qou9drQjMhvnPmhWl5hnmqbEE0fXr9Xnw==}

  deprecation@2.3.1:
    resolution: {integrity: sha512-xmHIy4F3scKVwMsQ4WnVaS8bHOx0DmVwRywosKhaILI0ywMDWPtBSku2HNxRvF7jtwDRsoEwYQSfbxj8b7RlJQ==}

  dequal@2.0.3:
    resolution: {integrity: sha512-0je+qPKHEMohvfRTCEo3CrPG6cAzAYgmzKyxRiYSSDkS6eGJdyVJm7WaYA5ECaAD9wLB2T4EEeymA5aFVcYXCA==}
    engines: {node: '>=6'}

  destr@2.0.3:
    resolution: {integrity: sha512-2N3BOUU4gYMpTP24s5rF5iP7BDr7uNTCs4ozw3kf/eKfvWSIu93GEBi5m427YoyJoeOzQ5smuu4nNAPGb8idSQ==}

  detect-node@2.1.0:
    resolution: {integrity: sha512-T0NIuQpnTvFDATNuHN5roPwSBG83rFsuO+MXXH9/3N1eFbn4wcPjttvjMLEPWJ0RGUYgQE7cGgS3tNxbqCGM7g==}

  detective@5.2.1:
    resolution: {integrity: sha512-v9XE1zRnz1wRtgurGu0Bs8uHKFSTdteYZNbIPFVhUZ39L/S79ppMpdmVOZAnoz1jfEFodc48n6MX483Xo3t1yw==}
    engines: {node: '>=0.8.0'}
    hasBin: true

  devlop@1.1.0:
    resolution: {integrity: sha512-RWmIqhcFf1lRYBvNmr7qTNuyCt/7/ns2jbpp1+PalgE/rDQcBT0fioSMUpJ93irlUhC5hrg4cYqe6U+0ImW0rA==}

  didyoumean@1.2.2:
    resolution: {integrity: sha512-gxtyfqMg7GKyhQmb056K7M3xszy/myH8w+B4RT+QXBQsvAOdc3XymqDDPHx1BgPgsdAA5SIifona89YtRATDzw==}

  dir-glob@3.0.1:
    resolution: {integrity: sha512-WkrWp9GR4KXfKGYzOLmTuGVi1UWFfws377n9cc55/tb6DuqyF6pcQ5AbiHEshaDpY9v6oaSr2XCDidGmMwdzIA==}
    engines: {node: '>=8'}

  dlv@1.1.3:
    resolution: {integrity: sha512-+HlytyjlPKnIG8XuRG8WvmBP8xs8P71y+SKKS6ZXWoEgLuePxtDoUEiH7WkdePWrQ5JBpE6aoVqfZfJUQkjXwA==}

  doctrine@2.1.0:
    resolution: {integrity: sha512-35mSku4ZXK0vfCuHEDAwt55dg2jNajHZ1odvF+8SSr82EsZY4QmXfuWso8oEd8zRhVObSN18aM0CjSdoBX7zIw==}
    engines: {node: '>=0.10.0'}

  doctrine@3.0.0:
    resolution: {integrity: sha512-yS+Q5i3hBf7GBkd4KG8a7eBNNWNGLTaEwwYWUijIYM7zrlYDM0BFXHjjPWlWZ1Rg7UaddZeIDmi9jF3HmqiQ2w==}
    engines: {node: '>=6.0.0'}

  dom-helpers@5.2.1:
    resolution: {integrity: sha512-nRCa7CK3VTrM2NmGkIy4cbK7IZlgBE/PYMn55rrXefr5xXDP0LdtfPnblFDoVdcAfslJ7or6iqAUnx0CCGIWQA==}

  dom-serializer@1.4.1:
    resolution: {integrity: sha512-VHwB3KfrcOOkelEG2ZOfxqLZdfkil8PtJi4P8N2MMXucZq2yLp75ClViUlOVwyoHEDjYU433Aq+5zWP61+RGag==}

  dom-serializer@2.0.0:
    resolution: {integrity: sha512-wIkAryiqt/nV5EQKqQpo3SToSOV9J0DnbJqwK7Wv/Trc92zIAYZ4FlMu+JPFW1DfGFt81ZTCGgDEabffXeLyJg==}

  domelementtype@2.3.0:
    resolution: {integrity: sha512-OLETBj6w0OsagBwdXnPdN0cnMfF9opN69co+7ZrbfPGrdpPVNBUj02spi6B1N7wChLQiPn4CSH/zJvXw56gmHw==}

  domhandler@4.3.1:
    resolution: {integrity: sha512-GrwoxYN+uWlzO8uhUXRl0P+kHE4GtVPfYzVLcUxPL7KNdHKj66vvlhiweIHqYYXWlw+T8iLMp42Lm67ghw4WMQ==}
    engines: {node: '>= 4'}

  domhandler@5.0.3:
    resolution: {integrity: sha512-cgwlv/1iFQiFnU96XXgROh8xTeetsnJiDsTc7TYCLFd9+/WNkIqPTxiM/8pSd8VIrhXGTf1Ny1q1hquVqDJB5w==}
    engines: {node: '>= 4'}

  domutils@2.8.0:
    resolution: {integrity: sha512-w96Cjofp72M5IIhpjgobBimYEfoPjx1Vx0BSX9P30WBdZW2WIKU0T1Bd0kz2eNZ9ikjKgHbEyKx8BB6H1L3h3A==}

  domutils@3.1.0:
    resolution: {integrity: sha512-H78uMmQtI2AhgDJjWeQmHwJJ2bLPD3GMmO7Zja/ZZh84wkm+4ut+IUnUdRa8uCGX88DiVx1j6FRe1XfxEgjEZA==}

  dot-case@3.0.4:
    resolution: {integrity: sha512-Kv5nKlh6yRrdrGvxeJ2e5y2eRUpkUosIW4A2AS38zwSz27zu7ufDwQPi5Jhs3XAlGNetl3bmnGhQsMtkKJnj3w==}

  dot-prop@4.2.1:
    resolution: {integrity: sha512-l0p4+mIuJIua0mhxGoh4a+iNL9bmeK5DvnSVQa6T0OhrVmaEa1XScX5Etc673FePCJOArq/4Pa2cLGODUWTPOQ==}
    engines: {node: '>=4'}

  dot-prop@5.3.0:
    resolution: {integrity: sha512-QM8q3zDe58hqUqjraQOmzZ1LIH9SWQJTlEKCH4kJ2oQvLZk7RbQXvtDM2XEq3fwkV9CCvvH4LA0AV+ogFsBM2Q==}
    engines: {node: '>=8'}

  dotenv@16.4.5:
    resolution: {integrity: sha512-ZmdL2rui+eB2YwhsWzjInR8LldtZHGDoQ1ugH85ppHKwpUHL7j7rN0Ti9NCnGiQbhaZ11FpR+7ao1dNsmduNUg==}
    engines: {node: '>=12'}

  duplexer3@0.1.5:
    resolution: {integrity: sha512-1A8za6ws41LQgv9HrE/66jyC5yuSjQ3L/KOpFtoBilsAK2iA2wuS5rTt1OCzIvtS2V7nVmedsUU+DGRcjBmOYA==}

  eastasianwidth@0.2.0:
    resolution: {integrity: sha512-I88TYZWc9XiYHRQ4/3c5rjjfgkjhLyW2luGIheGERbNQ6OY7yTybanSpDXZa8y7VUP9YmDcYa+eyq4ca7iLqWA==}

  easy-table@1.2.0:
    resolution: {integrity: sha512-OFzVOv03YpvtcWGe5AayU5G2hgybsg3iqA6drU8UaoZyB9jLGMTrz9+asnLp/E+6qPh88yEI1gvyZFZ41dmgww==}

  electron-to-chromium@1.4.758:
    resolution: {integrity: sha512-/o9x6TCdrYZBMdGeTifAP3wlF/gVT+TtWJe3BSmtNh92Mw81U9hrYwW9OAGUh+sEOX/yz5e34sksqRruZbjYrw==}

  electron-to-chromium@1.5.4:
    resolution: {integrity: sha512-orzA81VqLyIGUEA77YkVA1D+N+nNfl2isJVjjmOyrlxuooZ19ynb+dOlaDTqd/idKRS9lDCSBmtzM+kyCsMnkA==}

  electron@23.3.13:
    resolution: {integrity: sha512-BaXtHEb+KYKLouUXlUVDa/lj9pj4F5kiE0kwFdJV84Y2EU7euIDgPthfKtchhr5MVHmjtavRMIV/zAwEiSQ9rQ==}
    engines: {node: '>= 12.20.55'}
    hasBin: true

  emoji-regex@10.3.0:
    resolution: {integrity: sha512-QpLs9D9v9kArv4lfDEgg1X/gN5XLnf/A6l9cs8SPZLRZR3ZkY9+kwIQTxm+fsSej5UMYGE8fdoaZVIBlqG0XTw==}

  emoji-regex@8.0.0:
    resolution: {integrity: sha512-MSjYzcWNOA0ewAHpz0MxpYFvwg6yjy1NG3xteoqz644VCo/RPgnr1/GGt+ic3iJTzQ8Eu3TdM14SawnVUmGE6A==}

  emoji-regex@9.2.2:
    resolution: {integrity: sha512-L18DaJsXSUk2+42pv8mLs5jJT2hqFkFE4j21wOmgbUqsZ2hL72NsUU785g9RXgo3s0ZNgVl42TiHp3ZtOv/Vyg==}

  end-of-stream@1.4.4:
    resolution: {integrity: sha512-+uw1inIHVPQoaVuHzRyXd21icM+cnt4CzD5rW+NC1wjOUSTOs+Te7FOv7AhN7vS9x/oIyhLP5PR1H+phQAHu5Q==}

  enhanced-resolve@5.17.1:
    resolution: {integrity: sha512-LMHl3dXhTcfv8gM4kEzIUeTQ+7fpdA0l2tUf34BddXPkz2A5xJ5L/Pchd5BL6rdccM9QGvu0sWZzK1Z1t4wwyg==}
    engines: {node: '>=10.13.0'}

  entities@2.2.0:
    resolution: {integrity: sha512-p92if5Nz619I0w+akJrLZH0MX0Pb5DX39XOwQTtXSdQQOaYH03S1uIQp4mhOZtAXrxq4ViO67YTiLBo2638o9A==}

  entities@4.5.0:
    resolution: {integrity: sha512-V0hjH4dGPh9Ao5p0MoRY6BVqtwCjhz6vI5LT8AJ55H+4g9/4vbHx1I54fS0XuclLhDHArPQCiMjDxjaL8fPxhw==}
    engines: {node: '>=0.12'}

  env-paths@2.2.1:
    resolution: {integrity: sha512-+h1lkLKhZMTYjog1VEpJNG7NZJWcuc2DDk/qsqSTRRCOXiLjeQ1d1/udrUGhqMxUgAlwKNZ0cf2uqan5GLuS2A==}
    engines: {node: '>=6'}

  environment@1.1.0:
    resolution: {integrity: sha512-xUtoPkMggbz0MPyPiIWr1Kp4aeWJjDZ6SMvURhimjdZgsRuDplF5/s9hcgGhyXMhs+6vpnuoiZ2kFiu3FMnS8Q==}
    engines: {node: '>=18'}

  errno@0.1.8:
    resolution: {integrity: sha512-dJ6oBr5SQ1VSd9qkk7ByRgb/1SH4JZjCHSW/mr63/QcXO9zLVxvJ6Oy13nio03rxpSnVDDjFor75SjVeZWPW/A==}
    hasBin: true

  error-ex@1.3.2:
    resolution: {integrity: sha512-7dFHNmqeFSEt2ZBsCriorKnn3Z2pj+fd9kmI6QoWw4//DL+icEBfc0U7qJCisqrTsKTjw4fNFy2pW9OqStD84g==}

  error-stack-parser@2.1.4:
    resolution: {integrity: sha512-Sk5V6wVazPhq5MhpO+AUxJn5x7XSXGl1R93Vn7i+zS15KDVxQijejNCrz8340/2bgLBjR9GtEG8ZVKONDjcqGQ==}

  es-abstract@1.23.3:
    resolution: {integrity: sha512-e+HfNH61Bj1X9/jLc5v1owaLYuHdeHHSQlkhCBiTK8rBvKaULl/beGMxwrMXjpYrv4pz22BlY570vVePA2ho4A==}
    engines: {node: '>= 0.4'}

  es-define-property@1.0.0:
    resolution: {integrity: sha512-jxayLKShrEqqzJ0eumQbVhTYQM27CfT1T35+gCgDFoL82JLsXqTJ76zv6A0YLOgEnLUMvLzsDsGIrl8NFpT2gQ==}
    engines: {node: '>= 0.4'}

  es-errors@1.3.0:
    resolution: {integrity: sha512-Zf5H2Kxt2xjTvbJvP2ZWLEICxA6j+hAmMzIlypy4xcBg1vKVnx89Wy0GbS+kf5cwCVFFzdCFh2XSCFNULS6csw==}
    engines: {node: '>= 0.4'}

  es-iterator-helpers@1.0.19:
    resolution: {integrity: sha512-zoMwbCcH5hwUkKJkT8kDIBZSz9I6mVG//+lDCinLCGov4+r7NIy0ld8o03M0cJxl2spVf6ESYVS6/gpIfq1FFw==}
    engines: {node: '>= 0.4'}

  es-object-atoms@1.0.0:
    resolution: {integrity: sha512-MZ4iQ6JwHOBQjahnjwaC1ZtIBH+2ohjamzAO3oaHcXYup7qxjF2fixyH+Q71voWHeOkI2q/TnJao/KfXYIZWbw==}
    engines: {node: '>= 0.4'}

  es-set-tostringtag@2.0.3:
    resolution: {integrity: sha512-3T8uNMC3OQTHkFUsFq8r/BwAXLHvU/9O9mE0fBc/MY5iq/8H7ncvO947LmYA6ldWw9Uh8Yhf25zu6n7nML5QWQ==}
    engines: {node: '>= 0.4'}

  es-shim-unscopables@1.0.2:
    resolution: {integrity: sha512-J3yBRXCzDu4ULnQwxyToo/OjdMx6akgVC7K6few0a7F/0wLtmKKN7I73AH5T2836UuXRqN7Qg+IIUw/+YJksRw==}

  es-to-primitive@1.2.1:
    resolution: {integrity: sha512-QCOllgZJtaUo9miYBcLChTUaHNjJF3PYs1VidD7AwiEj1kYxKeQTctLAezAOH5ZKRH0g2IgPn6KwB4IT8iRpvA==}
    engines: {node: '>= 0.4'}

  es5-ext@0.10.64:
    resolution: {integrity: sha512-p2snDhiLaXe6dahss1LddxqEm+SkuDvV8dnIQG0MWjyHpcMNfXKPE+/Cc0y+PhxJX3A4xGNeFCj5oc0BUh6deg==}
    engines: {node: '>=0.10'}

  es6-error@4.1.1:
    resolution: {integrity: sha512-Um/+FxMr9CISWh0bi5Zv0iOD+4cFh5qLeks1qhAopKVAJw3drgKbKySikp7wGhDL0HPeaja0P5ULZrxLkniUVg==}

  es6-iterator@2.0.3:
    resolution: {integrity: sha512-zw4SRzoUkd+cl+ZoE15A9o1oQd920Bb0iOJMQkQhl3jNc03YqVjAhG7scf9C5KWRU/R13Orf588uCC6525o02g==}

  es6-symbol@3.1.4:
    resolution: {integrity: sha512-U9bFFjX8tFiATgtkJ1zg25+KviIXpgRvRHS8sau3GfhVzThRQrOeksPeT0BWW2MNZs1OEWJ1DPXOQMn0KKRkvg==}
    engines: {node: '>=0.12'}

  esbuild@0.19.12:
    resolution: {integrity: sha512-aARqgq8roFBj054KvQr5f1sFu0D65G+miZRCuJyJ0G13Zwx7vRar5Zhn2tkQNzIXcBrNVsv/8stehpj+GAjgbg==}
    engines: {node: '>=12'}
    hasBin: true

  esbuild@0.21.5:
    resolution: {integrity: sha512-mg3OPMV4hXywwpoDxu3Qda5xCKQi+vCTZq8S9J/EpkhB2HzKXq4SNFZE3+NK93JYxc8VMSep+lOUSC/RVKaBqw==}
    engines: {node: '>=12'}
    hasBin: true

  esbuild@0.23.0:
    resolution: {integrity: sha512-1lvV17H2bMYda/WaFb2jLPeHU3zml2k4/yagNMG8Q/YtfMjCwEUZa2eXXMgZTVSL5q1n4H7sQ0X6CdJDqqeCFA==}
    engines: {node: '>=18'}
    hasBin: true

  escalade@3.1.2:
    resolution: {integrity: sha512-ErCHMCae19vR8vQGe50xIsVomy19rg6gFu3+r3jkEO46suLMWBksvVyoGgQV+jOfl84ZSOSlmv6Gxa89PmTGmA==}
    engines: {node: '>=6'}

  escape-string-regexp@1.0.5:
    resolution: {integrity: sha512-vbRorB5FUQWvla16U8R/qgaFIya2qGzwDrNmCZuYKrbdSUMG6I1ZCGQRefkRVhuOkIGVne7BQ35DSfo1qvJqFg==}
    engines: {node: '>=0.8.0'}

  escape-string-regexp@4.0.0:
    resolution: {integrity: sha512-TtpcNJ3XAzx3Gq8sWRzJaVajRs0uVxA2YAkdb1jm2YkPz4G6egUFAyA3n5vtEIZefPk5Wa4UXbKuS5fKkJWdgA==}
    engines: {node: '>=10'}

  escape-string-regexp@5.0.0:
    resolution: {integrity: sha512-/veY75JbMK4j1yjvuUxuVsiS/hr/4iHs9FTT6cgTexxdE0Ly/glccBAkloH/DofkjRbZU3bnoj38mOmhkZ0lHw==}
    engines: {node: '>=12'}

  eslint-compat-utils@0.5.0:
    resolution: {integrity: sha512-dc6Y8tzEcSYZMHa+CMPLi/hyo1FzNeonbhJL7Ol0ccuKQkwopJcJBA9YL/xmMTLU1eKigXo9vj9nALElWYSowg==}
    engines: {node: '>=12'}
    peerDependencies:
      eslint: '>=6.0.0'

  eslint-config-prettier@9.1.0:
    resolution: {integrity: sha512-NSWl5BFQWEPi1j4TjVNItzYV7dZXZ+wP6I6ZhrBGpChQhZRUaElihE9uRRkcbRnNb76UMKDF3r+WTmNcGPKsqw==}
    hasBin: true
    peerDependencies:
      eslint: '>=7.0.0'

  eslint-config-standard@17.1.0:
    resolution: {integrity: sha512-IwHwmaBNtDK4zDHQukFDW5u/aTb8+meQWZvNFWkiGmbWjD6bqyuSSBxxXKkCftCUzc1zwCH2m/baCNDLGmuO5Q==}
    engines: {node: '>=12.0.0'}
    peerDependencies:
      eslint: ^8.0.1
      eslint-plugin-import: ^2.25.2
      eslint-plugin-n: '^15.0.0 || ^16.0.0 '
      eslint-plugin-promise: ^6.0.0

  eslint-import-resolver-alias@1.1.2:
    resolution: {integrity: sha512-WdviM1Eu834zsfjHtcGHtGfcu+F30Od3V7I9Fi57uhBEwPkjDcii7/yW8jAT+gOhn4P/vOxxNAXbFAKsrrc15w==}
    engines: {node: '>= 4'}
    peerDependencies:
      eslint-plugin-import: '>=1.4.0'

  eslint-import-resolver-node@0.3.9:
    resolution: {integrity: sha512-WFj2isz22JahUv+B788TlO3N6zL3nNJGU8CcZbPZvVEkBPaJdCV4vy5wyghty5ROFbCRnm132v8BScu5/1BQ8g==}

  eslint-module-utils@2.8.1:
    resolution: {integrity: sha512-rXDXR3h7cs7dy9RNpUlQf80nX31XWJEyGq1tRMo+6GsO5VmTe4UTwtmonAD4ZkAsrfMVDA2wlGJ3790Ys+D49Q==}
    engines: {node: '>=4'}
    peerDependencies:
      '@typescript-eslint/parser': '*'
      eslint: '*'
      eslint-import-resolver-node: '*'
      eslint-import-resolver-typescript: '*'
      eslint-import-resolver-webpack: '*'
    peerDependenciesMeta:
      '@typescript-eslint/parser':
        optional: true
      eslint:
        optional: true
      eslint-import-resolver-node:
        optional: true
      eslint-import-resolver-typescript:
        optional: true
      eslint-import-resolver-webpack:
        optional: true

  eslint-plugin-es-x@7.6.0:
    resolution: {integrity: sha512-I0AmeNgevgaTR7y2lrVCJmGYF0rjoznpDvqV/kIkZSZbZ8Rw3eu4cGlvBBULScfkSOCzqKbff5LR4CNrV7mZHA==}
    engines: {node: ^14.18.0 || >=16.0.0}
    peerDependencies:
      eslint: '>=8'

  eslint-plugin-html@8.1.1:
    resolution: {integrity: sha512-6qmlJsc40D2m3Dn9oEH+0PAOkJhxVu0f5sVItqpCE0YWgYnyP4xCjBc3UWTHaJcY9ARkWOLIIuXLq0ndRnQOHw==}
    engines: {node: '>=16.0.0'}

  eslint-plugin-import@2.29.1:
    resolution: {integrity: sha512-BbPC0cuExzhiMo4Ff1BTVwHpjjv28C5R+btTOGaCRC7UEz801up0JadwkeSk5Ued6TG34uaczuVuH6qyy5YUxw==}
    engines: {node: '>=4'}
    peerDependencies:
      '@typescript-eslint/parser': '*'
      eslint: ^2 || ^3 || ^4 || ^5 || ^6 || ^7.2.0 || ^8
    peerDependenciesMeta:
      '@typescript-eslint/parser':
        optional: true

  eslint-plugin-n@16.6.2:
    resolution: {integrity: sha512-6TyDmZ1HXoFQXnhCTUjVFULReoBPOAjpuiKELMkeP40yffI/1ZRO+d9ug/VC6fqISo2WkuIBk3cvuRPALaWlOQ==}
    engines: {node: '>=16.0.0'}
    peerDependencies:
      eslint: '>=7.0.0'

  eslint-plugin-prettier@5.2.1:
    resolution: {integrity: sha512-gH3iR3g4JfF+yYPaJYkN7jEl9QbweL/YfkoRlNnuIEHEz1vHVlCmWOS+eGGiRuzHQXdJFCOTxRgvju9b8VUmrw==}
    engines: {node: ^14.18.0 || >=16.0.0}
    peerDependencies:
      '@types/eslint': '>=8.0.0'
      eslint: '>=8.0.0'
      eslint-config-prettier: '*'
      prettier: '>=3.0.0'
    peerDependenciesMeta:
      '@types/eslint':
        optional: true
      eslint-config-prettier:
        optional: true

  eslint-plugin-promise@6.6.0:
    resolution: {integrity: sha512-57Zzfw8G6+Gq7axm2Pdo3gW/Rx3h9Yywgn61uE/3elTCOePEHVrn2i5CdfBwA1BLK0Q0WqctICIUSqXZW/VprQ==}
    engines: {node: ^12.22.0 || ^14.17.0 || >=16.0.0}
    peerDependencies:
      eslint: ^7.0.0 || ^8.0.0 || ^9.0.0

  eslint-plugin-react-compiler@0.0.0-experimental-9ed098e-20240725:
    resolution: {integrity: sha512-Xv2iD8kU6R4Wdjdh1WhdP8UnSqSV+/XcadxwBCmMr836fQUoXGuw/uVGc01v9opZs9SwKzo+8My6ayVCgAinPA==}
    engines: {node: ^14.17.0 || ^16.0.0 || >= 18.0.0}
    peerDependencies:
      eslint: '>=7'

  eslint-plugin-react-hooks@4.6.2:
    resolution: {integrity: sha512-QzliNJq4GinDBcD8gPB5v0wh6g8q3SUi6EFF0x8N/BL9PoVs0atuGc47ozMRyOWAKdwaZ5OnbOEa3WR+dSGKuQ==}
    engines: {node: '>=10'}
    peerDependencies:
      eslint: ^3.0.0 || ^4.0.0 || ^5.0.0 || ^6.0.0 || ^7.0.0 || ^8.0.0-0

  eslint-plugin-react@7.35.0:
    resolution: {integrity: sha512-v501SSMOWv8gerHkk+IIQBkcGRGrO2nfybfj5pLxuJNFTPxxA3PSryhXTK+9pNbtkggheDdsC0E9Q8CuPk6JKA==}
    engines: {node: '>=4'}
    peerDependencies:
      eslint: ^3 || ^4 || ^5 || ^6 || ^7 || ^8 || ^9.7

  eslint-scope@7.2.2:
    resolution: {integrity: sha512-dOt21O7lTMhDM+X9mB4GX+DZrZtCUJPL/wlcTqxyrx5IvO0IYtILdtrQGQp+8n5S0gwSVmOf9NQrjMOgfQZlIg==}
    engines: {node: ^12.22.0 || ^14.17.0 || >=16.0.0}

  eslint-visitor-keys@3.4.3:
    resolution: {integrity: sha512-wpc+LXeiyiisxPlEkUzU6svyS1frIO3Mgxj1fdy7Pm8Ygzguax2N3Fa/D/ag1WqbOprdI+uY6wMUl8/a2G+iag==}
    engines: {node: ^12.22.0 || ^14.17.0 || >=16.0.0}

  eslint@8.57.0:
    resolution: {integrity: sha512-dZ6+mexnaTIbSBZWgou51U6OmzIhYM2VcNdtiTtI7qPNZm35Akpr0f6vtw3w1Kmn5PYo+tZVfh13WrhpS6oLqQ==}
    engines: {node: ^12.22.0 || ^14.17.0 || >=16.0.0}
    hasBin: true

  esniff@2.0.1:
    resolution: {integrity: sha512-kTUIGKQ/mDPFoJ0oVfcmyJn4iBDRptjNVIzwIFR7tqWXdVI9xfA2RMwY/gbSpJG3lkdWNEjLap/NqVHZiJsdfg==}
    engines: {node: '>=0.10'}

  espree@9.6.1:
    resolution: {integrity: sha512-oruZaFkjorTpF32kDSI5/75ViwGeZginGGy2NoOSg3Q9bnwlnmDm4HLnkl0RE3n+njDXR037aY1+x58Z/zFdwQ==}
    engines: {node: ^12.22.0 || ^14.17.0 || >=16.0.0}

  esquery@1.5.0:
    resolution: {integrity: sha512-YQLXUplAwJgCydQ78IMJywZCceoqk1oH01OERdSAJc/7U2AylwjhSCLDEtqwg811idIS/9fIU5GjG73IgjKMVg==}
    engines: {node: '>=0.10'}

  esrecurse@4.3.0:
    resolution: {integrity: sha512-KmfKL3b6G+RXvP8N1vr3Tq1kL/oCFgn2NYXEtqP8/L3pKapUA4G8cFVaoF3SU323CD4XypR/ffioHmkti6/Tag==}
    engines: {node: '>=4.0'}

  estraverse@5.3.0:
    resolution: {integrity: sha512-MMdARuVEQziNTeJD8DgMqmhwR11BRQ/cBP+pLtYdSTnf3MIO8fFeiINEbX36ZdNlfU/7A9f3gUw49B3oQsvwBA==}
    engines: {node: '>=4.0'}

  estree-util-is-identifier-name@3.0.0:
    resolution: {integrity: sha512-hFtqIDZTIUZ9BXLb8y4pYGyk6+wekIivNVTcmvk8NoOh+VeRn5y6cEHzbURrWbfp1fIqdVipilzj+lfaadNZmg==}

  estree-walker@2.0.2:
    resolution: {integrity: sha512-Rfkk/Mp/DL7JVje3u18FxFujQlTNR2q6QfMSMB7AvCBx91NGj/ba3kCfza0f6dVDbw7YlRf/nDrn7pQrCCyQ/w==}

  estree-walker@3.0.3:
    resolution: {integrity: sha512-7RUKfXgSMMkzt6ZuXmqapOurLGPPfgj6l9uRZ7lRGolvk0y2yocc35LdcxKC5PQZdn2DMqioAQ2NoWcrTKmm6g==}

  esutils@2.0.3:
    resolution: {integrity: sha512-kVscqXk4OCp68SZ0dkgEKVi6/8ij300KBWTJq32P/dYeWTSwK41WyTxalN1eRmA5Z9UU/LX9D7FWSmV9SAYx6g==}
    engines: {node: '>=0.10.0'}

  event-emitter@0.3.5:
    resolution: {integrity: sha512-D9rRn9y7kLPnJ+hMq7S/nhvoKwwvVJahBi2BPmx3bvbsEdK3W9ii8cBSGjP+72/LnM4n6fo3+dkCX5FeTQruXA==}

  eventemitter3@5.0.1:
    resolution: {integrity: sha512-GWkBvjiSZK87ELrYOSESUYeVIc9mvLLf/nXalMOS5dYrgZq9o5OVkbZAVM06CVxYsCwH9BDZFPlQTlPA1j4ahA==}

  execa@0.7.0:
    resolution: {integrity: sha512-RztN09XglpYI7aBBrJCPW95jEH7YF1UEPOoX9yDhUTPdp7mK+CQvnLTuD10BNXZ3byLTu2uehZ8EcKT/4CGiFw==}
    engines: {node: '>=4'}

  execa@5.1.1:
    resolution: {integrity: sha512-8uSpZZocAZRBAPIEINJj3Lo9HyGitllczc27Eh5YYojjMFMn8yHMDMaUHE2Jqfq05D/wucwI4JGURyXt1vchyg==}
    engines: {node: '>=10'}

  execa@8.0.1:
    resolution: {integrity: sha512-VyhnebXciFV2DESc+p6B+y0LjSm0krU4OgJN44qFAhBY0TJ+1V61tYD2+wHusZ6F9n5K+vl8k0sTy7PEfV4qpg==}
    engines: {node: '>=16.17'}

  ext@1.7.0:
    resolution: {integrity: sha512-6hxeJYaL110a9b5TEJSj0gojyHQAmA2ch5Os+ySCiA1QGdS697XWY1pzsrSjqA9LDEEgdB/KypIlR59RcLuHYw==}

  extend@3.0.2:
    resolution: {integrity: sha512-fjquC59cD7CyW6urNXK0FBufkZcoiGG80wTuPujX590cB5Ttln20E2UB4S/WARVqhXffZl2LNgS+gQdPIIim/g==}

  extract-zip@2.0.1:
    resolution: {integrity: sha512-GDhU9ntwuKyGXdZBUgTIe+vXnWj0fppUEtMDL0+idd5Sta8TGpHssn/eusA9mrPr9qNDym6SxAYZjNvCn/9RBg==}
    engines: {node: '>= 10.17.0'}
    hasBin: true

  fast-deep-equal@3.1.3:
    resolution: {integrity: sha512-f3qQ9oQy9j2AhBe/H9VC91wLmKBCCU/gDOnKNAYG5hswO7BLKj09Hc5HYNz9cGI++xlpDCIgDaitVs03ATR84Q==}

  fast-diff@1.3.0:
    resolution: {integrity: sha512-VxPP4NqbUjj6MaAOafWeUn2cXWLcCtljklUtZf0Ind4XQ+QPtmA0b18zZy0jIQx+ExRVCR/ZQpBmik5lXshNsw==}

  fast-glob@3.3.2:
    resolution: {integrity: sha512-oX2ruAFQwf/Orj8m737Y5adxDQO0LAB7/S5MnxCdTNDd4p6BsyIVsv9JQsATbTSq8KHRpLwIHbVlUNatxd+1Ow==}
    engines: {node: '>=8.6.0'}

  fast-json-stable-stringify@2.1.0:
    resolution: {integrity: sha512-lhd/wF+Lk98HZoTCtlVraHtfh5XYijIjalXck7saUtuanSDyLMxnHhSXEDJqHxD7msR8D0uCmqlkwjCV8xvwHw==}

  fast-levenshtein@2.0.6:
    resolution: {integrity: sha512-DCXu6Ifhqcks7TZKY3Hxp3y6qphY5SJZmrWMDrKcERSOXWQdMhU9Ig/PYrzyw/ul9jOIyh0N4M0tbC5hodg8dw==}

  fast-shallow-equal@1.0.0:
    resolution: {integrity: sha512-HPtaa38cPgWvaCFmRNhlc6NG7pv6NUHqjPgVAkWGoB9mQMwYB27/K0CvOM5Czy+qpT3e8XJ6Q4aPAnzpNpzNaw==}

  fastest-levenshtein@1.0.16:
    resolution: {integrity: sha512-eRnCtTTtGZFpQCwhJiUOuxPQWRXVKYDn0b2PeHfXL6/Zi53SLAzAHfVhVWK2AryC/WH05kGfxhFIPvTF0SXQzg==}
    engines: {node: '>= 4.9.1'}

  fastest-stable-stringify@2.0.2:
    resolution: {integrity: sha512-bijHueCGd0LqqNK9b5oCMHc0MluJAx0cwqASgbWMvkO01lCYgIhacVRLcaDz3QnyYIRNJRDwMb41VuT6pHJ91Q==}

  fastq@1.17.1:
    resolution: {integrity: sha512-sRVD3lWVIXWg6By68ZN7vho9a1pQcN/WBFaAAsDDFzlJjvoGx0P8z7V1t72grFJfJhu3YPZBuu25f7Kaw2jN1w==}

  fd-slicer@1.1.0:
    resolution: {integrity: sha512-cE1qsB/VwyQozZ+q1dGxR8LBYNZeofhEdUNGSMbQD3Gw2lAzX9Zb3uIU6Ebc/Fmyjo9AWWfnn0AUCHqtevs/8g==}

  fetch-blob@3.2.0:
    resolution: {integrity: sha512-7yAQpD2UMJzLi1Dqv7qFYnPbaPx7ZfFK6PiIxQ4PfkGPyNyl2Ugx+a/umUonmKqjhM4DnfbMvdX6otXq83soQQ==}
    engines: {node: ^12.20 || >= 14.13}

  figlet@1.7.0:
    resolution: {integrity: sha512-gO8l3wvqo0V7wEFLXPbkX83b7MVjRrk1oRLfYlZXol8nEpb/ON9pcKLI4qpBv5YtOTfrINtqb7b40iYY2FTWFg==}
    engines: {node: '>= 0.4.0'}
    hasBin: true

  file-entry-cache@6.0.1:
    resolution: {integrity: sha512-7Gps/XWymbLk2QLYK4NzpMOrYjMhdIxXuIvy2QBsLE6ljuodKvdkWs/cpyJJ3CVIVpH0Oi1Hvg1ovbMzLdFBBg==}
    engines: {node: ^10.12.0 || >=12.0.0}

  file-entry-cache@9.0.0:
    resolution: {integrity: sha512-6MgEugi8p2tiUhqO7GnPsmbCCzj0YRCwwaTbpGRyKZesjRSzkqkAE9fPp7V2yMs5hwfgbQLgdvSSkGNg1s5Uvw==}
    engines: {node: '>=18'}

  fill-range@7.1.1:
    resolution: {integrity: sha512-YsGpe3WHLK8ZYi4tWDg2Jy3ebRz2rXowDxnld4bkQB00cc/1Zw9AWnC0i9ztDJitivtQvaI9KaLyKrc+hBW0yg==}
    engines: {node: '>=8'}

  find-root@1.1.0:
    resolution: {integrity: sha512-NKfW6bec6GfKc0SGx1e07QZY9PE99u0Bft/0rzSD5k3sO/vwkVUpDUKVm5Gpp5Ue3YfShPFTX2070tDs5kB9Ng==}

  find-up@5.0.0:
    resolution: {integrity: sha512-78/PXT1wlLLDgTzDs7sjq9hzz0vXD+zn+7wypEe4fXQxCmdmqfGsEPQxmiCSQI3ajFV91bVSsvNtrJRiW6nGng==}
    engines: {node: '>=10'}

  find-up@7.0.0:
    resolution: {integrity: sha512-YyZM99iHrqLKjmt4LJDj58KI+fYyufRLBSYcqycxf//KpBk9FoewoGX0450m9nB44qrZnovzC2oeP5hUibxc/g==}
    engines: {node: '>=18'}

  flat-cache@3.2.0:
    resolution: {integrity: sha512-CYcENa+FtcUKLmhhqyctpclsq7QF38pKjZHsGNiSQF5r4FtoKDWabFDl3hzaEQMvT1LHEysw5twgLvpYYb4vbw==}
    engines: {node: ^10.12.0 || >=12.0.0}

  flat-cache@5.0.0:
    resolution: {integrity: sha512-JrqFmyUl2PnPi1OvLyTVHnQvwQ0S+e6lGSwu8OkAZlSaNIZciTY2H/cOOROxsBA1m/LZNHDsqAgDZt6akWcjsQ==}
    engines: {node: '>=18'}

  flatted@3.3.1:
    resolution: {integrity: sha512-X8cqMLLie7KsNUDSdzeN8FYK9rEt4Dt67OsG/DNGnYTSDBG4uFAJFBnUeiV+zCVAvwFy56IjM9sH51jVaEhNxw==}

  for-each@0.3.3:
    resolution: {integrity: sha512-jqYfLp7mo9vIyQf8ykW2v7A+2N4QjeCeI5+Dz9XraiO1ign81wjiH7Fb9vSOWvQfNtmSa4H2RoQTrrXivdUZmw==}

  foreground-child@3.1.1:
    resolution: {integrity: sha512-TMKDUnIte6bfb5nWv7V/caI169OHgvwjb7V4WkeUvbQQdjr5rWKqHFiKWb/fcOwB+CzBT+qbWjvj+DVwRskpIg==}
    engines: {node: '>=14'}

  formdata-polyfill@4.0.10:
    resolution: {integrity: sha512-buewHzMvYL29jdeQTVILecSaZKnt/RJWjoZCF5OW60Z67/GmSLBkOFM7qh1PI3zFNtJbaZL5eQu1vLfazOwj4g==}
    engines: {node: '>=12.20.0'}

  fraction.js@4.3.7:
    resolution: {integrity: sha512-ZsDfxO51wGAXREY55a7la9LScWpwv9RxIrYABrlvOFBlH/ShPnrtsXeuUIfXKKOVicNxQ+o8JTbJvjS4M89yew==}

  framer-motion@12.0.0-alpha.0:
    resolution: {integrity: sha512-rw0+O0kqsSFPrYrSnHXrZTGAKteCj9D9HzDdHjJR8GyPWADLoQstgUYeSvLxrO3P+HlBfQtmu/SOsM9eLhKXtQ==}
    peerDependencies:
      '@emotion/is-prop-valid': '*'
      react: npm:react@rc
      react-dom: npm:react-dom@rc
    peerDependenciesMeta:
      '@emotion/is-prop-valid':
        optional: true
      react:
        optional: true
      react-dom:
        optional: true

  fs-extra@11.2.0:
    resolution: {integrity: sha512-PmDi3uwK5nFuXh7XDTlVnS17xJS7vW36is2+w3xcv8SVxiB4NyATf4ctkVY5bkSjX0Y4nbvZCq1/EjtEyr9ktw==}
    engines: {node: '>=14.14'}

  fs-extra@8.1.0:
    resolution: {integrity: sha512-yhlQgA6mnOJUKOsRUFsgJdQCvkKhcz8tlZG5HBQfReYZy46OwLcY+Zia0mtdHsOo9y/hP+CxMN0TU9QxoOtG4g==}
    engines: {node: '>=6 <7 || >=8'}

  fs.realpath@1.0.0:
    resolution: {integrity: sha512-OO0pH2lK6a0hZnAdau5ItzHPI6pUlvI7jMVnxUQRtw4owF2wk8lOSabtGDCTP4Ggrg2MbGnWO9X8K1t4+fGMDw==}

  fsevents@2.3.3:
    resolution: {integrity: sha512-5xoDfX+fL7faATnagmWPpbFtwh/R77WmMMqqHGS65C3vvB0YHrgF+B1YmZ3441tMj5n63k0212XNoJwzlhffQw==}
    engines: {node: ^8.16.0 || ^10.6.0 || >=11.0.0}
    os: [darwin]

  function-bind@1.1.2:
    resolution: {integrity: sha512-7XHNxH7qX9xG5mIwxkhumTox/MIRNcOgDrxWsMt2pAr23WHp6MrRlN7FBSFpCpr+oVO0F744iUgR82nJMfG2SA==}

  function.prototype.name@1.1.6:
    resolution: {integrity: sha512-Z5kx79swU5P27WEayXM1tBi5Ze/lbIyiNgU3qyXUOf9b2rgXYyF9Dy9Cx+IQv/Lc8WCG6L82zwUPpSS9hGehIg==}
    engines: {node: '>= 0.4'}

  functions-have-names@1.2.3:
    resolution: {integrity: sha512-xckBUXyTIqT97tq2x2AMb+g163b5JFysYk0x4qxNFwbfQkmNZoiRHb6sPzI9/QV33WeuvVYBUIiD4NzNIyqaRQ==}

  generouted@1.19.6:
    resolution: {integrity: sha512-IkeOH3vnPlG9dLrF3NGC0G6aG8185MTjvMiR5Vzlx9Ztz3VoHJrO2LCen/g/kCBBB3gzD6qqxcdWdKws/bYndA==}
    peerDependencies:
      vite: '>=3'

  gensync@1.0.0-beta.2:
    resolution: {integrity: sha512-3hN7NaskYvMDLQY55gnW3NQ+mesEAepTqlg+VEbj7zzqEMBVNhzcGYYeqFo/TlYz6eQiFcp1HcsCZO+nGgS8zg==}
    engines: {node: '>=6.9.0'}

  get-caller-file@2.0.5:
    resolution: {integrity: sha512-DyFP3BM/3YHTQOCUL/w0OZHR0lpKeGrxotcHWcqNEdnltqFwXVfhEBQ94eIo34AfQpo0rGki4cyIiftY06h2Fg==}
    engines: {node: 6.* || 8.* || >= 10.*}

  get-east-asian-width@1.2.0:
    resolution: {integrity: sha512-2nk+7SIVb14QrgXFHcm84tD4bKQz0RxPuMT8Ag5KPOq7J5fEmAg0UbXdTOSHqNuHSU28k55qnceesxXRZGzKWA==}
    engines: {node: '>=18'}

  get-intrinsic@1.2.4:
    resolution: {integrity: sha512-5uYhsJH8VJBTv7oslg4BznJYhDoRI6waYCxMmCdnTrcCrHA/fCFKoTFz2JKKE0HdDFUF7/oQuhzumXJK7paBRQ==}
    engines: {node: '>= 0.4'}

  get-stream@3.0.0:
    resolution: {integrity: sha512-GlhdIUuVakc8SJ6kK0zAFbiGzRFzNnY4jUuEbV9UROo4Y+0Ny4fjvcZFVTeDA4odpFyOQzaw6hXukJSq/f28sQ==}
    engines: {node: '>=4'}

  get-stream@5.2.0:
    resolution: {integrity: sha512-nBF+F1rAZVCu/p7rjzgA+Yb4lfYXrpl7a6VmJrU8wF9I1CKvP/QwPNZHnOlwbTkY6dvtFIzFMSyQXbLoTQPRpA==}
    engines: {node: '>=8'}

  get-stream@6.0.1:
    resolution: {integrity: sha512-ts6Wi+2j3jQjqi70w5AlN8DFnkSwC+MqmxEzdEALB2qXZYV3X/b1CTfgPLGJNMeAWxdPfU8FO1ms3NUfaHCPYg==}
    engines: {node: '>=10'}

  get-stream@8.0.1:
    resolution: {integrity: sha512-VaUJspBffn/LMCJVoMvSAdmscJyS1auj5Zulnn5UoYcY531UWmdwhRWkcGKnGU93m5HSXP9LP2usOryrBtQowA==}
    engines: {node: '>=16'}

  get-symbol-description@1.0.2:
    resolution: {integrity: sha512-g0QYk1dZBxGwk+Ngc+ltRH2IBp2f7zBkBMBJZCDerh6EhlhSR6+9irMCuT/09zD6qkarHUSn529sK/yL4S27mg==}
    engines: {node: '>= 0.4'}

  get-tsconfig@4.7.4:
    resolution: {integrity: sha512-ofbkKj+0pjXjhejr007J/fLf+sW+8H7K5GCm+msC8q3IpvgjobpyPqSRFemNyIMxklC0zeJpi7VDFna19FacvQ==}

  get-tsconfig@4.7.5:
    resolution: {integrity: sha512-ZCuZCnlqNzjb4QprAzXKdpp/gh6KTxSJuw3IBsPnV/7fV4NxC9ckB+vPTt8w7fJA0TaSD7c55BR47JD6MEDyDw==}

  git-raw-commits@4.0.0:
    resolution: {integrity: sha512-ICsMM1Wk8xSGMowkOmPrzo2Fgmfo4bMHLNX6ytHjajRJUqvHOw/TFapQ+QG75c3X/tTDDhOSRPGC52dDbNM8FQ==}
    engines: {node: '>=16'}
    hasBin: true

  glob-parent@5.1.2:
    resolution: {integrity: sha512-AOIgSQCepiJYwP3ARnGx+5VnTu2HBYdzbGP45eLw1vr3zB3vZLeyed1sC9hnbcOc9/SrMyM5RPQrkGz4aS9Zow==}
    engines: {node: '>= 6'}

  glob-parent@6.0.2:
    resolution: {integrity: sha512-XxwI8EOhVQgWp6iDL+3b0r86f4d6AX6zSU55HfB4ydCEuXLXc5FcYeOu+nnGftS4TEju/11rt4KJPTMgbfmv4A==}
    engines: {node: '>=10.13.0'}

  glob@10.3.12:
    resolution: {integrity: sha512-TCNv8vJ+xz4QiqTpfOJA7HvYv+tNIRHKfUWw/q+v2jdgN4ebz+KY9tGx5J4rHP0o84mNP+ApH66HRX8us3Khqg==}
    engines: {node: '>=16 || 14 >=14.17'}
    hasBin: true

  glob@7.2.3:
    resolution: {integrity: sha512-nFR0zLpU2YCaRxwoCJvL6UvCH2JFyFVIvwTLsIf21AuHlMskA1hhTdk+LlYJtOlYt9v6dvszD2BGRqBL+iQK9Q==}
    deprecated: Glob versions prior to v9 are no longer supported

  global-agent@3.0.0:
    resolution: {integrity: sha512-PT6XReJ+D07JvGoxQMkT6qji/jVNfX/h364XHZOWeRzy64sSFr+xJ5OX7LI3b4MPQzdL4H8Y8M0xzPpsVMwA8Q==}
    engines: {node: '>=10.0'}

  global-directory@4.0.1:
    resolution: {integrity: sha512-wHTUcDUoZ1H5/0iVqEudYW4/kAlN5cZ3j/bXn0Dpbizl9iaUVeWSHqiOjsgk6OW2bkLclbBjzewBz6weQ1zA2Q==}
    engines: {node: '>=18'}

  global-dirs@0.1.1:
    resolution: {integrity: sha512-NknMLn7F2J7aflwFOlGdNIuCDpN3VGoSoB+aap3KABFWbHVn1TCgFC+np23J8W2BiZbjfEw3BFBycSMv1AFblg==}
    engines: {node: '>=4'}

  global-modules@2.0.0:
    resolution: {integrity: sha512-NGbfmJBp9x8IxyJSd1P+otYK8vonoJactOogrVfFRIAEY1ukil8RSKDz2Yo7wh1oihl51l/r6W4epkeKJHqL8A==}
    engines: {node: '>=6'}

  global-prefix@3.0.0:
    resolution: {integrity: sha512-awConJSVCHVGND6x3tmMaKcQvwXLhjdkmomy2W+Goaui8YPgYgXJZewhg3fWC+DlfqqQuWg8AwqjGTD2nAPVWg==}
    engines: {node: '>=6'}

  globals@11.12.0:
    resolution: {integrity: sha512-WOBp/EEGUiIsJSp7wcv/y6MO+lV9UoncWqxuFfm8eBwzWNgyfBd6Gz+IeKQ9jCmyhoH99g15M3T+QaVHFjizVA==}
    engines: {node: '>=4'}

  globals@13.24.0:
    resolution: {integrity: sha512-AhO5QUcj8llrbG09iWhPU2B204J1xnPeL8kQmVorSsy+Sjj1sk8gIyh6cUocGmH4L0UuhAJy+hJMRA4mgA4mFQ==}
    engines: {node: '>=8'}

  globalthis@1.0.4:
    resolution: {integrity: sha512-DpLKbNU4WylpxJykQujfCcwYWiV/Jhm50Goo0wrVILAv5jOr9d+H+UR3PhSCD2rCCEIg0uc+G+muBTwD54JhDQ==}
    engines: {node: '>= 0.4'}

  globby@11.1.0:
    resolution: {integrity: sha512-jhIXaOzy1sb8IyocaruWSn1TjmnBVs8Ayhcy83rmxNJ8q2uWKCAj3CnJY+KpGSXCueAPc0i05kVvVKtP1t9S3g==}
    engines: {node: '>=10'}

  globjoin@0.1.4:
    resolution: {integrity: sha512-xYfnw62CKG8nLkZBfWbhWwDw02CHty86jfPcc2cr3ZfeuK9ysoVPPEUxf21bAD/rWAgk52SuBrLJlefNy8mvFg==}

  globrex@0.1.2:
    resolution: {integrity: sha512-uHJgbwAMwNFf5mLst7IWLNg14x1CkeqglJb/K3doi4dw6q2IvAAmM/Y81kevy83wP+Sst+nutFTYOGg3d1lsxg==}

  gopd@1.0.1:
    resolution: {integrity: sha512-d65bNlIadxvpb/A2abVdlqKqV563juRnZ1Wtk6s1sIR8uNsXR70xqIzVqxVf1eTqDunwT2MkczEeaezCKTZhwA==}

  got@11.8.6:
    resolution: {integrity: sha512-6tfZ91bOr7bOXnK7PRDCGBLa1H4U080YHNaAQ2KsMGlLEzRbk44nsZF2E1IeRc3vtJHPVbKCYgdFbaGO2ljd8g==}
    engines: {node: '>=10.19.0'}

  got@6.7.1:
    resolution: {integrity: sha512-Y/K3EDuiQN9rTZhBvPRWMLXIKdeD1Rj0nzunfoi0Yyn5WBEbzxXKU9Ub2X41oZBagVWOBU3MuDonFMgPWQFnwg==}
    engines: {node: '>=4'}

  graceful-fs@4.2.11:
    resolution: {integrity: sha512-RbJ5/jmFcNNCcDV5o9eTnBLJ/HszWV0P73bc+Ff4nS/rJj+YaS6IGyiOL0VoBYX+l1Wrl3k63h/KrH+nhJ0XvQ==}

  graphemer@1.4.0:
    resolution: {integrity: sha512-EtKwoO6kxCL9WO5xipiHTZlSzBm7WLT627TqC/uVRd0HKmq8NXyebnNYxDoBi7wt8eTWrUrKXCOVaFq9x1kgag==}

  has-bigints@1.0.2:
    resolution: {integrity: sha512-tSvCKtBr9lkF0Ex0aQiP9N+OpV4zi2r/Nee5VkRDbaqv35RLYMzbwQfFSZZH0kR+Rd6302UJZ2p/bJCEoR3VoQ==}

  has-flag@3.0.0:
    resolution: {integrity: sha512-sKJf1+ceQBr4SMkvQnBDNDtf4TXpVhVGateu0t918bl30FnbE2m4vNLX+VWe/dpjlb+HugGYzW7uQXH98HPEYw==}
    engines: {node: '>=4'}

  has-flag@4.0.0:
    resolution: {integrity: sha512-EykJT/Q1KjTWctppgIAgfSO0tKVuZUjhgMr17kqTumMl6Afv3EISleU7qZUzoXDFTAHTDC4NOoG/ZxU3EvlMPQ==}
    engines: {node: '>=8'}

  has-property-descriptors@1.0.2:
    resolution: {integrity: sha512-55JNKuIW+vq4Ke1BjOTjM2YctQIvCT7GFzHwmfZPGo5wnrgkid0YQtnAleFSqumZm4az3n2BS+erby5ipJdgrg==}

  has-proto@1.0.3:
    resolution: {integrity: sha512-SJ1amZAJUiZS+PhsVLf5tGydlaVB8EdFpaSO4gmiUKUOxk8qzn5AIy4ZeJUmh22znIdk/uMAUT2pl3FxzVUH+Q==}
    engines: {node: '>= 0.4'}

  has-symbols@1.0.3:
    resolution: {integrity: sha512-l3LCuF6MgDNwTDKkdYGEihYjt5pRPbEg46rtlmnSPlUbgmB8LOIrKJbYYFBSbnPaJexMKtiPO8hmeRjRz2Td+A==}
    engines: {node: '>= 0.4'}

  has-tostringtag@1.0.2:
    resolution: {integrity: sha512-NqADB8VjPFLM2V0VvHUewwwsw0ZWBaIdgo+ieHtK3hasLz4qeCRjYcqfB6AQrBggRKppKF8L52/VqdVsO47Dlw==}
    engines: {node: '>= 0.4'}

  hasown@2.0.2:
    resolution: {integrity: sha512-0hJU9SCPvmMzIBdZFqNPXWa6dqh7WdH0cII9y+CyS8rG3nL48Bclra9HmKhVVUHyPWNH5Y7xDwAB7bfgSjkUMQ==}
    engines: {node: '>= 0.4'}

  hast-util-to-jsx-runtime@2.3.0:
    resolution: {integrity: sha512-H/y0+IWPdsLLS738P8tDnrQ8Z+dj12zQQ6WC11TIM21C8WFVoIxcqWXf2H3hiTVZjF1AWqoimGwrTWecWrnmRQ==}

  hast-util-whitespace@3.0.0:
    resolution: {integrity: sha512-88JUN06ipLwsnv+dVn+OIYOvAuvBMy/Qoi6O7mQHxdPXpjy+Cd6xRkWwux7DKO+4sYILtLBRIKgsdpS2gQc7qw==}

  hermes-estree@0.20.1:
    resolution: {integrity: sha512-SQpZK4BzR48kuOg0v4pb3EAGNclzIlqMj3Opu/mu7bbAoFw6oig6cEt/RAi0zTFW/iW6Iz9X9ggGuZTAZ/yZHg==}

  hermes-parser@0.20.1:
    resolution: {integrity: sha512-BL5P83cwCogI8D7rrDCgsFY0tdYUtmFP9XaXtl2IQjC+2Xo+4okjfXintlTxcIwl4qeGddEl28Z11kbVIw0aNA==}

  highlight-words@1.2.2:
    resolution: {integrity: sha512-Mf4xfPXYm8Ay1wTibCrHpNWeR2nUMynMVFkXCi4mbl+TEgmNOe+I4hV7W3OCZcSvzGL6kupaqpfHOemliMTGxQ==}
    engines: {node: '>= 16', npm: '>= 8'}

  hoist-non-react-statics@3.3.2:
    resolution: {integrity: sha512-/gGivxi8JPKWNm/W0jSmzcMPpfpPLc3dY/6GxhX2hQ9iGj3aDfklV4ET7NjKpSinLpJ5vafa9iiGIEZg10SfBw==}

  html-parse-stringify@3.0.1:
    resolution: {integrity: sha512-KknJ50kTInJ7qIScF3jeaFRpMpE8/lfiTdzf/twXyPBLAGrLRTmkz3AdTnKeh40X8k9L2fdYwEp/42WGXIRGcg==}

  html-tags@3.3.1:
    resolution: {integrity: sha512-ztqyC3kLto0e9WbNp0aeP+M3kTt+nbaIveGmUxAtZa+8iFgKLUOD4YKM5j+f3QD89bra7UeumolZHKuOXnTmeQ==}
    engines: {node: '>=8'}

  html-url-attributes@3.0.0:
    resolution: {integrity: sha512-/sXbVCWayk6GDVg3ctOX6nxaVj7So40FcFAnWlWGNAB1LpYKcV5Cd10APjPjW80O7zYW2MsjBV4zZ7IZO5fVow==}

  htmlparser2@6.1.0:
    resolution: {integrity: sha512-gyyPk6rgonLFEDGoeRgQNaEUvdJ4ktTmmUh/h2t7s+M8oPpIPxgNACWa+6ESR57kXstwqPiCut0V8NRpcwgU7A==}

  htmlparser2@8.0.2:
    resolution: {integrity: sha512-GYdjWKDkbRLkZ5geuHs5NY1puJ+PXwP7+fHPRz06Eirsb9ugf6d8kkXav6ADhcODhFFPMIXyxkxSuMf3D6NCFA==}

  htmlparser2@9.1.0:
    resolution: {integrity: sha512-5zfg6mHUoaer/97TxnGpxmbR7zJtPwIYFMZ/H5ucTlPZhKvtum05yiPK3Mgai3a0DyVxv7qYqoweaEd2nrYQzQ==}

  http-cache-semantics@4.1.1:
    resolution: {integrity: sha512-er295DKPVsV82j5kw1Gjt+ADA/XYHsajl82cGNQG2eyoPkvgUhX+nDIyelzhIWbbsXP39EHcI6l5tYs2FYqYXQ==}

  http2-wrapper@1.0.3:
    resolution: {integrity: sha512-V+23sDMr12Wnz7iTcDeJr3O6AIxlnvT/bmaAAAP/Xda35C90p9599p0F1eHR/N1KILWSoWVAiOMFjBBXaXSMxg==}
    engines: {node: '>=10.19.0'}

  https-proxy-agent@7.0.5:
    resolution: {integrity: sha512-1e4Wqeblerz+tMKPIq2EMGiiWW1dIjZOksyHWSUm1rmuvw/how9hBHZ38lAGj5ID4Ik6EdkOw7NmWPy6LAwalw==}
    engines: {node: '>= 14'}

  human-signals@2.1.0:
    resolution: {integrity: sha512-B4FFZ6q/T2jhhksgkbEW3HBvWIfDW85snkQgawt07S7J5QXTk6BkNV+0yAeZrM5QpMAdYlocGoljn0sJ/WQkFw==}
    engines: {node: '>=10.17.0'}

  human-signals@5.0.0:
    resolution: {integrity: sha512-AXcZb6vzzrFAUE61HnN4mpLqd/cSIwNQjtNWR0euPm6y0iqx3G4gOXaIDdtdDwZmhwe82LA6+zinmW4UBWVePQ==}
    engines: {node: '>=16.17.0'}

  husky@9.1.4:
    resolution: {integrity: sha512-bho94YyReb4JV7LYWRWxZ/xr6TtOTt8cMfmQ39MQYJ7f/YE268s3GdghGwi+y4zAeqewE5zYLvuhV0M0ijsDEA==}
    engines: {node: '>=18'}
    hasBin: true

  hyphenate-style-name@1.1.0:
    resolution: {integrity: sha512-WDC/ui2VVRrz3jOVi+XtjqkDjiVjTtFaAGiW37k6b+ohyQ5wYDOGkvCZa8+H0nx3gyvv0+BST9xuOgIyGQ00gw==}

  i18next@23.12.3:
    resolution: {integrity: sha512-DyigQmrR10V9U2N6pjhbfahW13GY7n8BQD9swN09JuRRropgsksWVi4vRLeex0Qf7zCPnBfIqQfhcBzdZBQBYw==}

  iconv-lite@0.6.3:
    resolution: {integrity: sha512-4fCk79wshMdzMp2rH06qWrJE4iolqLhCUH+OiuIgU++RB0+94NlDL81atO7GX55uUKueo0txHNtvEyI6D7WdMw==}
    engines: {node: '>=0.10.0'}

  icss-utils@5.1.0:
    resolution: {integrity: sha512-soFhflCVWLfRNOPU3iv5Z9VUdT44xFRbzjLsEzSr5AQmgqPMTHdU3PMT1Cf1ssx8fLNJDA1juftYl+PUcv3MqA==}
    engines: {node: ^10 || ^12 || >= 14}
    peerDependencies:
      postcss: ^8.1.0

  ieee754@1.2.1:
    resolution: {integrity: sha512-dcyqhDvX1C46lXZcVqCpK+FtMRQVdIMN6/Df5js2zouUsqG7I6sFxitIC+7KYK29KdXOLHdu9zL4sFnoVQnqaA==}

  ignore@5.3.1:
    resolution: {integrity: sha512-5Fytz/IraMjqpwfd34ke28PTVMjZjJG2MPn5t7OE4eUCUNf8BAa7b5WUS9/Qvr6mwOQS7Mk6vdsMno5he+T8Xw==}
    engines: {node: '>= 4'}

  image-size@0.5.5:
    resolution: {integrity: sha512-6TDAlDPZxUFCv+fuOkIoXT/V/f3Qbq8e37p+YOiYrUv3v9cc3/6x78VdfPgFVaB9dZYeLUfKgHRebpkm/oP2VQ==}
    engines: {node: '>=0.10.0'}
    hasBin: true

  immutable@4.3.5:
    resolution: {integrity: sha512-8eabxkth9gZatlwl5TBuJnCsoTADlL6ftEr7A4qgdaTsPyreilDSnUk57SO+jfKcNtxPa22U5KK6DSeAYhpBJw==}

  import-fresh@3.3.0:
    resolution: {integrity: sha512-veYYhQa+D1QBKznvhUHxb8faxlrwUnxseDAbAp457E0wLNio2bOSKnjYDhMj+YiAq61xrMGhQk9iXVk5FzgQMw==}
    engines: {node: '>=6'}

  import-lazy@2.1.0:
    resolution: {integrity: sha512-m7ZEHgtw69qOGw+jwxXkHlrlIPdTGkyh66zXZ1ajZbxkDBNjSY/LGbmjc7h0s2ELsUDTAhFr55TrPSSqJGPG0A==}
    engines: {node: '>=4'}

  import-meta-resolve@4.1.0:
    resolution: {integrity: sha512-I6fiaX09Xivtk+THaMfAwnA3MVA5Big1WHF1Dfx9hFuvNIWpXnorlkzhcQf6ehrqQiiZECRt1poOAkPmer3ruw==}

  imurmurhash@0.1.4:
    resolution: {integrity: sha512-JmXMZ6wuvDmLiHEml9ykzqO6lwFbof0GG4IkcGaENdCRDDmMVnny7s5HsIgHCbaq0w2MyPhDqkhTUgS2LU2PHA==}
    engines: {node: '>=0.8.19'}

  indent-string@4.0.0:
    resolution: {integrity: sha512-EdDDZu4A2OyIK7Lr/2zG+w5jmbuk1DVBnEwREQvBzspBJkCEbRa8GxU1lghYcaGJCnRWibjDXlq779X1/y5xwg==}
    engines: {node: '>=8'}

  indent-string@5.0.0:
    resolution: {integrity: sha512-m6FAo/spmsW2Ab2fU35JTYwtOKa2yAwXSwgjSv1TJzh4Mh7mC3lzAOVLBprb72XsTrgkEIsl7YrFNAiDiRhIGg==}
    engines: {node: '>=12'}

  inflight@1.0.6:
    resolution: {integrity: sha512-k92I/b08q4wvFscXCLvqfsHCrjrF7yiXsQuIVvVE7N82W3+aqpzuUdBbfhWcy/FZR3/4IgflMgKLOsvPDrGCJA==}
    deprecated: This module is not supported, and leaks memory. Do not use it. Check out lru-cache if you want a good and tested way to coalesce async requests by a key value, which is much more comprehensive and powerful.

  inherits@2.0.4:
    resolution: {integrity: sha512-k/vGaX4/Yla3WzyMCvTQOXYeIHvqOKtnqBduzTHpzpQZzAskKMhZ2K+EnBiSM9zGSoIFeMpXKxa4dYeZIQqewQ==}

  ini@1.3.8:
    resolution: {integrity: sha512-JV/yugV2uzW5iMRSiZAyDtQd+nxtUnjeLt0acNdw98kKLrvuRVyB80tsREOE7yvGVgalhZ6RNXCmEHkUKBKxew==}

  ini@4.1.1:
    resolution: {integrity: sha512-QQnnxNyfvmHFIsj7gkPcYymR8Jdw/o7mp5ZFihxn6h8Ci6fh3Dx4E1gPjpQEpIuPo9XVNY/ZUwh4BPMjGyL01g==}
    engines: {node: ^14.17.0 || ^16.13.0 || >=18.0.0}

  inline-style-parser@0.2.3:
    resolution: {integrity: sha512-qlD8YNDqyTKTyuITrDOffsl6Tdhv+UC4hcdAVuQsK4IMQ99nSgd1MIA/Q+jQYoh9r3hVUXhYh7urSRmXPkW04g==}

  inline-style-prefixer@7.0.1:
    resolution: {integrity: sha512-lhYo5qNTQp3EvSSp3sRvXMbVQTLrvGV6DycRMJ5dm2BLMiJ30wpXKdDdgX+GmJZ5uQMucwRKHamXSst3Sj/Giw==}

  internal-ip@6.2.0:
    resolution: {integrity: sha512-D8WGsR6yDt8uq7vDMu7mjcR+yRMm3dW8yufyChmszWRjcSHuxLBkR3GdS2HZAjodsaGuCvXeEJpueisXJULghg==}
    engines: {node: '>=10'}

  internal-slot@1.0.7:
    resolution: {integrity: sha512-NGnrKwXzSms2qUUih/ILZ5JBqNTSa1+ZmP6flaIp6KmSElgE9qdndzS3cqjrDovwFdmwsGsLdeFgB6suw+1e9g==}
    engines: {node: '>= 0.4'}

  internmap@2.0.3:
    resolution: {integrity: sha512-5Hh7Y1wQbvY5ooGgPbDaL5iYLAPzMTUrjMulskHLH6wnv/A+1q5rgEaiuqEjB+oxGXIVZs1FF+R/KPN3ZSQYYg==}
    engines: {node: '>=12'}

  intersection-observer@0.12.2:
    resolution: {integrity: sha512-7m1vEcPCxXYI8HqnL8CKI6siDyD+eIWSwgB3DZA+ZTogxk9I4CDnj4wilt9x/+/QbHI4YG5YZNmC6458/e9Ktg==}

  ip-address@9.0.5:
    resolution: {integrity: sha512-zHtQzGojZXTwZTHQqra+ETKd4Sn3vgi7uBmlPoXVWZqYvuKmtI0l/VZTjqGmJY9x88GGOaZ9+G9ES8hC4T4X8g==}
    engines: {node: '>= 12'}

  ip-regex@4.3.0:
    resolution: {integrity: sha512-B9ZWJxHHOHUhUjCPrMpLD4xEq35bUTClHM1S6CBU5ixQnkZmwipwgc96vAd7AAGM9TGHvJR+Uss+/Ak6UphK+Q==}
    engines: {node: '>=8'}

  ipaddr.js@1.9.1:
    resolution: {integrity: sha512-0KI/607xoxSToH7GjN1FfSbLoU0+btTicjsQSWQlh/hZykN8KpmMf7uYwPW3R+akZ6R/w18ZlXSHBYXiYUPO3g==}
    engines: {node: '>= 0.10'}

  is-alphabetical@2.0.1:
    resolution: {integrity: sha512-FWyyY60MeTNyeSRpkM2Iry0G9hpr7/9kD40mD/cGQEuilcZYS4okz8SN2Q6rLCJ8gbCt6fN+rC+6tMGS99LaxQ==}

  is-alphanumerical@2.0.1:
    resolution: {integrity: sha512-hmbYhX/9MUMF5uh7tOXyK/n0ZvWpad5caBA17GsC6vyuCqaWliRG5K1qS9inmUhEMaOBIW7/whAnSwveW/LtZw==}

  is-array-buffer@3.0.4:
    resolution: {integrity: sha512-wcjaerHw0ydZwfhiKbXJWLDY8A7yV7KhjQOpb83hGgGfId/aQa4TOvwyzn2PuswW2gPCYEL/nEAiSVpdOj1lXw==}
    engines: {node: '>= 0.4'}

  is-arrayish@0.2.1:
    resolution: {integrity: sha512-zz06S8t0ozoDXMG+ube26zeCTNXcKIPJZJi8hBrF4idCLms4CG9QtK7qBl1boi5ODzFpjswb5JPmHCbMpjaYzg==}

  is-arrayish@0.3.2:
    resolution: {integrity: sha512-eVRqCvVlZbuw3GrM63ovNSNAeA1K16kaR/LRY/92w0zxQ5/1YzwblUX652i4Xs9RwAGjW9d9y6X88t8OaAJfWQ==}

  is-async-function@2.0.0:
    resolution: {integrity: sha512-Y1JXKrfykRJGdlDwdKlLpLyMIiWqWvuSd17TvZk68PLAOGOoF4Xyav1z0Xhoi+gCYjZVeC5SI+hYFOfvXmGRCA==}
    engines: {node: '>= 0.4'}

  is-bigint@1.0.4:
    resolution: {integrity: sha512-zB9CruMamjym81i2JZ3UMn54PKGsQzsJeo6xvN3HJJ4CAsQNB6iRutp2To77OfCNuoxspsIhzaPoO1zyCEhFOg==}

  is-binary-path@2.1.0:
    resolution: {integrity: sha512-ZMERYes6pDydyuGidse7OsHxtbI7WVeUEozgR/g7rd0xUimYNlvZRE/K2MgZTjWy725IfelLeVcEM97mmtRGXw==}
    engines: {node: '>=8'}

  is-boolean-object@1.1.2:
    resolution: {integrity: sha512-gDYaKHJmnj4aWxyj6YHyXVpdQawtVLHU5cb+eztPGczf6cjuTdwve5ZIEfgXqH4e57An1D1AKf8CZ3kYrQRqYA==}
    engines: {node: '>= 0.4'}

  is-builtin-module@3.2.1:
    resolution: {integrity: sha512-BSLE3HnV2syZ0FK0iMA/yUGplUeMmNz4AW5fnTunbCIqZi4vG3WjJT9FHMy5D69xmAYBHXQhJdALdpwVxV501A==}
    engines: {node: '>=6'}

  is-callable@1.2.7:
    resolution: {integrity: sha512-1BC0BVFhS/p0qtw6enp8e+8OD0UrK0oFLztSjNzhcKA3WDuJxxAPXzPuPtKkjEY9UUoEWlX/8fgKeu2S8i9JTA==}
    engines: {node: '>= 0.4'}

  is-ci@1.2.1:
    resolution: {integrity: sha512-s6tfsaQaQi3JNciBH6shVqEDvhGut0SUXr31ag8Pd8BBbVVlcGfWhpPmEOoM6RJ5TFhbypvf5yyRw/VXW1IiWg==}
    hasBin: true

  is-core-module@2.13.1:
    resolution: {integrity: sha512-hHrIjvZsftOsvKSn2TRYl63zvxsgE0K+0mYMoH6gD4omR5IWB2KynivBQczo3+wF1cCkjzvptnI9Q0sPU66ilw==}

  is-data-view@1.0.1:
    resolution: {integrity: sha512-AHkaJrsUVW6wq6JS8y3JnM/GJF/9cf+k20+iDzlSaJrinEo5+7vRiteOSwBhHRiAyQATN1AmY4hwzxJKPmYf+w==}
    engines: {node: '>= 0.4'}

  is-date-object@1.0.5:
    resolution: {integrity: sha512-9YQaSxsAiSwcvS33MBk3wTCVnWK+HhF8VZR2jRxehM16QcVOdHqPn4VPHmRK4lSr38n9JriurInLcP90xsYNfQ==}
    engines: {node: '>= 0.4'}

  is-decimal@2.0.1:
    resolution: {integrity: sha512-AAB9hiomQs5DXWcRB1rqsxGUstbRroFOPPVAomNk/3XHR5JyEZChOyTWe2oayKnsSsr/kcGqF+z6yuH6HHpN0A==}

  is-extglob@2.1.1:
    resolution: {integrity: sha512-SbKbANkN603Vi4jEZv49LeVJMn4yGwsbzZworEoyEiutsN3nJYdbO36zfhGJ6QEDpOZIFkDtnq5JRxmvl3jsoQ==}
    engines: {node: '>=0.10.0'}

  is-finalizationregistry@1.0.2:
    resolution: {integrity: sha512-0by5vtUJs8iFQb5TYUHHPudOR+qXYIMKtiUzvLIZITZUjknFmziyBJuLhVRc+Ds0dREFlskDNJKYIdIzu/9pfw==}

  is-fullwidth-code-point@2.0.0:
    resolution: {integrity: sha512-VHskAKYM8RfSFXwee5t5cbN5PZeq1Wrh6qd5bkyiXIf6UQcN6w/A0eXM9r6t8d+GYOh+o6ZhiEnb88LN/Y8m2w==}
    engines: {node: '>=4'}

  is-fullwidth-code-point@3.0.0:
    resolution: {integrity: sha512-zymm5+u+sCsSWyD9qNaejV3DFvhCKclKdizYaJUuHA83RLjb7nSuGnddCHGv0hk+KY7BMAlsWeK4Ueg6EV6XQg==}
    engines: {node: '>=8'}

  is-fullwidth-code-point@4.0.0:
    resolution: {integrity: sha512-O4L094N2/dZ7xqVdrXhh9r1KODPJpFms8B5sGdJLPy664AgvXsreZUyCQQNItZRDlYug4xStLjNp/sz3HvBowQ==}
    engines: {node: '>=12'}

  is-fullwidth-code-point@5.0.0:
    resolution: {integrity: sha512-OVa3u9kkBbw7b8Xw5F9P+D/T9X+Z4+JruYVNapTjPYZYUznQ5YfWeFkOj606XYYW8yugTfC8Pj0hYqvi4ryAhA==}
    engines: {node: '>=18'}

  is-generator-function@1.0.10:
    resolution: {integrity: sha512-jsEjy9l3yiXEQ+PsXdmBwEPcOxaXWLspKdplFUVI9vq1iZgIekeC0L167qeu86czQaxed3q/Uzuw0swL0irL8A==}
    engines: {node: '>= 0.4'}

  is-glob@4.0.3:
    resolution: {integrity: sha512-xelSayHH36ZgE7ZWhli7pW34hNbNl8Ojv5KVmkJD4hBdD3th8Tfk9vYasLM+mXWOZhFkgZfxhLSnrwRr4elSSg==}
    engines: {node: '>=0.10.0'}

  is-hexadecimal@2.0.1:
    resolution: {integrity: sha512-DgZQp241c8oO6cA1SbTEWiXeoxV42vlcJxgH+B3hi1AiqqKruZR3ZGF8In3fj4+/y/7rHvlOZLZtgJ/4ttYGZg==}

  is-installed-globally@0.1.0:
    resolution: {integrity: sha512-ERNhMg+i/XgDwPIPF3u24qpajVreaiSuvpb1Uu0jugw7KKcxGyCX8cgp8P5fwTmAuXku6beDHHECdKArjlg7tw==}
    engines: {node: '>=4'}

  is-ip@3.1.0:
    resolution: {integrity: sha512-35vd5necO7IitFPjd/YBeqwWnyDWbuLH9ZXQdMfDA8TEo7pv5X8yfrvVO3xbJbLUlERCMvf6X0hTUamQxCYJ9Q==}
    engines: {node: '>=8'}

  is-map@2.0.3:
    resolution: {integrity: sha512-1Qed0/Hr2m+YqxnM09CjA2d/i6YZNfF6R2oRAOj36eUdS6qIV/huPJNSEpKbupewFs+ZsJlxsjjPbc0/afW6Lw==}
    engines: {node: '>= 0.4'}

  is-negative-zero@2.0.3:
    resolution: {integrity: sha512-5KoIu2Ngpyek75jXodFvnafB6DJgr3u8uuK0LEZJjrU19DrMD3EVERaR8sjz8CCGgpZvxPl9SuE1GMVPFHx1mw==}
    engines: {node: '>= 0.4'}

  is-npm@1.0.0:
    resolution: {integrity: sha512-9r39FIr3d+KD9SbX0sfMsHzb5PP3uimOiwr3YupUaUFG4W0l1U57Rx3utpttV7qz5U3jmrO5auUa04LU9pyHsg==}
    engines: {node: '>=0.10.0'}

  is-number-object@1.0.7:
    resolution: {integrity: sha512-k1U0IRzLMo7ZlYIfzRu23Oh6MiIFasgpb9X76eqfFZAqwH44UI4KTBvBYIZ1dSL9ZzChTB9ShHfLkR4pdW5krQ==}
    engines: {node: '>= 0.4'}

  is-number@7.0.0:
    resolution: {integrity: sha512-41Cifkg6e8TylSpdtTpeLVMqvSBEVzTttHvERD741+pnZ8ANv0004MRL43QKPDlK9cGvNp6NZWZUBlbGXYxxng==}
    engines: {node: '>=0.12.0'}

  is-obj@1.0.1:
    resolution: {integrity: sha512-l4RyHgRqGN4Y3+9JHVrNqO+tN0rV5My76uW5/nuO4K1b6vw5G8d/cmFjP9tRfEsdhZNt0IFdZuK/c2Vr4Nb+Qg==}
    engines: {node: '>=0.10.0'}

  is-obj@2.0.0:
    resolution: {integrity: sha512-drqDG3cbczxxEJRoOXcOjtdp1J/lyp1mNn0xaznRs8+muBhgQcrnbspox5X5fOw0HnMnbfDzvnEMEtqDEJEo8w==}
    engines: {node: '>=8'}

  is-path-inside@1.0.1:
    resolution: {integrity: sha512-qhsCR/Esx4U4hg/9I19OVUAJkGWtjRYHMRgUMZE2TDdj+Ag+kttZanLupfddNyglzz50cUlmWzUaI37GDfNx/g==}
    engines: {node: '>=0.10.0'}

  is-path-inside@3.0.3:
    resolution: {integrity: sha512-Fd4gABb+ycGAmKou8eMftCupSir5lRxqf4aD/vd0cD2qc4HL07OjCeuHMr8Ro4CoMaeCKDB0/ECBOVWjTwUvPQ==}
    engines: {node: '>=8'}

  is-plain-obj@4.1.0:
    resolution: {integrity: sha512-+Pgi+vMuUNkJyExiMBt5IlFoMyKnr5zhJ4Uspz58WOhBF5QoIZkFyNHIbBAtHwzVAgk5RtndVNsDRN61/mmDqg==}
    engines: {node: '>=12'}

  is-plain-object@5.0.0:
    resolution: {integrity: sha512-VRSzKkbMm5jMDoKLbltAkFQ5Qr7VDiTFGXxYFXXowVj387GeGNOCsOH6Msy00SGZ3Fp84b1Naa1psqgcCIEP5Q==}
    engines: {node: '>=0.10.0'}

  is-redirect@1.0.0:
    resolution: {integrity: sha512-cr/SlUEe5zOGmzvj9bUyC4LVvkNVAXu4GytXLNMr1pny+a65MpQ9IJzFHD5vi7FyJgb4qt27+eS3TuQnqB+RQw==}
    engines: {node: '>=0.10.0'}

  is-regex@1.1.4:
    resolution: {integrity: sha512-kvRdxDsxZjhzUX07ZnLydzS1TU/TJlTUHHY4YLL87e37oUA49DfkLqgy+VjFocowy29cKvcSiu+kIv728jTTVg==}
    engines: {node: '>= 0.4'}

  is-retry-allowed@1.2.0:
    resolution: {integrity: sha512-RUbUeKwvm3XG2VYamhJL1xFktgjvPzL0Hq8C+6yrWIswDy3BIXGqCxhxkc30N9jqK311gVU137K8Ei55/zVJRg==}
    engines: {node: '>=0.10.0'}

  is-set@2.0.3:
    resolution: {integrity: sha512-iPAjerrse27/ygGLxw+EBR9agv9Y6uLeYVJMu+QNCoouJ1/1ri0mGrcWpfCqFZuzzx3WjtwxG098X+n4OuRkPg==}
    engines: {node: '>= 0.4'}

  is-shared-array-buffer@1.0.3:
    resolution: {integrity: sha512-nA2hv5XIhLR3uVzDDfCIknerhx8XUKnstuOERPNNIinXG7v9u+ohXF67vxm4TPTEPU6lm61ZkwP3c9PCB97rhg==}
    engines: {node: '>= 0.4'}

  is-stream@1.1.0:
    resolution: {integrity: sha512-uQPm8kcs47jx38atAcWTVxyltQYoPT68y9aWYdV6yWXSyW8mzSat0TL6CiWdZeCdF3KrAvpVtnHbTv4RN+rqdQ==}
    engines: {node: '>=0.10.0'}

  is-stream@2.0.1:
    resolution: {integrity: sha512-hFoiJiTl63nn+kstHGBtewWSKnQLpyb155KHheA1l39uvtO9nWIop1p3udqPcUd/xbF1VLMO4n7OI6p7RbngDg==}
    engines: {node: '>=8'}

  is-stream@3.0.0:
    resolution: {integrity: sha512-LnQR4bZ9IADDRSkvpqMGvt/tEJWclzklNgSw48V5EAaAeDd6qGvN8ei6k5p0tvxSR171VmGyHuTiAOfxAbr8kA==}
    engines: {node: ^12.20.0 || ^14.13.1 || >=16.0.0}

  is-string@1.0.7:
    resolution: {integrity: sha512-tE2UXzivje6ofPW7l23cjDOMa09gb7xlAqG6jG5ej6uPV32TlWP3NKPigtaGeHNu9fohccRYvIiZMfOOnOYUtg==}
    engines: {node: '>= 0.4'}

  is-symbol@1.0.4:
    resolution: {integrity: sha512-C/CPBqKWnvdcxqIARxyOh4v1UUEOCHpgDa0WYgpKDFMszcrPcffg5uhwSgPCLD2WWxmq6isisz87tzT01tuGhg==}
    engines: {node: '>= 0.4'}

  is-text-path@2.0.0:
    resolution: {integrity: sha512-+oDTluR6WEjdXEJMnC2z6A4FRwFoYuvShVVEGsS7ewc0UTi2QtAKMDJuL4BDEVt+5T7MjFo12RP8ghOM75oKJw==}
    engines: {node: '>=8'}

  is-typed-array@1.1.13:
    resolution: {integrity: sha512-uZ25/bUAlUY5fR4OKT4rZQEBrzQWYV9ZJYGGsUmEJ6thodVJ1HX64ePQ6Z0qPWP+m+Uq6e9UugrE38jeYsDSMw==}
    engines: {node: '>= 0.4'}

  is-typedarray@1.0.0:
    resolution: {integrity: sha512-cyA56iCMHAh5CdzjJIa4aohJyeO1YbwLi3Jc35MmRU6poroFjIGZzUzupGiRPOjgHg9TLu43xbpwXk523fMxKA==}

  is-weakmap@2.0.2:
    resolution: {integrity: sha512-K5pXYOm9wqY1RgjpL3YTkF39tni1XajUIkawTLUo9EZEVUFga5gSQJF8nNS7ZwJQ02y+1YCNYcMh+HIf1ZqE+w==}
    engines: {node: '>= 0.4'}

  is-weakref@1.0.2:
    resolution: {integrity: sha512-qctsuLZmIQ0+vSSMfoVvyFe2+GSEvnmZ2ezTup1SBse9+twCCeial6EEi3Nc2KFcf6+qz2FBPnjXsk8xhKSaPQ==}

  is-weakset@2.0.3:
    resolution: {integrity: sha512-LvIm3/KWzS9oRFHugab7d+M/GcBXuXX5xZkzPmN+NxihdQlZUQ4dWuSV1xR/sq6upL1TJEDrfBgRepHFdBtSNQ==}
    engines: {node: '>= 0.4'}

  is-what@3.14.1:
    resolution: {integrity: sha512-sNxgpk9793nzSs7bA6JQJGeIuRBQhAaNGG77kzYQgMkrID+lS6SlK07K5LaptscDlSaIgH+GPFzf+d75FVxozA==}

  isarray@2.0.5:
    resolution: {integrity: sha512-xHjhDr3cNBK0BzdUJSPXZntQUx/mwMS5Rw4A7lPJ90XGAO6ISP/ePDNuo0vhqOZU+UD5JoodwCAAoZQd3FeAKw==}

  isexe@2.0.0:
    resolution: {integrity: sha512-RHxMLp9lnKHGHRng9QFhRCMbYAcVpn69smSGcq3f36xjgVVWThj4qqLbTLlq7Ssj8B+fIQ1EuCEGI2lKsyQeIw==}

  iterator.prototype@1.1.2:
    resolution: {integrity: sha512-DR33HMMr8EzwuRL8Y9D3u2BMj8+RqSE850jfGu59kS7tbmPLzGkZmVSfyCFSDxuZiEY6Rzt3T2NA/qU+NwVj1w==}

  jackspeak@2.3.6:
    resolution: {integrity: sha512-N3yCS/NegsOBokc8GAdM8UcmfsKiSS8cipheD/nivzr700H+nsMOxJjQnvwOcRYVuFkdH0wGUvW2WbXGmrZGbQ==}
    engines: {node: '>=14'}

  javascript-natural-sort@0.7.1:
    resolution: {integrity: sha512-nO6jcEfZWQXDhOiBtG2KvKyEptz7RVbpGP4vTD2hLBdmNQSsCiicO2Ioinv6UI4y9ukqnBpy+XZ9H6uLNgJTlw==}

  jiti@1.21.6:
    resolution: {integrity: sha512-2yTgeWTWzMWkHu6Jp9NKgePDaYHbntiwvYuuJLbbN9vl7DC9DvXKOB2BC3ZZ92D3cvV/aflH0osDfwpHepQ53w==}
    hasBin: true

  jotai@2.9.3:
    resolution: {integrity: sha512-IqMWKoXuEzWSShjd9UhalNsRGbdju5G2FrqNLQJT+Ih6p41VNYe2sav5hnwQx4HJr25jq9wRqvGSWGviGG6Gjw==}
    engines: {node: '>=12.20.0'}
    peerDependencies:
      '@types/react': npm:types-react@rc
      react: npm:react@rc
    peerDependenciesMeta:
      '@types/react':
        optional: true
      react:
        optional: true

  js-cookie@2.2.1:
    resolution: {integrity: sha512-HvdH2LzI/EAZcUwA8+0nKNtWHqS+ZmijLA30RwZA0bo7ToCckjK5MkGhjED9KoRcXO6BaGI3I9UIzSA1FKFPOQ==}

  js-cookie@3.0.5:
    resolution: {integrity: sha512-cEiJEAEoIbWfCZYKWhVwFuvPX1gETRYPw6LlaTKoxD3s2AkXzkCjnp6h0V77ozyqj0jakteJ4YqDJT830+lVGw==}
    engines: {node: '>=14'}

  js-tokens@4.0.0:
    resolution: {integrity: sha512-RdJUflcE3cUzKiMqQgsCu06FPu9UdIJO0beYbPhHN4k6apgJtifcoCtT9bcxOpYBtpD2kCM6Sbzg4CausW/PKQ==}

  js-tokens@9.0.0:
    resolution: {integrity: sha512-WriZw1luRMlmV3LGJaR6QOJjWwgLUTf89OwT2lUOyjX2dJGBwgmIkbcz+7WFZjrZM635JOIR517++e/67CP9dQ==}

  js-yaml@4.1.0:
    resolution: {integrity: sha512-wpxZs9NoxZaJESJGIZTyDEaYpl0FKSA+FB9aJiyemKhMwkxQg63h4T1KJgUGHpTqPDNRcmmYLugrRjJlBtWvRA==}
    hasBin: true

  jsbn@1.1.0:
    resolution: {integrity: sha512-4bYVV3aAMtDTTu4+xsDYa6sy9GyJ69/amsu9sYF2zqjiEoZA5xJi3BrfX3uY+/IekIu7MwdObdbDWpoZdBv3/A==}

  jsesc@2.5.2:
    resolution: {integrity: sha512-OYu7XEzjkCQ3C5Ps3QIZsQfNpqoJyZZA99wd9aWd05NCtC5pWOkShK2mkL6HXQR6/Cy2lbNdPlZBpuQHXE63gA==}
    engines: {node: '>=4'}
    hasBin: true

  json-buffer@3.0.1:
    resolution: {integrity: sha512-4bV5BfR2mqfQTJm+V5tPPdf+ZpuhiIvTuAB5g8kcrXOZpTT/QwwVRWBywX1ozr6lEuPdbHxwaJlm9G6mI2sfSQ==}

  json-parse-even-better-errors@2.3.1:
    resolution: {integrity: sha512-xyFwyhro/JEof6Ghe2iz2NcXoj2sloNsWr/XsERDK/oiPCfaNhl5ONfp+jQdAZRQQ0IJWNzH9zIZF7li91kh2w==}

  json-parse-even-better-errors@3.0.2:
    resolution: {integrity: sha512-fi0NG4bPjCHunUJffmLd0gxssIgkNmArMvis4iNah6Owg1MCJjWhEcDLmsK6iGkJq3tHwbDkTlce70/tmXN4cQ==}
    engines: {node: ^14.17.0 || ^16.13.0 || >=18.0.0}

  json-schema-traverse@0.4.1:
    resolution: {integrity: sha512-xbbCH5dCYU5T8LcEhhuh7HJ88HXuW3qsI3Y0zOZFKfZEHcpWiHU/Jxzk629Brsab/mMiHQti9wMP+845RPe3Vg==}

  json-schema-traverse@1.0.0:
    resolution: {integrity: sha512-NM8/P9n3XjXhIZn1lLhkFaACTOURQXjWhV4BA/RnOv8xvgqtqpAX9IO4mRQxSx1Rlo4tqzeqb0sOlruaOy3dug==}

  json-stable-stringify-without-jsonify@1.0.1:
    resolution: {integrity: sha512-Bdboy+l7tA3OGW6FjyFHWkP5LuByj1Tk33Ljyq0axyzdk9//JSi2u3fP1QSmd1KNwq6VOKYGlAu87CisVir6Pw==}

  json-stringify-safe@5.0.1:
    resolution: {integrity: sha512-ZClg6AaYvamvYEE82d3Iyd3vSSIjQ+odgjaTzRuO3s7toCdFKczob2i0zCh7JE8kWn17yvAWhUVxvqGwUalsRA==}

  json5@1.0.2:
    resolution: {integrity: sha512-g1MWMLBiz8FKi1e4w0UyVL3w+iJceWAFBAaBnnGKOpNa5f8TLktkbre1+s6oICydWAm+HRUGTmI+//xv2hvXYA==}
    hasBin: true

  json5@2.2.3:
    resolution: {integrity: sha512-XmOWe7eyHYH14cLdVPoyg+GOH3rYX++KpzrylJwSW98t3Nk+U8XOl8FWKOgwtzdb8lXGf6zYwDUzeHMWfxasyg==}
    engines: {node: '>=6'}
    hasBin: true

  jsonfile@4.0.0:
    resolution: {integrity: sha512-m6F1R3z8jjlf2imQHS2Qez5sjKWQzbuuhuJ/FKYFRZvPE3PuHcSMVZzfsLhGVOkfd20obL5SWEBew5ShlquNxg==}

  jsonfile@6.1.0:
    resolution: {integrity: sha512-5dgndWOriYSm5cnYaJNhalLNDKOqFwyDB/rr1E9ZsGciGvKPs8R2xYGCacuf3z6K1YKDz182fd+fY3cn3pMqXQ==}

  jsonparse@1.3.1:
    resolution: {integrity: sha512-POQXvpdL69+CluYsillJ7SUhKvytYjW9vG/GKpnf+xP8UWgYEM/RaMzHHofbALDiKbbP1W8UEYmgGl39WkPZsg==}
    engines: {'0': node >= 0.2.0}

  jsx-ast-utils@3.3.5:
    resolution: {integrity: sha512-ZZow9HBI5O6EPgSJLUb8n2NKgmVWTwCvHGwFuJlMjvLFqlGG6pjirPhtdsseaLZjSibD8eegzmYpUZwoIlj2cQ==}
    engines: {node: '>=4.0'}

  keyv@4.5.4:
    resolution: {integrity: sha512-oxVHkHR/EJf2CNXnWxRLW6mg7JyCCUcG0DtEGmL2ctUo1PNTin1PUil+r/+4r5MpVgC/fn1kjsx7mjSujKqIpw==}

  kind-of@6.0.3:
    resolution: {integrity: sha512-dcS1ul+9tmeD95T+x28/ehLgd9mENa3LsvDTtzm3vyBEO7RPptvAD+t44WVXaUjTBRcrpFeFlC8WCruUR456hw==}
    engines: {node: '>=0.10.0'}

  knip@5.27.2:
    resolution: {integrity: sha512-Mya1XEDq1oygibQf0uocQd02Fil8RtvNVhcFAcxypjcc6zakT7wsJtS0xvuwEitilfI0tiFC9PghmJQ3DMKuTg==}
    engines: {node: '>=18.6.0'}
    hasBin: true
    peerDependencies:
      '@types/node': '>=18'
      typescript: '>=5.0.4'

  known-css-properties@0.34.0:
    resolution: {integrity: sha512-tBECoUqNFbyAY4RrbqsBQqDFpGXAEbdD5QKr8kACx3+rnArmuuR22nKQWKazvp07N9yjTyDZaw/20UIH8tL9DQ==}

  kolorist@1.8.0:
    resolution: {integrity: sha512-Y+60/zizpJ3HRH8DCss+q95yr6145JXZo46OTpFvDZWLfRCE4qChOyk1b26nMaNpfHHgxagk9dXT5OP0Tfe+dQ==}

  latest-version@3.1.0:
    resolution: {integrity: sha512-Be1YRHWWlZaSsrz2U+VInk+tO0EwLIyV+23RhWLINJYwg/UIikxjlj3MhH37/6/EDCAusjajvMkMMUXRaMWl/w==}
    engines: {node: '>=4'}

  less@4.2.0:
    resolution: {integrity: sha512-P3b3HJDBtSzsXUl0im2L7gTO5Ubg8mEN6G8qoTS77iXxXX4Hvu4Qj540PZDvQ8V6DmX6iXo98k7Md0Cm1PrLaA==}
    engines: {node: '>=6'}
    hasBin: true

  levn@0.4.1:
    resolution: {integrity: sha512-+bT2uH4E5LGE7h/n3evcS/sQlJXCpIp6ym8OWJ5eV6+67Dsql/LaaT7qJBAt2rzfoa/5QBGBhxDix1dMt2kQKQ==}
    engines: {node: '>= 0.8.0'}

  lilconfig@2.1.0:
    resolution: {integrity: sha512-utWOt/GHzuUxnLKxB6dk81RoOeoNeHgbrXiuGk4yyF5qlRz+iIVWu56E2fqGHFrXz0QNUhLB/8nKqvRH66JKGQ==}
    engines: {node: '>=10'}

  lilconfig@3.1.2:
    resolution: {integrity: sha512-eop+wDAvpItUys0FWkHIKeC9ybYrTGbU41U5K7+bttZZeohvnY7M9dZ5kB21GNWiFT2q1OoPTvncPCgSOVO5ow==}
    engines: {node: '>=14'}

  lines-and-columns@1.2.4:
    resolution: {integrity: sha512-7ylylesZQ/PV29jhEDl3Ufjo6ZX7gCqJr5F7PKrqc93v7fzSymt1BpwEU8nAUXs8qzzvqhbjhK5QZg6Mt/HkBg==}

  lint-staged@15.2.9:
    resolution: {integrity: sha512-BZAt8Lk3sEnxw7tfxM7jeZlPRuT4M68O0/CwZhhaw6eeWu0Lz5eERE3m386InivXB64fp/mDID452h48tvKlRQ==}
    engines: {node: '>=18.12.0'}
    hasBin: true

  listr2@8.2.4:
    resolution: {integrity: sha512-opevsywziHd3zHCVQGAj8zu+Z3yHNkkoYhWIGnq54RrCVwLz0MozotJEDnKsIBLvkfLGN6BLOyAeRrYI0pKA4g==}
    engines: {node: '>=18.0.0'}

  local-pkg@0.5.0:
    resolution: {integrity: sha512-ok6z3qlYyCDS4ZEU27HaU6x/xZa9Whf8jD4ptH5UZTQYZVYeb9bnZ3ojVhiJNLiXK1Hfc0GNbLXcmZ5plLDDBg==}
    engines: {node: '>=14'}

  locate-path@6.0.0:
    resolution: {integrity: sha512-iPZK6eYjbxRu3uB4/WZ3EsEIMJFMqAoopl3R+zuq0UjcAm/MO6KCweDgPfP3elTztoKP3KtnVHxTn2NHBSDVUw==}
    engines: {node: '>=10'}

  locate-path@7.2.0:
    resolution: {integrity: sha512-gvVijfZvn7R+2qyPX8mAuKcFGDf6Nc61GdvGafQsHL0sBIxfKzA+usWn4GFC/bk+QdwPUD4kWFJLhElipq+0VA==}
    engines: {node: ^12.20.0 || ^14.13.1 || >=16.0.0}

  lodash-es@4.17.21:
    resolution: {integrity: sha512-mKnC+QJ9pWVzv+C4/U3rRsHapFfHvQFoFB92e52xeyGMcX6/OlIl78je1u8vePzYZSkkogMPJ2yjxxsb89cxyw==}

  lodash.camelcase@4.3.0:
    resolution: {integrity: sha512-TwuEnCnxbc3rAvhf/LbG7tJUDzhqXyFnv3dtzLOPgCG/hODL7WFnsbwktkD7yUV0RrreP/l1PALq/YSg6VvjlA==}

  lodash.clamp@4.0.3:
    resolution: {integrity: sha512-HvzRFWjtcguTW7yd8NJBshuNaCa8aqNFtnswdT7f/cMd/1YKy5Zzoq4W/Oxvnx9l7aeY258uSdDfM793+eLsVg==}

  lodash.debounce@4.0.8:
    resolution: {integrity: sha512-FT1yDzDYEoYWhnSGnpE/4Kj1fLZkDFyqRb7fNt6FdYOSxlUWAtp42Eh6Wb0rGIv/m9Bgo7x4GhQbm5Ys4SG5ow==}

  lodash.isequal@4.5.0:
    resolution: {integrity: sha512-pDo3lu8Jhfjqls6GkMgpahsF9kCyayhgykjyLMNFTKWrpVdAQtYyB4muAMWozBB4ig/dtWAmsMxLEI8wuz+DYQ==}

  lodash.isplainobject@4.0.6:
    resolution: {integrity: sha512-oSXzaWypCMHkPC3NvBEaPHf0KsA5mvPrOPgQWDsbg8n7orZ290M0BmC/jgRZ4vcJ6DTAhjrsSYgdsW/F+MFOBA==}

  lodash.kebabcase@4.1.1:
    resolution: {integrity: sha512-N8XRTIMMqqDgSy4VLKPnJ/+hpGZN+PHQiJnSenYqPaVV/NCqEogTnAdZLQiGKhxX+JCs8waWq2t1XHWKOmlY8g==}

  lodash.memoize@4.1.2:
    resolution: {integrity: sha512-t7j+NzmgnQzTAYXcsHYLgimltOV1MXHtlOWf6GjL9Kj8GK5FInw5JotxvbOs+IvV1/Dzo04/fCGfLVs7aXb4Ag==}

  lodash.merge@4.6.2:
    resolution: {integrity: sha512-0KpjqXRVvrYyCsX1swR/XTK0va6VQkQM6MNo7PqW77ByjAhoARA8EfrP1N4+KlKj8YS0ZUCtRT/YUuhyYDujIQ==}

  lodash.mergewith@4.6.2:
    resolution: {integrity: sha512-GK3g5RPZWTRSeLSpgP8Xhra+pnjBC56q9FZYe1d5RN3TJ35dbkGy3YqBSMbyCrlbi+CM9Z3Jk5yTL7RCsqboyQ==}

  lodash.snakecase@4.1.1:
    resolution: {integrity: sha512-QZ1d4xoBHYUeuouhEq3lk3Uq7ldgyFXGBhg04+oRLnIz8o9T65Eh+8YdroUwn846zchkA9yDsDl5CVVaV2nqYw==}

  lodash.startcase@4.4.0:
    resolution: {integrity: sha512-+WKqsK294HMSc2jEbNgpHpd0JfIBhp7rEV4aqXWqFr6AlXov+SlcgB1Fv01y2kGe3Gc8nMW7VA0SrGuSkRfIEg==}

  lodash.truncate@4.4.2:
    resolution: {integrity: sha512-jttmRe7bRse52OsWIMDLaXxWqRAmtIUccAQ3garviCqJjafXOfNMO0yMfNpdD6zbGaTU0P5Nz7e7gAT6cKmJRw==}

  lodash.uniq@4.5.0:
    resolution: {integrity: sha512-xfBaXQd9ryd9dlSDvnvI0lvxfLJlYAZzXomUYzLKtUeOQvOP5piqAWuGtrhWeqaXK9hhoM/iyJc5AV+XfsX3HQ==}

  lodash.upperfirst@4.3.1:
    resolution: {integrity: sha512-sReKOYJIJf74dhJONhU4e0/shzi1trVbSWDOhKYE5XV2O+H7Sb2Dihwuc7xWxVl+DgFPyTqIN3zMfT9cq5iWDg==}

  lodash@4.17.21:
    resolution: {integrity: sha512-v2kDEe57lecTulaDIuNTPy3Ry4gLGJ6Z1O3vE1krgXZNrsQ+LFTGHVxVjcXPs17LhbZVGedAJv8XZ1tvj5FvSg==}

  log-update@6.1.0:
    resolution: {integrity: sha512-9ie8ItPR6tjY5uYJh8K/Zrv/RMZ5VOlOWvtZdEHYSTFKZfIBPQa9tOAEeAWhd+AnIneLJ22w5fjOYtoutpWq5w==}
    engines: {node: '>=18'}

  longest-streak@3.1.0:
    resolution: {integrity: sha512-9Ri+o0JYgehTaVBBDoMqIl8GXtbWg711O3srftcHhZ0dqnETqLaoIK0x17fUw9rFSlK/0NlsKe0Ahhyl5pXE2g==}

  loose-envify@1.4.0:
    resolution: {integrity: sha512-lyuxPGr/Wfhrlem2CL/UcnUc1zcqKAImBDzukY7Y5F/yQiNdko6+fRLevlw1HgMySw7f611UIY408EtxRSoK3Q==}
    hasBin: true

  lower-case@2.0.2:
    resolution: {integrity: sha512-7fm3l3NAF9WfN6W3JOmf5drwpVqX78JtoGJ3A6W0a6ZnldM41w2fV5D490psKFTpMds8TJse/eHLFFsNHHjHgg==}

  lowercase-keys@1.0.1:
    resolution: {integrity: sha512-G2Lj61tXDnVFFOi8VZds+SoQjtQC3dgokKdDG2mTm1tx4m50NUHBOZSBwQQHyy0V12A0JTG4icfZQH+xPyh8VA==}
    engines: {node: '>=0.10.0'}

  lowercase-keys@2.0.0:
    resolution: {integrity: sha512-tqNXrS78oMOE73NMxK4EMLQsQowWf8jKooH9g7xPavRT706R6bkQJ6DY2Te7QukaZsulxa30wQ7bk0pm4XiHmA==}
    engines: {node: '>=8'}

  lru-cache@10.2.2:
    resolution: {integrity: sha512-9hp3Vp2/hFQUiIwKo8XCeFVnrg8Pk3TYNPIR7tJADKi5YfcF7vEaK7avFHTlSy3kOKYaJQaalfEo6YuXdceBOQ==}
    engines: {node: 14 || >=16.14}

  lru-cache@4.1.5:
    resolution: {integrity: sha512-sWZlbEP2OsHNkXrMl5GYk/jKk70MBng6UU4YI/qGDYbgf6YbP4EvmqISbXCoJiRKs+1bSpFHVgQxvJ17F2li5g==}

  lru-cache@5.1.1:
    resolution: {integrity: sha512-KpNARQA3Iwv+jTA0utUVVbrh+Jlrr1Fv0e56GGzAFOXN7dk/FviaDW8LHmK52DlcH4WP2n6gI8vN1aesBFgo9w==}

  magic-string@0.30.11:
    resolution: {integrity: sha512-+Wri9p0QHMy+545hKww7YAu5NyzF8iomPL/RQazugQ9+Ez4Ic3mERMd8ZTX5rfK944j+560ZJi8iAwgak1Ac7A==}

  make-dir@1.3.0:
    resolution: {integrity: sha512-2w31R7SJtieJJnQtGc7RVL2StM2vGYVfqUOvUDxH6bC6aJTxPxTF0GnIgCyu7tjockiUWAYQRbxa7vKn34s5sQ==}
    engines: {node: '>=4'}

  make-dir@2.1.0:
    resolution: {integrity: sha512-LS9X+dc8KLxXCb8dni79fLIIUA5VyZoyjSMCwTluaXA0o27cCK0bhXkpgw+sTXVpPy/lSO57ilRixqk0vDmtRA==}
    engines: {node: '>=6'}

  matcher@3.0.0:
    resolution: {integrity: sha512-OkeDaAZ/bQCxeFAozM55PKcKU0yJMPGifLwV4Qgjitu+5MoAfSQN4lsLJeXZ1b8w0x+/Emda6MZgXS1jvsapng==}
    engines: {node: '>=10'}

  material-react-table@2.13.1:
    resolution: {integrity: sha512-3iWwCa24ogxwllP4+W11euR/GV6f5wQE5FEilJ72/H3hDYHgsN+XehANytaG0G7/qy/OWYE7oXkcsRUU35I/iA==}
    engines: {node: '>=16'}
    peerDependencies:
      '@emotion/react': '>=11.11'
      '@emotion/styled': '>=11.11'
      '@mui/icons-material': '>=5.11'
      '@mui/material': '>=5.13'
      '@mui/x-date-pickers': '>=6.15.0'
      react: npm:react@rc
      react-dom: npm:react-dom@rc

  mathml-tag-names@2.1.3:
    resolution: {integrity: sha512-APMBEanjybaPzUrfqU0IMU5I0AswKMH7k8OTLs0vvV4KZpExkTkY87nR/zpbuTPj+gARop7aGUbl11pnDfW6xg==}

  mdast-util-from-markdown@2.0.0:
    resolution: {integrity: sha512-n7MTOr/z+8NAX/wmhhDji8O3bRvPTV/U0oTCaZJkjhPSKTPhS3xufVhKGF8s1pJ7Ox4QgoIU7KHseh09S+9rTA==}

  mdast-util-mdx-expression@2.0.0:
    resolution: {integrity: sha512-fGCu8eWdKUKNu5mohVGkhBXCXGnOTLuFqOvGMvdikr+J1w7lDJgxThOKpwRWzzbyXAU2hhSwsmssOY4yTokluw==}

  mdast-util-mdx-jsx@3.1.2:
    resolution: {integrity: sha512-eKMQDeywY2wlHc97k5eD8VC+9ASMjN8ItEZQNGwJ6E0XWKiW/Z0V5/H8pvoXUf+y+Mj0VIgeRRbujBmFn4FTyA==}

  mdast-util-mdxjs-esm@2.0.1:
    resolution: {integrity: sha512-EcmOpxsZ96CvlP03NghtH1EsLtr0n9Tm4lPUJUBccV9RwUOneqSycg19n5HGzCf+10LozMRSObtVr3ee1WoHtg==}

  mdast-util-phrasing@4.1.0:
    resolution: {integrity: sha512-TqICwyvJJpBwvGAMZjj4J2n0X8QWp21b9l0o7eXyVJ25YNWYbJDVIyD1bZXE6WtV6RmKJVYmQAKWa0zWOABz2w==}

  mdast-util-to-hast@13.1.0:
    resolution: {integrity: sha512-/e2l/6+OdGp/FB+ctrJ9Avz71AN/GRH3oi/3KAx/kMnoUsD6q0woXlDT8lLEeViVKE7oZxE7RXzvO3T8kF2/sA==}

  mdast-util-to-markdown@2.1.0:
    resolution: {integrity: sha512-SR2VnIEdVNCJbP6y7kVTJgPLifdr8WEU440fQec7qHoHOUz/oJ2jmNRqdDQ3rbiStOXb2mCDGTuwsK5OPUgYlQ==}

  mdast-util-to-string@4.0.0:
    resolution: {integrity: sha512-0H44vDimn51F0YwvxSJSm0eCDOJTRlmN0R1yBh4HLj9wiV1Dn0QoXGbvFAWj2hSItVTlCmBF1hqKlIyUBVFLPg==}

<<<<<<< HEAD
  mdn-data@2.0.28:
    resolution: {integrity: sha512-aylIc7Z9y4yzHYAJNuESG3hfhC+0Ibp/MAMiaOZgNv4pmEdFyfZhhhny4MNiAfWdBQ1RQ2mfDWmM1x8SvGyp8g==}
=======
  mdn-data@2.0.14:
    resolution: {integrity: sha512-dn6wd0uw5GsdswPFfsgMp5NSB0/aDe6fK94YJV/AJDYXL6HVLWBsxeq7js7Ad+mU2K9LAlwpk6kN2D5mwCPVow==}
>>>>>>> 67e85e9c

  mdn-data@2.0.30:
    resolution: {integrity: sha512-GaqWWShW4kv/G9IEucWScBx9G1/vsFZZJUO+tD26M8J8z3Kw5RDQjaoZe03YAClgeS/SWPOcb4nkFBTEi5DUEA==}

  memorystream@0.3.1:
    resolution: {integrity: sha512-S3UwM3yj5mtUSEfP41UZmt/0SCoVYUcU1rkXv+BQ5Ig8ndL4sPoJNBUJERafdPb5jjHJGuMgytgKvKIf58XNBw==}
    engines: {node: '>= 0.10.0'}

  meow@12.1.1:
    resolution: {integrity: sha512-BhXM0Au22RwUneMPwSCnyhTOizdWoIEPU9sp0Aqa1PnDMR5Wv2FGXYDjuzJEIX+Eo2Rb8xuYe5jrnm5QowQFkw==}
    engines: {node: '>=16.10'}

  meow@13.2.0:
    resolution: {integrity: sha512-pxQJQzB6djGPXh08dacEloMFopsOqGVRKFPYvPOt9XDZ1HasbgDZA74CJGreSU4G3Ak7EFJGoiH2auq+yXISgA==}
    engines: {node: '>=18'}

  merge-stream@2.0.0:
    resolution: {integrity: sha512-abv/qOcuPfk3URPfDzmZU1LKmuw8kT+0nIHvKrKgFrwifol/doWcdA4ZqsWQ8ENrFKkd67Mfpo/LovbIUsbt3w==}

  merge2@1.4.1:
    resolution: {integrity: sha512-8q7VEgMJW4J8tcfVPy8g09NcQwZdbwFEqhe/WZkoIzjn/3TGDwtOCYtXGxA3O8tPzpczCCDgv+P2P5y00ZJOOg==}
    engines: {node: '>= 8'}

  micromark-core-commonmark@2.0.1:
    resolution: {integrity: sha512-CUQyKr1e///ZODyD1U3xit6zXwy1a8q2a1S1HKtIlmgvurrEpaw/Y9y6KSIbF8P59cn/NjzHyO+Q2fAyYLQrAA==}

  micromark-factory-destination@2.0.0:
    resolution: {integrity: sha512-j9DGrQLm/Uhl2tCzcbLhy5kXsgkHUrjJHg4fFAeoMRwJmJerT9aw4FEhIbZStWN8A3qMwOp1uzHr4UL8AInxtA==}

  micromark-factory-label@2.0.0:
    resolution: {integrity: sha512-RR3i96ohZGde//4WSe/dJsxOX6vxIg9TimLAS3i4EhBAFx8Sm5SmqVfR8E87DPSR31nEAjZfbt91OMZWcNgdZw==}

  micromark-factory-space@2.0.0:
    resolution: {integrity: sha512-TKr+LIDX2pkBJXFLzpyPyljzYK3MtmllMUMODTQJIUfDGncESaqB90db9IAUcz4AZAJFdd8U9zOp9ty1458rxg==}

  micromark-factory-title@2.0.0:
    resolution: {integrity: sha512-jY8CSxmpWLOxS+t8W+FG3Xigc0RDQA9bKMY/EwILvsesiRniiVMejYTE4wumNc2f4UbAa4WsHqe3J1QS1sli+A==}

  micromark-factory-whitespace@2.0.0:
    resolution: {integrity: sha512-28kbwaBjc5yAI1XadbdPYHX/eDnqaUFVikLwrO7FDnKG7lpgxnvk/XGRhX/PN0mOZ+dBSZ+LgunHS+6tYQAzhA==}

  micromark-util-character@2.1.0:
    resolution: {integrity: sha512-KvOVV+X1yLBfs9dCBSopq/+G1PcgT3lAK07mC4BzXi5E7ahzMAF8oIupDDJ6mievI6F+lAATkbQQlQixJfT3aQ==}

  micromark-util-chunked@2.0.0:
    resolution: {integrity: sha512-anK8SWmNphkXdaKgz5hJvGa7l00qmcaUQoMYsBwDlSKFKjc6gjGXPDw3FNL3Nbwq5L8gE+RCbGqTw49FK5Qyvg==}

  micromark-util-classify-character@2.0.0:
    resolution: {integrity: sha512-S0ze2R9GH+fu41FA7pbSqNWObo/kzwf8rN/+IGlW/4tC6oACOs8B++bh+i9bVyNnwCcuksbFwsBme5OCKXCwIw==}

  micromark-util-combine-extensions@2.0.0:
    resolution: {integrity: sha512-vZZio48k7ON0fVS3CUgFatWHoKbbLTK/rT7pzpJ4Bjp5JjkZeasRfrS9wsBdDJK2cJLHMckXZdzPSSr1B8a4oQ==}

  micromark-util-decode-numeric-character-reference@2.0.1:
    resolution: {integrity: sha512-bmkNc7z8Wn6kgjZmVHOX3SowGmVdhYS7yBpMnuMnPzDq/6xwVA604DuOXMZTO1lvq01g+Adfa0pE2UKGlxL1XQ==}

  micromark-util-decode-string@2.0.0:
    resolution: {integrity: sha512-r4Sc6leeUTn3P6gk20aFMj2ntPwn6qpDZqWvYmAG6NgvFTIlj4WtrAudLi65qYoaGdXYViXYw2pkmn7QnIFasA==}

  micromark-util-encode@2.0.0:
    resolution: {integrity: sha512-pS+ROfCXAGLWCOc8egcBvT0kf27GoWMqtdarNfDcjb6YLuV5cM3ioG45Ys2qOVqeqSbjaKg72vU+Wby3eddPsA==}

  micromark-util-html-tag-name@2.0.0:
    resolution: {integrity: sha512-xNn4Pqkj2puRhKdKTm8t1YHC/BAjx6CEwRFXntTaRf/x16aqka6ouVoutm+QdkISTlT7e2zU7U4ZdlDLJd2Mcw==}

  micromark-util-normalize-identifier@2.0.0:
    resolution: {integrity: sha512-2xhYT0sfo85FMrUPtHcPo2rrp1lwbDEEzpx7jiH2xXJLqBuy4H0GgXk5ToU8IEwoROtXuL8ND0ttVa4rNqYK3w==}

  micromark-util-resolve-all@2.0.0:
    resolution: {integrity: sha512-6KU6qO7DZ7GJkaCgwBNtplXCvGkJToU86ybBAUdavvgsCiG8lSSvYxr9MhwmQ+udpzywHsl4RpGJsYWG1pDOcA==}

  micromark-util-sanitize-uri@2.0.0:
    resolution: {integrity: sha512-WhYv5UEcZrbAtlsnPuChHUAsu/iBPOVaEVsntLBIdpibO0ddy8OzavZz3iL2xVvBZOpolujSliP65Kq0/7KIYw==}

  micromark-util-subtokenize@2.0.1:
    resolution: {integrity: sha512-jZNtiFl/1aY73yS3UGQkutD0UbhTt68qnRpw2Pifmz5wV9h8gOVsN70v+Lq/f1rKaU/W8pxRe8y8Q9FX1AOe1Q==}

  micromark-util-symbol@2.0.0:
    resolution: {integrity: sha512-8JZt9ElZ5kyTnO94muPxIGS8oyElRJaiJO8EzV6ZSyGQ1Is8xwl4Q45qU5UOg+bGH4AikWziz0iN4sFLWs8PGw==}

  micromark-util-types@2.0.0:
    resolution: {integrity: sha512-oNh6S2WMHWRZrmutsRmDDfkzKtxF+bc2VxLC9dvtrDIRFln627VsFP6fLMgTryGDljgLPjkrzQSDcPrjPyDJ5w==}

  micromark@4.0.0:
    resolution: {integrity: sha512-o/sd0nMof8kYff+TqcDx3VSrgBTcZpSvYcAHIfHhv5VAuNmisCxjhx6YmxS8PFEpb9z5WKWKPdzf0jM23ro3RQ==}

  micromatch@4.0.7:
    resolution: {integrity: sha512-LPP/3KorzCwBxfeUuZmaR6bG2kdeHSbe0P2tY3FLRU4vYrjYz5hI4QZwV0njUx3jeuKe67YukQ1LSPZBKDqO/Q==}
    engines: {node: '>=8.6'}

  mime@1.6.0:
    resolution: {integrity: sha512-x0Vn8spI+wuJ1O6S7gnbaQg8Pxh4NNHb7KSINmEWKiPE4RKOplvijn+NkmYmmRgP68mc70j2EbeTFRsrswaQeg==}
    engines: {node: '>=4'}
    hasBin: true

  mime@3.0.0:
    resolution: {integrity: sha512-jSCU7/VB1loIWBZe14aEYHU/+1UMEHoaO7qxCOVJOw9GgH72VAWppxNcjU+x9a2k3GSIBXNKxXQFqRvvZ7vr3A==}
    engines: {node: '>=10.0.0'}
    hasBin: true

  mimic-fn@2.1.0:
    resolution: {integrity: sha512-OqbOk5oEQeAZ8WXWydlu9HJjz9WVdEIvamMCcXmuqUYjTknH/sqsWvhQ3vgwKFRR1HpjvNBKQ37nbJgYzGqGcg==}
    engines: {node: '>=6'}

  mimic-fn@4.0.0:
    resolution: {integrity: sha512-vqiC06CuhBTUdZH+RYl8sFrL096vA45Ok5ISO6sE/Mr1jRbGH4Csnhi8f3wKVl7x8mO4Au7Ir9D3Oyv1VYMFJw==}
    engines: {node: '>=12'}

  mimic-function@5.0.1:
    resolution: {integrity: sha512-VP79XUPxV2CigYP3jWwAUFSku2aKqBH7uTAapFWCBqutsbmDo96KY5o8uh6U+/YSIn5OxJnXp73beVkpqMIGhA==}
    engines: {node: '>=18'}

  mimic-response@1.0.1:
    resolution: {integrity: sha512-j5EctnkH7amfV/q5Hgmoal1g2QHFJRraOtmx0JpIqkxhBhI/lJSl1nMpQ45hVarwNETOoWEimndZ4QK0RHxuxQ==}
    engines: {node: '>=4'}

  mimic-response@3.1.0:
    resolution: {integrity: sha512-z0yWI+4FDrrweS8Zmt4Ej5HdJmky15+L2e6Wgn3+iK5fWzb6T3fhNFq2+MeTRb064c6Wr4N/wv0DzQTjNzHNGQ==}
    engines: {node: '>=10'}

  minimatch@3.1.2:
    resolution: {integrity: sha512-J7p63hRiAjw1NDEww1W7i37+ByIrOWO5XQQAzZ3VOcL0PNybwpfmV/N05zFAzwQ9USyEcX6t3UO+K5aqBQOIHw==}

  minimatch@9.0.4:
    resolution: {integrity: sha512-KqWh+VchfxcMNRAJjj2tnsSJdNbHsVgnkBhTNrW7AjVo6OvLtxw8zfT9oLw1JSohlFzJ8jCoTgaoXvJ+kHt6fw==}
    engines: {node: '>=16 || 14 >=14.17'}

  minimatch@9.0.5:
    resolution: {integrity: sha512-G6T0ZX48xgozx7587koeX9Ys2NYy6Gmv//P89sEte9V9whIapMNF4idKxnW2QtCcLiTWlb/wfCabAtAFWhhBow==}
    engines: {node: '>=16 || 14 >=14.17'}

  minimist@1.2.8:
    resolution: {integrity: sha512-2yyAR8qBkN3YuheJanUpWC5U3bb5osDywNB8RzDVlDwDHbocAJveqqj1u8+SVD7jkWT4yvsHCpWqqWqAxb0zCA==}

  minipass@7.1.2:
    resolution: {integrity: sha512-qOOzS1cBTWYF4BH8fVePDBOO9iptMnGUEZwNc/cMWnTV2nVLZ7VoNWEPHkYczZA0pdoA7dl6e7FL659nX9S2aw==}
    engines: {node: '>=16 || 14 >=14.17'}

  minizlib@3.0.1:
    resolution: {integrity: sha512-umcy022ILvb5/3Djuu8LWeqUa8D68JaBzlttKeMWen48SjabqS3iY5w/vzeMzMUNhLDifyhbOwKDSznB1vvrwg==}
    engines: {node: '>= 18'}

  mkdirp@3.0.1:
    resolution: {integrity: sha512-+NsyUUAZDmo6YVHzL/stxSu3t9YS1iljliy3BSDrXJ/dkn1KYdmtZODGGjLcc9XLgVVpH4KshHB8XmZgMhaBXg==}
    engines: {node: '>=10'}
    hasBin: true

  mkdist@1.5.4:
    resolution: {integrity: sha512-GEmKYJG5K1YGFIq3t0K3iihZ8FTgXphLf/4UjbmpXIAtBFn4lEjXk3pXNTSfy7EtcEXhp2Nn1vzw5pIus6RY3g==}
    hasBin: true
    peerDependencies:
      sass: ^1.77.8
      typescript: '>=5.5.3'
      vue-tsc: ^1.8.27 || ^2.0.21
    peerDependenciesMeta:
      sass:
        optional: true
      typescript:
        optional: true
      vue-tsc:
        optional: true

  mlly@1.7.1:
    resolution: {integrity: sha512-rrVRZRELyQzrIUAVMHxP97kv+G786pHmOKzuFII8zDYahFBS7qnHh2AlYSl1GAHhaMPCz6/oHjVMcfFYgFYHgA==}

  monaco-editor@0.50.0:
    resolution: {integrity: sha512-8CclLCmrRRh+sul7C08BmPBP3P8wVWfBHomsTcndxg5NRCEPfu/mc2AGU8k37ajjDVXcXFc12ORAMUkmk+lkFA==}

  ms@2.0.0:
    resolution: {integrity: sha512-Tpp60P6IUJDTuOq/5Z8cdskzJujfwqfOTkrwIwj7IRISpnkJnT6SyJ4PCPnGMoFjC9ddhal5KVIYtAt97ix05A==}

  ms@2.1.2:
    resolution: {integrity: sha512-sGkPx+VjMtmA6MX27oA4FBFELFCZZ4S4XqeGOXCv68tT+jb3vk/RyaKWP0PTKyWtmLSM0b+adUTEvbs1PEaH2w==}

  ms@2.1.3:
    resolution: {integrity: sha512-6FlzubTLZG3J2a/NVCAleEhjzq5oxgHyaCU9yYXvcLsvoVaHJq/s5xXI6/XXP6tz7R9xAOtHnSO/tXtF3WRTlA==}

  mui-color-input@3.0.0:
    resolution: {integrity: sha512-Qcm72za0yhulZxq13NMnaWFLLoPdZ89JiAmhrRAzXqA26fV0wVDmWpJtNbIMZvancyT4HpKq2ai+7IV9NmZR5g==}
    peerDependencies:
      '@emotion/react': ^11.5.0
      '@emotion/styled': ^11.3.0
      '@mui/material': ^5.0.0
      '@types/react': npm:types-react@rc
      react: npm:react@rc
      react-dom: npm:react-dom@rc
    peerDependenciesMeta:
      '@types/react':
        optional: true

  mz@2.7.0:
    resolution: {integrity: sha512-z81GNO7nnYMEhrGh9LeymoE4+Yr0Wn5McHIZMK5cfQCl+NDX08sCZgUc9/6MHni9IWuFLm1Z3HTCXu2z9fN62Q==}

  nano-css@5.6.2:
    resolution: {integrity: sha512-+6bHaC8dSDGALM1HJjOHVXpuastdu2xFoZlC77Jh4cg+33Zcgm+Gxd+1xsnpZK14eyHObSp82+ll5y3SX75liw==}
    peerDependencies:
      react: npm:react@rc
      react-dom: npm:react-dom@rc

  nanoid@3.3.7:
    resolution: {integrity: sha512-eSRppjcPIatRIMC1U6UngP8XFcz8MQWGQdt1MTBQ7NaAmvXDfvNxbvWV3x2y6CdEUciCSsDHDQZbhYaB8QEo2g==}
    engines: {node: ^10 || ^12 || ^13.7 || ^14 || >=15.0.1}
    hasBin: true

  natural-compare@1.4.0:
    resolution: {integrity: sha512-OWND8ei3VtNC9h7V60qff3SVobHr996CTwgxubgyQYEpg290h9J0buyECNNJexkFm5sOajh5G116RYA1c8ZMSw==}

  needle@3.3.1:
    resolution: {integrity: sha512-6k0YULvhpw+RoLNiQCRKOl09Rv1dPLr8hHnVjHqdolKwDrdNyk+Hmrthi4lIGPPz3r39dLx0hsF5s40sZ3Us4Q==}
    engines: {node: '>= 4.4.x'}
    hasBin: true

  next-tick@1.1.0:
    resolution: {integrity: sha512-CXdUiJembsNjuToQvxayPZF9Vqht7hewsvy2sOWafLvi2awflj9mOC6bHIg50orX8IJvWKY9wYQ/zB2kogPslQ==}

  no-case@3.0.4:
    resolution: {integrity: sha512-fgAN3jGAh+RoxUGZHTSOLJIqUc2wmoBwGR4tbpNAKmmovFoWq0OdRkb0VkldReO2a2iBT/OEulG9XSUc10r3zg==}

  node-domexception@1.0.0:
    resolution: {integrity: sha512-/jKZoMpw0F8GRwl4/eLROPA3cfcXtLApP0QzLmUT/HuPCZWyB7IY9ZrMeKw2O/nFIqPQB3PVM9aYm0F312AXDQ==}
    engines: {node: '>=10.5.0'}

  node-emoji@1.11.0:
    resolution: {integrity: sha512-wo2DpQkQp7Sjm2A0cq+sN7EHKO6Sl0ctXeBdFZrL9T9+UywORbufTcTZxom8YqpLQt/FqNMUkOpkZrJVYSKD3A==}

  node-fetch-native@1.6.4:
    resolution: {integrity: sha512-IhOigYzAKHd244OC0JIMIUrjzctirCmPkaIfhDeGcEETWof5zKYUW7e7MYvChGWh/4CJeXEgsRyGzuF334rOOQ==}

  node-fetch@3.3.2:
    resolution: {integrity: sha512-dRB78srN/l6gqWulah9SrxeYnxeddIG30+GOqK/9OlLVyLg3HPnr6SqOWTWOXKRwC2eGYCkZ59NNuSgvSrpgOA==}
    engines: {node: ^12.20.0 || ^14.13.1 || >=16.0.0}

  node-gyp-build@4.8.1:
    resolution: {integrity: sha512-OSs33Z9yWr148JZcbZd5WiAXhh/n9z8TxQcdMhIOlpN9AhWpLfvVFO73+m77bBABQMaY9XSvIa+qk0jlI7Gcaw==}
    hasBin: true

  node-localstorage@2.2.1:
    resolution: {integrity: sha512-vv8fJuOUCCvSPjDjBLlMqYMHob4aGjkmrkaE42/mZr0VT+ZAU10jRF8oTnX9+pgU9/vYJ8P7YT3Vd6ajkmzSCw==}
    engines: {node: '>=0.12'}

  node-releases@2.0.14:
    resolution: {integrity: sha512-y10wOWt8yZpqXmOgRo77WaHEmhYQYGNA6y421PKsKYWEK8aW+cqAphborZDhqfyKrbZEN92CN1X2KbafY2s7Yw==}

  node-releases@2.0.18:
    resolution: {integrity: sha512-d9VeXT4SJ7ZeOqGX6R5EM022wpL+eWPooLI+5UpWn2jCT1aosUQEhQP214x33Wkwx3JQMvIm+tIoVOdodFS40g==}

  normalize-path@3.0.0:
    resolution: {integrity: sha512-6eZs5Ls3WtCisHWp9S2GUy8dqkpGi4BVSz3GaqiE6ezub0512ESztXUwUB6C6IKbQkY2Pnb/mD4WYojCRwcwLA==}
    engines: {node: '>=0.10.0'}

  normalize-range@0.1.2:
    resolution: {integrity: sha512-bdok/XvKII3nUpklnV6P2hxtMNrCboOjAcyBuQnWEhO665FwrSNRxU+AqpsyvO6LgGYPspN+lu5CLtw4jPRKNA==}
    engines: {node: '>=0.10.0'}

  normalize-url@6.1.0:
    resolution: {integrity: sha512-DlL+XwOy3NxAQ8xuC0okPgK46iuVNAK01YN7RueYBqqFeGsBjV9XmCAzAdgt+667bCl5kPh9EqKKDwnaPG1I7A==}
    engines: {node: '>=10'}

  normalize.css@8.0.1:
    resolution: {integrity: sha512-qizSNPO93t1YUuUhP22btGOo3chcvDFqFaj2TRybP0DMxkHOCTYwp3n34fel4a31ORXy4m1Xq0Gyqpb5m33qIg==}

  npm-normalize-package-bin@3.0.1:
    resolution: {integrity: sha512-dMxCf+zZ+3zeQZXKxmyuCKlIDPGuv8EF940xbkC4kQVDTtqoh6rJFO+JTKSA6/Rwi0getWmtuy4Itup0AMcaDQ==}
    engines: {node: ^14.17.0 || ^16.13.0 || >=18.0.0}

  npm-run-all2@6.2.2:
    resolution: {integrity: sha512-Q+alQAGIW7ZhKcxLt8GcSi3h3ryheD6xnmXahkMRVM5LYmajcUrSITm8h+OPC9RYWMV2GR0Q1ntTUCfxaNoOJw==}
    engines: {node: ^14.18.0 || ^16.13.0 || >=18.0.0, npm: '>= 8'}
    hasBin: true

  npm-run-path@2.0.2:
    resolution: {integrity: sha512-lJxZYlT4DW/bRUtFh1MQIWqmLwQfAxnqWG4HhEdjMlkrJYnJn0Jrr2u3mgxqaWsdiBc76TYkTG/mhrnYTuzfHw==}
    engines: {node: '>=4'}

  npm-run-path@4.0.1:
    resolution: {integrity: sha512-S48WzZW777zhNIrn7gxOlISNAqi9ZC/uQFnRdbeIHhZhCA6UqpkOT8T1G7BvfdgP4Er8gF4sUbaS0i7QvIfCWw==}
    engines: {node: '>=8'}

  npm-run-path@5.3.0:
    resolution: {integrity: sha512-ppwTtiJZq0O/ai0z7yfudtBpWIoxM8yE6nHi1X47eFR2EWORqfbu6CnPlNsjeN683eT0qG6H/Pyf9fCcvjnnnQ==}
    engines: {node: ^12.20.0 || ^14.13.1 || >=16.0.0}

  nth-check@2.1.1:
    resolution: {integrity: sha512-lqjrjmaOoAnWfMmBPL+XNnynZh2+swxiX3WUE0s4yEHI6m+AwrK2UZOimIRl3X/4QctVqS8AiZjFqyOGrMXb/w==}

  num2fraction@1.2.2:
    resolution: {integrity: sha512-Y1wZESM7VUThYY+4W+X4ySH2maqcA+p7UR+w8VWNWVAd6lwuXXWz/w/Cz43J/dI2I+PS6wD5N+bJUF+gjWvIqg==}

  object-assign@4.1.1:
    resolution: {integrity: sha512-rJgTQnkUnH1sFw8yT6VSU3zD3sWmu6sZhIseY8VX+GRu3P6F7Fu+JNDoXfklElbLJSnc3FUQHVe4cU5hj+BcUg==}
    engines: {node: '>=0.10.0'}

  object-hash@2.2.0:
    resolution: {integrity: sha512-gScRMn0bS5fH+IuwyIFgnh9zBdo4DV+6GhygmWM9HyNJSgS0hScp1f5vjtm7oIIOiT9trXrShAkLFSc2IqKNgw==}
    engines: {node: '>= 6'}

  object-hash@3.0.0:
    resolution: {integrity: sha512-RSn9F68PjH9HqtltsSnqYC1XXoWe9Bju5+213R98cNGttag9q9yAOTzdbsqvIa7aNm5WffBZFpWYr2aWrklWAw==}
    engines: {node: '>= 6'}

  object-inspect@1.13.1:
    resolution: {integrity: sha512-5qoj1RUiKOMsCCNLV1CBiPYE10sziTsnmNxkAI/rZhiD63CF7IqdFGC/XzjWjpSgLf0LxXX3bDFIh0E18f6UhQ==}

  object-keys@1.1.1:
    resolution: {integrity: sha512-NuAESUOUMrlIXOfHKzD6bpPu3tYt3xvjNdRIQ+FeT0lNb4K8WR70CaDxhuNguS2XG+GjkyMwOzsN5ZktImfhLA==}
    engines: {node: '>= 0.4'}

  object.assign@4.1.5:
    resolution: {integrity: sha512-byy+U7gp+FVwmyzKPYhW2h5l3crpmGsxl7X2s8y43IgxvG4g3QZ6CffDtsNQy1WsmZpQbO+ybo0AlW7TY6DcBQ==}
    engines: {node: '>= 0.4'}

  object.entries@1.1.8:
    resolution: {integrity: sha512-cmopxi8VwRIAw/fkijJohSfpef5PdN0pMQJN6VC/ZKvn0LIknWD8KtgY6KlQdEc4tIjcQ3HxSMmnvtzIscdaYQ==}
    engines: {node: '>= 0.4'}

  object.fromentries@2.0.8:
    resolution: {integrity: sha512-k6E21FzySsSK5a21KRADBd/NGneRegFO5pLHfdQLpRDETUNJueLXs3WCzyQ3tFRDYgbq3KHGXfTbi2bs8WQ6rQ==}
    engines: {node: '>= 0.4'}

  object.groupby@1.0.3:
    resolution: {integrity: sha512-+Lhy3TQTuzXI5hevh8sBGqbmurHbbIjAi0Z4S63nthVLmLxfbj4T54a4CfZrXIrt9iP4mVAPYMo/v99taj3wjQ==}
    engines: {node: '>= 0.4'}

  object.values@1.2.0:
    resolution: {integrity: sha512-yBYjY9QX2hnRmZHAjG/f13MzmBzxzYgQhFrke06TTyKY5zSTEqkOeukBzIdVA3j3ulu8Qa3MbVFShV7T2RmGtQ==}
    engines: {node: '>= 0.4'}

  octokit@4.0.2:
    resolution: {integrity: sha512-wbqF4uc1YbcldtiBFfkSnquHtECEIpYD78YUXI6ri1Im5OO2NLo6ZVpRdbJpdnpZ05zMrVPssNiEo6JQtea+Qg==}
    engines: {node: '>= 18'}

  ofetch@1.3.4:
    resolution: {integrity: sha512-KLIET85ik3vhEfS+3fDlc/BAZiAp+43QEC/yCo5zkNoY2YaKvNkOaFr/6wCFgFH1kuYQM5pMNi0Tg8koiIemtw==}

  once@1.4.0:
    resolution: {integrity: sha512-lNaJgI+2Q5URQBkccEKHTQOPaXdUxnZZElQTZY0MFUAuaEqe1E+Nyvgdz/aIyNi6Z9MzO5dv1H8n58/GELp3+w==}

  onetime@5.1.2:
    resolution: {integrity: sha512-kbpaSSGJTWdAY5KPVeMOKXSrPtr8C8C7wodJbcsd51jRnmD+GZu8Y0VoU6Dm5Z4vWr0Ig/1NKuWRKf7j5aaYSg==}
    engines: {node: '>=6'}

  onetime@6.0.0:
    resolution: {integrity: sha512-1FlR+gjXK7X+AsAHso35MnyN5KqGwJRi/31ft6x0M194ht7S+rWAvd7PHss9xSKMzE0asv1pyIHaJYq+BbacAQ==}
    engines: {node: '>=12'}

  onetime@7.0.0:
    resolution: {integrity: sha512-VXJjc87FScF88uafS3JllDgvAm+c/Slfz06lorj2uAY34rlUu0Nt+v8wreiImcrgAjjIHp1rXpTDlLOGw29WwQ==}
    engines: {node: '>=18'}

  optionator@0.9.4:
    resolution: {integrity: sha512-6IpQ7mKUxRcZNLIObR0hz7lxsapSSIYNZJwXPGeF0mTVqGKFIXj1DQcMoT22S3ROcLyY/rz0PWaWZ9ayWmad9g==}
    engines: {node: '>= 0.8.0'}

  p-cancelable@2.1.1:
    resolution: {integrity: sha512-BZOr3nRQHOntUjTrH8+Lh54smKHoHyur8We1V8DSMVrl5A2malOOwuJRnKRDjSnkoeBh4at6BwEnb5I7Jl31wg==}
    engines: {node: '>=8'}

  p-event@4.2.0:
    resolution: {integrity: sha512-KXatOjCRXXkSePPb1Nbi0p0m+gQAwdlbhi4wQKJPI1HsMQS9g+Sqp2o+QHziPr7eYJyOZet836KoHEVM1mwOrQ==}
    engines: {node: '>=8'}

  p-finally@1.0.0:
    resolution: {integrity: sha512-LICb2p9CB7FS+0eR1oqWnHhp0FljGLZCWBE9aix0Uye9W8LTQPwMTYVGWQWIw9RdQiDg4+epXQODwIYJtSJaow==}
    engines: {node: '>=4'}

  p-limit@3.1.0:
    resolution: {integrity: sha512-TYOanM3wGwNGsZN2cVTYPArw454xnXj5qmWF1bEoAc4+cU/ol7GVh7odevjp1FNHduHc3KZMcFduxU5Xc6uJRQ==}
    engines: {node: '>=10'}

  p-limit@4.0.0:
    resolution: {integrity: sha512-5b0R4txpzjPWVw/cXXUResoD4hb6U/x9BH08L7nw+GN1sezDzPdxeRvpc9c433fZhBan/wusjbCsqwqm4EIBIQ==}
    engines: {node: ^12.20.0 || ^14.13.1 || >=16.0.0}

  p-locate@5.0.0:
    resolution: {integrity: sha512-LaNjtRWUBY++zB5nE/NwcaoMylSPk+S+ZHNB1TzdbMJMny6dynpAGt7X/tl/QYq3TIeE6nxHppbo2LGymrG5Pw==}
    engines: {node: '>=10'}

  p-locate@6.0.0:
    resolution: {integrity: sha512-wPrq66Llhl7/4AGC6I+cqxT07LhXvWL08LNXz1fENOw0Ap4sRZZ/gZpTTJ5jpurzzzfS2W/Ge9BY3LgLjCShcw==}
    engines: {node: ^12.20.0 || ^14.13.1 || >=16.0.0}

  p-map@4.0.0:
    resolution: {integrity: sha512-/bjOqmgETBYB5BoEeGVea8dmvHb2m9GLy1E9W43yeyfP6QQCZGFNa+XRceJEuDB6zqr+gKpIAmlLebMpykw/MQ==}
    engines: {node: '>=10'}

  p-timeout@3.2.0:
    resolution: {integrity: sha512-rhIwUycgwwKcP9yTOOFK/AKsAopjjCakVqLHePO3CC6Mir1Z99xT+R63jZxAT5lFZLa2inS5h+ZS2GvR99/FBg==}
    engines: {node: '>=8'}

  package-json@4.0.1:
    resolution: {integrity: sha512-q/R5GrMek0vzgoomq6rm9OX+3PQve8sLwTirmK30YB3Cu0Bbt9OX9M/SIUnroN5BGJkzwGsFwDaRGD9EwBOlCA==}
    engines: {node: '>=4'}

  pako@2.1.0:
    resolution: {integrity: sha512-w+eufiZ1WuJYgPXbV/PO3NCMEc3xqylkKHzp8bxp1uW4qaSNQUkwmLLEc3kKsfz8lpV1F8Ht3U1Cm+9Srog2ug==}

  parent-module@1.0.1:
    resolution: {integrity: sha512-GQ2EWRpQV8/o+Aw8YqtfZZPfNRWZYkbidE9k5rpl/hC3vtHHBfGm2Ifi6qWV+coDGkrUKZAxE3Lot5kcsRlh+g==}
    engines: {node: '>=6'}

  parse-entities@4.0.1:
    resolution: {integrity: sha512-SWzvYcSJh4d/SGLIOQfZ/CoNv6BTlI6YEQ7Nj82oDVnRpwe/Z/F1EMx42x3JAOwGBlCjeCH0BRJQbQ/opHL17w==}

  parse-json@5.2.0:
    resolution: {integrity: sha512-ayCKvm/phCGxOkYRSCM82iDwct8/EonSEgCSxWxD7ve6jHggsFl4fZVQBPRNgQoKiuV/odhFrGzQXZwbifC8Rg==}
    engines: {node: '>=8'}

  parse-ms@4.0.0:
    resolution: {integrity: sha512-TXfryirbmq34y8QBwgqCVLi+8oA3oWx2eAnSn62ITyEhEYaWRlVZ2DvMM9eZbMs/RfxPu/PK/aBLyGj4IrqMHw==}
    engines: {node: '>=18'}

  parse-node-version@1.0.1:
    resolution: {integrity: sha512-3YHlOa/JgH6Mnpr05jP9eDG254US9ek25LyIxZlDItp2iJtwyaXQb57lBYLdT3MowkUFYEV2XXNAYIPlESvJlA==}
    engines: {node: '>= 0.10'}

  path-browserify@1.0.1:
    resolution: {integrity: sha512-b7uo2UCUOYZcnF/3ID0lulOJi/bafxa1xPe7ZPsammBSpjSWQkjNxlt635YGS2MiR9GjvuXCtz2emr3jbsz98g==}

  path-exists@4.0.0:
    resolution: {integrity: sha512-ak9Qy5Q7jYb2Wwcey5Fpvg2KoAc/ZIhLSLOSBmRmygPsGwkVVt0fZa0qrtMz+m6tJTAHfZQ8FnmB4MG4LWy7/w==}
    engines: {node: '>=8'}

  path-exists@5.0.0:
    resolution: {integrity: sha512-RjhtfwJOxzcFmNOi6ltcbcu4Iu+FL3zEj83dk4kAS+fVpTxXLO1b38RvJgT/0QwvV/L3aY9TAnyv0EOqW4GoMQ==}
    engines: {node: ^12.20.0 || ^14.13.1 || >=16.0.0}

  path-is-absolute@1.0.1:
    resolution: {integrity: sha512-AVbw3UJ2e9bq64vSaS9Am0fje1Pa8pbGqTTsmXfaIiMpnr5DlDhfJOuLj9Sf95ZPVDAUerDfEk88MPmPe7UCQg==}
    engines: {node: '>=0.10.0'}

  path-is-inside@1.0.2:
    resolution: {integrity: sha512-DUWJr3+ULp4zXmol/SZkFf3JGsS9/SIv+Y3Rt93/UjPpDpklB5f1er4O3POIbUuUJ3FXgqte2Q7SrU6zAqwk8w==}

  path-key@2.0.1:
    resolution: {integrity: sha512-fEHGKCSmUSDPv4uoj8AlD+joPlq3peND+HRYyxFz4KPw4z926S/b8rIuFs2FYJg3BwsxJf6A9/3eIdLaYC+9Dw==}
    engines: {node: '>=4'}

  path-key@3.1.1:
    resolution: {integrity: sha512-ojmeN0qd+y0jszEtoY48r0Peq5dwMEkIlCOu6Q5f41lfkswXuKtYrhgoTpLnyIcHm24Uhqx+5Tqm2InSwLhE6Q==}
    engines: {node: '>=8'}

  path-key@4.0.0:
    resolution: {integrity: sha512-haREypq7xkM7ErfgIyA0z+Bj4AGKlMSdlQE2jvJo6huWD1EdkKYV+G/T4nq0YEF2vgTT8kqMFKo1uHn950r4SQ==}
    engines: {node: '>=12'}

  path-parse@1.0.7:
    resolution: {integrity: sha512-LDJzPVEEEPR+y48z93A0Ed0yXb8pAByGWo/k5YYdYgpY2/2EsOsksJrq7lOHxryrVOn1ejG6oAp8ahvOIQD8sw==}

  path-scurry@1.10.2:
    resolution: {integrity: sha512-7xTavNy5RQXnsjANvVvMkEjvloOinkAjv/Z6Ildz9v2RinZ4SBKTWFOVRbaF8p0vpHnyjV/UwNDdKuUv6M5qcA==}
    engines: {node: '>=16 || 14 >=14.17'}

  path-type@4.0.0:
    resolution: {integrity: sha512-gDKb8aZMDeD/tZWs9P6+q0J9Mwkdl6xMV8TjnGP3qJVJ06bdMgkbBlLU8IdfOsIsFz2BW1rNVT3XuNEl8zPAvw==}
    engines: {node: '>=8'}

  pathe@1.1.2:
    resolution: {integrity: sha512-whLdWMYL2TwI08hn8/ZqAbrVemu0LNaNNJZX73O6qaIdCTfXutsLhMkjdENX0qhsQ9uIimo4/aQOmXkoon2nDQ==}

  pend@1.2.0:
    resolution: {integrity: sha512-F3asv42UuXchdzt+xXqfW1OGlVBe+mxa2mqI0pg5yAHZPvFmY3Y6drSf/GQ1A86WgWEN9Kzh/WrgKa6iGcHXLg==}

  picocolors@0.2.1:
    resolution: {integrity: sha512-cMlDqaLEqfSaW8Z7N5Jw+lyIW869EzT73/F5lhtY9cLGoVxSXznfgfXMO0Z5K0o0Q2TkTXq+0KFsdnSe3jDViA==}

  picocolors@1.0.1:
    resolution: {integrity: sha512-anP1Z8qwhkbmu7MFP5iTt+wQKXgwzf7zTyGlcdzabySa9vd0Xt392U0rVmz9poOaBj0uHJKyyo9/upk0HrEQew==}

  picomatch@2.3.1:
    resolution: {integrity: sha512-JU3teHTNjmE2VCGFzuY8EXzCDVwEqB2a8fsIvwaStHhAWJEeVd1o1QD80CU6+ZdEXXSLbSsuLwJjkCBWqRQUVA==}
    engines: {node: '>=8.6'}

  picomatch@4.0.2:
    resolution: {integrity: sha512-M7BAV6Rlcy5u+m6oPhAPFgJTzAioX/6B0DxyvDlo9l8+T3nLKbrczg2WLUyzd45L8RqfUMyGPzekbMvX2Ldkwg==}
    engines: {node: '>=12'}

  pidtree@0.6.0:
    resolution: {integrity: sha512-eG2dWTVw5bzqGRztnHExczNxt5VGsE6OwTeCG3fdUf9KBsZzO3R5OIIIzWR+iZA0NtZ+RDVdaoE2dK1cn6jH4g==}
    engines: {node: '>=0.10'}
    hasBin: true

  pify@2.3.0:
    resolution: {integrity: sha512-udgsAY+fTnvv7kI7aaxbqwWNb0AHiB0qBO89PZKPkoTmGOgdbrHDKD+0B2X4uTfJ/FT1R09r9gTsjUjNJotuog==}
    engines: {node: '>=0.10.0'}

  pify@3.0.0:
    resolution: {integrity: sha512-C3FsVNH1udSEX48gGX1xfvwTWfsYWj5U+8/uK15BGzIGrKoUpghX8hWZwa/OFnakBiiVNmBvemTJR5mcy7iPcg==}
    engines: {node: '>=4'}

  pify@4.0.1:
    resolution: {integrity: sha512-uB80kBFb/tfd68bVleG9T5GGsGPjJrLAUpR5PZIrhBnIaRTQRjqdJSsIKkOP6OAIFbj7GOrcudc5pNjZ+geV2g==}
    engines: {node: '>=6'}

  pirates@4.0.6:
    resolution: {integrity: sha512-saLsH7WeYYPiD25LDuLRRY/i+6HaPYr6G1OUlN39otzkSTxKnubR9RTxS3/Kk50s1g2JTgFwWQDQyplC5/SHZg==}
    engines: {node: '>= 6'}

  pkg-types@1.1.3:
    resolution: {integrity: sha512-+JrgthZG6m3ckicaOB74TwQ+tBWsFl3qVQg7mN8ulwSOElJ7gBhKzj2VkCPnZ4NlF6kEquYU+RIYNVAvzd54UA==}

  possible-typed-array-names@1.0.0:
    resolution: {integrity: sha512-d7Uw+eZoloe0EHDIYoe+bQ5WXnGMOpmiZFTuMWCwpjzzkL2nTjcKiAk4hh8TjnGye2TwWOk3UXucZ+3rbmBa8Q==}
    engines: {node: '>= 0.4'}

  postcss-calc@10.0.1:
    resolution: {integrity: sha512-pp1Z3FxtxA+xHAoWXcOXgnBN1WPu4ZiJ5LWGjKyf9MMreagAsaTUtnqFK1y1sHhyJddAkYTPu6XSuLgb3oYCjw==}
    engines: {node: ^18.12 || ^20.9 || >=22.0}
    peerDependencies:
      postcss: ^8.4.38

  postcss-colormin@7.0.2:
    resolution: {integrity: sha512-YntRXNngcvEvDbEjTdRWGU606eZvB5prmHG4BF0yLmVpamXbpsRJzevyy6MZVyuecgzI2AWAlvFi8DAeCqwpvA==}
    engines: {node: ^18.12.0 || ^20.9.0 || >=22.0}
    peerDependencies:
      postcss: ^8.4.31

  postcss-convert-values@7.0.3:
    resolution: {integrity: sha512-yJhocjCs2SQer0uZ9lXTMOwDowbxvhwFVrZeS6NPEij/XXthl73ggUmfwVvJM+Vaj5gtCKJV1jiUu4IhAUkX/Q==}
    engines: {node: ^18.12.0 || ^20.9.0 || >=22.0}
    peerDependencies:
      postcss: ^8.4.31

  postcss-discard-comments@7.0.2:
    resolution: {integrity: sha512-/Hje9Ls1IYcB9duELO/AyDUJI6aQVY3h5Rj1ziXgaLYCTi1iVBLnjg/TS0D6NszR/kDG6I86OwLmAYe+bvJjiQ==}
    engines: {node: ^18.12.0 || ^20.9.0 || >=22.0}
    peerDependencies:
      postcss: ^8.4.31

  postcss-discard-duplicates@7.0.1:
    resolution: {integrity: sha512-oZA+v8Jkpu1ct/xbbrntHRsfLGuzoP+cpt0nJe5ED2FQF8n8bJtn7Bo28jSmBYwqgqnqkuSXJfSUEE7if4nClQ==}
    engines: {node: ^18.12.0 || ^20.9.0 || >=22.0}
    peerDependencies:
      postcss: ^8.4.31

  postcss-discard-empty@7.0.0:
    resolution: {integrity: sha512-e+QzoReTZ8IAwhnSdp/++7gBZ/F+nBq9y6PomfwORfP7q9nBpK5AMP64kOt0bA+lShBFbBDcgpJ3X4etHg4lzA==}
    engines: {node: ^18.12.0 || ^20.9.0 || >=22.0}
    peerDependencies:
      postcss: ^8.4.31

  postcss-discard-overridden@7.0.0:
    resolution: {integrity: sha512-GmNAzx88u3k2+sBTZrJSDauR0ccpE24omTQCVmaTTZFz1du6AasspjaUPMJ2ud4RslZpoFKyf+6MSPETLojc6w==}
    engines: {node: ^18.12.0 || ^20.9.0 || >=22.0}
    peerDependencies:
      postcss: ^8.4.31

  postcss-functions@3.0.0:
    resolution: {integrity: sha512-N5yWXWKA+uhpLQ9ZhBRl2bIAdM6oVJYpDojuI1nF2SzXBimJcdjFwiAouBVbO5VuOF3qA6BSFWFc3wXbbj72XQ==}

  postcss-html@1.7.0:
    resolution: {integrity: sha512-MfcMpSUIaR/nNgeVS8AyvyDugXlADjN9AcV7e5rDfrF1wduIAGSkL4q2+wgrZgA3sHVAHLDO9FuauHhZYW2nBw==}
    engines: {node: ^12 || >=14}

  postcss-import@15.1.0:
    resolution: {integrity: sha512-hpr+J05B2FVYUAXHeK1YyI267J/dDDhMU6B6civm8hSY1jYJnBXxzKDKDswzJmtLHryrjhnDjqqp/49t8FALew==}
    engines: {node: '>=14.0.0'}
    peerDependencies:
      postcss: ^8.0.0

  postcss-import@16.1.0:
    resolution: {integrity: sha512-7hsAZ4xGXl4MW+OKEWCnF6T5jqBw80/EE9aXg1r2yyn1RsVEU8EtKXbijEODa+rg7iih4bKf7vlvTGYR4CnPNg==}
    engines: {node: '>=18.0.0'}
    peerDependencies:
      postcss: ^8.0.0

  postcss-js@2.0.3:
    resolution: {integrity: sha512-zS59pAk3deu6dVHyrGqmC3oDXBdNdajk4k1RyxeVXCrcEDBUBHoIhE4QTsmhxgzXxsaqFDAkUZfmMa5f/N/79w==}

  postcss-js@4.0.1:
    resolution: {integrity: sha512-dDLF8pEO191hJMtlHFPRa8xsizHaM82MLfNkUHdUtVEV3tgTp5oj+8qbEqYM57SLfc74KSbw//4SeJma2LRVIw==}
    engines: {node: ^12 || ^14 || >= 16}
    peerDependencies:
      postcss: ^8.4.21

  postcss-load-config@3.1.4:
    resolution: {integrity: sha512-6DiM4E7v4coTE4uzA8U//WhtPwyhiim3eyjEMFCnUpzbrkK9wJHgKDT2mR+HbtSrd/NubVaYTOpSpjUl8NQeRg==}
    engines: {node: '>= 10'}
    peerDependencies:
      postcss: '>=8.0.9'
      ts-node: '>=9.0.0'
    peerDependenciesMeta:
      postcss:
        optional: true
      ts-node:
        optional: true

  postcss-load-config@4.0.2:
    resolution: {integrity: sha512-bSVhyJGL00wMVoPUzAVAnbEoWyqRxkjv64tUl427SKnPrENtq6hJwUojroMz2VB+Q1edmi4IfrAPpami5VVgMQ==}
    engines: {node: '>= 14'}
    peerDependencies:
      postcss: '>=8.0.9'
      ts-node: '>=9.0.0'
    peerDependenciesMeta:
      postcss:
        optional: true
      ts-node:
        optional: true

  postcss-media-query-parser@0.2.3:
    resolution: {integrity: sha512-3sOlxmbKcSHMjlUXQZKQ06jOswE7oVkXPxmZdoB1r5l0q6gTFTQSHxNxOrCccElbW7dxNytifNEo8qidX2Vsig==}

  postcss-merge-longhand@7.0.3:
    resolution: {integrity: sha512-8waYomFxshdv6M9Em3QRM9MettRLDRcH2JQi2l0Z1KlYD/vhal3gbkeSES0NuACXOlZBB0V/B0AseHZaklzWOA==}
    engines: {node: ^18.12.0 || ^20.9.0 || >=22.0}
    peerDependencies:
      postcss: ^8.4.31

  postcss-merge-rules@7.0.3:
    resolution: {integrity: sha512-2eSas2p3voPxNfdI5sQrvIkMaeUHpVc3EezgVs18hz/wRTQAC9U99tp9j3W5Jx9/L3qHkEDvizEx/LdnmumIvQ==}
    engines: {node: ^18.12.0 || ^20.9.0 || >=22.0}
    peerDependencies:
      postcss: ^8.4.31

  postcss-minify-font-values@7.0.0:
    resolution: {integrity: sha512-2ckkZtgT0zG8SMc5aoNwtm5234eUx1GGFJKf2b1bSp8UflqaeFzR50lid4PfqVI9NtGqJ2J4Y7fwvnP/u1cQog==}
    engines: {node: ^18.12.0 || ^20.9.0 || >=22.0}
    peerDependencies:
      postcss: ^8.4.31

  postcss-minify-gradients@7.0.0:
    resolution: {integrity: sha512-pdUIIdj/C93ryCHew0UgBnL2DtUS3hfFa5XtERrs4x+hmpMYGhbzo6l/Ir5de41O0GaKVpK1ZbDNXSY6GkXvtg==}
    engines: {node: ^18.12.0 || ^20.9.0 || >=22.0}
    peerDependencies:
      postcss: ^8.4.31

  postcss-minify-params@7.0.2:
    resolution: {integrity: sha512-nyqVLu4MFl9df32zTsdcLqCFfE/z2+f8GE1KHPxWOAmegSo6lpV2GNy5XQvrzwbLmiU7d+fYay4cwto1oNdAaQ==}
    engines: {node: ^18.12.0 || ^20.9.0 || >=22.0}
    peerDependencies:
      postcss: ^8.4.31

  postcss-minify-selectors@7.0.3:
    resolution: {integrity: sha512-SxTgUQSgBk6wEqzQZKEv1xQYIp9UBju6no9q+npohzSdhuSICQdkqmD1UMKkZWItS3olJSJMDDEY9WOJ5oGJew==}
    engines: {node: ^18.12.0 || ^20.9.0 || >=22.0}
    peerDependencies:
      postcss: ^8.4.31

  postcss-modules-extract-imports@3.1.0:
    resolution: {integrity: sha512-k3kNe0aNFQDAZGbin48pL2VNidTF0w4/eASDsxlyspobzU3wZQLOGj7L9gfRe0Jo9/4uud09DsjFNH7winGv8Q==}
    engines: {node: ^10 || ^12 || >= 14}
    peerDependencies:
      postcss: ^8.1.0

  postcss-modules-local-by-default@4.0.5:
    resolution: {integrity: sha512-6MieY7sIfTK0hYfafw1OMEG+2bg8Q1ocHCpoWLqOKj3JXlKu4G7btkmM/B7lFubYkYWmRSPLZi5chid63ZaZYw==}
    engines: {node: ^10 || ^12 || >= 14}
    peerDependencies:
      postcss: ^8.1.0

  postcss-modules-scope@3.2.0:
    resolution: {integrity: sha512-oq+g1ssrsZOsx9M96c5w8laRmvEu9C3adDSjI8oTcbfkrTE8hx/zfyobUoWIxaKPO8bt6S62kxpw5GqypEw1QQ==}
    engines: {node: ^10 || ^12 || >= 14}
    peerDependencies:
      postcss: ^8.1.0

  postcss-nested@4.2.3:
    resolution: {integrity: sha512-rOv0W1HquRCamWy2kFl3QazJMMe1ku6rCFoAAH+9AcxdbpDeBr6k968MLWuLjvjMcGEip01ak09hKOEgpK9hvw==}

  postcss-nested@6.0.1:
    resolution: {integrity: sha512-mEp4xPMi5bSWiMbsgoPfcP74lsWLHkQbZc3sY+jWYd65CUwXrUaTp0fmNpa01ZcETKlIgUdFN/MpS2xZtqL9dQ==}
    engines: {node: '>=12.0'}
    peerDependencies:
      postcss: ^8.2.14

  postcss-normalize-charset@7.0.0:
    resolution: {integrity: sha512-ABisNUXMeZeDNzCQxPxBCkXexvBrUHV+p7/BXOY+ulxkcjUZO0cp8ekGBwvIh2LbCwnWbyMPNJVtBSdyhM2zYQ==}
    engines: {node: ^18.12.0 || ^20.9.0 || >=22.0}
    peerDependencies:
      postcss: ^8.4.31

  postcss-normalize-display-values@7.0.0:
    resolution: {integrity: sha512-lnFZzNPeDf5uGMPYgGOw7v0BfB45+irSRz9gHQStdkkhiM0gTfvWkWB5BMxpn0OqgOQuZG/mRlZyJxp0EImr2Q==}
    engines: {node: ^18.12.0 || ^20.9.0 || >=22.0}
    peerDependencies:
      postcss: ^8.4.31

  postcss-normalize-positions@7.0.0:
    resolution: {integrity: sha512-I0yt8wX529UKIGs2y/9Ybs2CelSvItfmvg/DBIjTnoUSrPxSV7Z0yZ8ShSVtKNaV/wAY+m7bgtyVQLhB00A1NQ==}
    engines: {node: ^18.12.0 || ^20.9.0 || >=22.0}
    peerDependencies:
      postcss: ^8.4.31

  postcss-normalize-repeat-style@7.0.0:
    resolution: {integrity: sha512-o3uSGYH+2q30ieM3ppu9GTjSXIzOrRdCUn8UOMGNw7Af61bmurHTWI87hRybrP6xDHvOe5WlAj3XzN6vEO8jLw==}
    engines: {node: ^18.12.0 || ^20.9.0 || >=22.0}
    peerDependencies:
      postcss: ^8.4.31

  postcss-normalize-string@7.0.0:
    resolution: {integrity: sha512-w/qzL212DFVOpMy3UGyxrND+Kb0fvCiBBujiaONIihq7VvtC7bswjWgKQU/w4VcRyDD8gpfqUiBQ4DUOwEJ6Qg==}
    engines: {node: ^18.12.0 || ^20.9.0 || >=22.0}
    peerDependencies:
      postcss: ^8.4.31

  postcss-normalize-timing-functions@7.0.0:
    resolution: {integrity: sha512-tNgw3YV0LYoRwg43N3lTe3AEWZ66W7Dh7lVEpJbHoKOuHc1sLrzMLMFjP8SNULHaykzsonUEDbKedv8C+7ej6g==}
    engines: {node: ^18.12.0 || ^20.9.0 || >=22.0}
    peerDependencies:
      postcss: ^8.4.31

  postcss-normalize-unicode@7.0.2:
    resolution: {integrity: sha512-ztisabK5C/+ZWBdYC+Y9JCkp3M9qBv/XFvDtSw0d/XwfT3UaKeW/YTm/MD/QrPNxuecia46vkfEhewjwcYFjkg==}
    engines: {node: ^18.12.0 || ^20.9.0 || >=22.0}
    peerDependencies:
      postcss: ^8.4.31

  postcss-normalize-url@7.0.0:
    resolution: {integrity: sha512-+d7+PpE+jyPX1hDQZYG+NaFD+Nd2ris6r8fPTBAjE8z/U41n/bib3vze8x7rKs5H1uEw5ppe9IojewouHk0klQ==}
    engines: {node: ^18.12.0 || ^20.9.0 || >=22.0}
    peerDependencies:
      postcss: ^8.4.31

  postcss-normalize-whitespace@7.0.0:
    resolution: {integrity: sha512-37/toN4wwZErqohedXYqWgvcHUGlT8O/m2jVkAfAe9Bd4MzRqlBmXrJRePH0e9Wgnz2X7KymTgTOaaFizQe3AQ==}
    engines: {node: ^18.12.0 || ^20.9.0 || >=22.0}
    peerDependencies:
      postcss: ^8.4.31

  postcss-ordered-values@7.0.1:
    resolution: {integrity: sha512-irWScWRL6nRzYmBOXReIKch75RRhNS86UPUAxXdmW/l0FcAsg0lvAXQCby/1lymxn/o0gVa6Rv/0f03eJOwHxw==}
    engines: {node: ^18.12.0 || ^20.9.0 || >=22.0}
    peerDependencies:
      postcss: ^8.4.31

  postcss-reduce-initial@7.0.2:
    resolution: {integrity: sha512-pOnu9zqQww7dEKf62Nuju6JgsW2V0KRNBHxeKohU+JkHd/GAH5uvoObqFLqkeB2n20mr6yrlWDvo5UBU5GnkfA==}
    engines: {node: ^18.12.0 || ^20.9.0 || >=22.0}
    peerDependencies:
      postcss: ^8.4.31

  postcss-reduce-transforms@7.0.0:
    resolution: {integrity: sha512-pnt1HKKZ07/idH8cpATX/ujMbtOGhUfE+m8gbqwJE05aTaNw8gbo34a2e3if0xc0dlu75sUOiqvwCGY3fzOHew==}
    engines: {node: ^18.12.0 || ^20.9.0 || >=22.0}
    peerDependencies:
      postcss: ^8.4.31

  postcss-resolve-nested-selector@0.1.4:
    resolution: {integrity: sha512-R6vHqZWgVnTAPq0C+xjyHfEZqfIYboCBVSy24MjxEDm+tIh1BU4O6o7DP7AA7kHzf136d+Qc5duI4tlpHjixDw==}

  postcss-safe-parser@6.0.0:
    resolution: {integrity: sha512-FARHN8pwH+WiS2OPCxJI8FuRJpTVnn6ZNFiqAM2aeW2LwTHWWmWgIyKC6cUo0L8aeKiF/14MNvnpls6R2PBeMQ==}
    engines: {node: '>=12.0'}
    peerDependencies:
      postcss: ^8.3.3

  postcss-safe-parser@7.0.0:
    resolution: {integrity: sha512-ovehqRNVCpuFzbXoTb4qLtyzK3xn3t/CUBxOs8LsnQjQrShaB4lKiHoVqY8ANaC0hBMHq5QVWk77rwGklFUDrg==}
    engines: {node: '>=18.0'}
    peerDependencies:
      postcss: ^8.4.31

  postcss-scss@4.0.9:
    resolution: {integrity: sha512-AjKOeiwAitL/MXxQW2DliT28EKukvvbEWx3LBmJIRN8KfBGZbRTxNYW0kSqi1COiTZ57nZ9NW06S6ux//N1c9A==}
    engines: {node: '>=12.0'}
    peerDependencies:
      postcss: ^8.4.29

  postcss-selector-parser@6.0.16:
    resolution: {integrity: sha512-A0RVJrX+IUkVZbW3ClroRWurercFhieevHB38sr2+l9eUClMqome3LmEmnhlNy+5Mr2EYN6B2Kaw9wYdd+VHiw==}
    engines: {node: '>=4'}

  postcss-selector-parser@6.1.0:
    resolution: {integrity: sha512-UMz42UD0UY0EApS0ZL9o1XnLhSTtvvvLe5Dc2H2O56fvRZi+KulDyf5ctDhhtYJBGKStV2FL1fy6253cmLgqVQ==}
    engines: {node: '>=4'}

  postcss-selector-parser@6.1.1:
    resolution: {integrity: sha512-b4dlw/9V8A71rLIDsSwVmak9z2DuBUB7CA1/wSdelNEzqsjoSPeADTWNO09lpH49Diy3/JIZ2bSPB1dI3LJCHg==}
    engines: {node: '>=4'}

  postcss-sorting@8.0.2:
    resolution: {integrity: sha512-M9dkSrmU00t/jK7rF6BZSZauA5MAaBW4i5EnJXspMwt4iqTh/L9j6fgMnbElEOfyRyfLfVbIHj/R52zHzAPe1Q==}
    peerDependencies:
      postcss: ^8.4.20

  postcss-svgo@7.0.1:
    resolution: {integrity: sha512-0WBUlSL4lhD9rA5k1e5D8EN5wCEyZD6HJk0jIvRxl+FDVOMlJ7DePHYWGGVc5QRqrJ3/06FTXM0bxjmJpmTPSA==}
    engines: {node: ^18.12.0 || ^20.9.0 || >= 18}
    peerDependencies:
      postcss: ^8.4.31

  postcss-unique-selectors@7.0.2:
    resolution: {integrity: sha512-CjSam+7Vf8cflJQsHrMS0P2hmy9u0+n/P001kb5eAszLmhjMqrt/i5AqQuNFihhViwDvEAezqTmXqaYXL2ugMw==}
    engines: {node: ^18.12.0 || ^20.9.0 || >=22.0}
    peerDependencies:
      postcss: ^8.4.31

  postcss-value-parser@3.3.1:
    resolution: {integrity: sha512-pISE66AbVkp4fDQ7VHBwRNXzAAKJjw4Vw7nWI/+Q3vuly7SNfgYXvm6i5IgFylHGK5sP/xHAbB7N49OS4gWNyQ==}

  postcss-value-parser@4.2.0:
    resolution: {integrity: sha512-1NNCs6uurfkVbeXG4S8JFT9t19m45ICnif8zWLd5oPSZ50QnwMfK+H3jv408d4jw/7Bttv5axS5IiHoLaVNHeQ==}

  postcss@6.0.23:
    resolution: {integrity: sha512-soOk1h6J3VMTZtVeVpv15/Hpdl2cBLX3CAw4TAbkpTJiNPk9YP/zWcD1ND+xEtvyuuvKzbxliTOIyvkSeSJ6ag==}
    engines: {node: '>=4.0.0'}

  postcss@7.0.32:
    resolution: {integrity: sha512-03eXong5NLnNCD05xscnGKGDZ98CyzoqPSMjOe6SuoQY7Z2hIj0Ld1g/O/UQRuOle2aRtiIRDg9tDcTGAkLfKw==}
    engines: {node: '>=6.0.0'}

  postcss@7.0.39:
    resolution: {integrity: sha512-yioayjNbHn6z1/Bywyb2Y4s3yvDAeXGOyxqD+LnVOinq6Mdmd++SW2wUNVzavyyHxd6+DxzWGIuosg6P1Rj8uA==}
    engines: {node: '>=6.0.0'}

  postcss@8.4.38:
    resolution: {integrity: sha512-Wglpdk03BSfXkHoQa3b/oulrotAkwrlLDRSOb9D0bN86FdRyE9lppSp33aHNPgBa0JKCoB+drFLZkQoRRYae5A==}
    engines: {node: ^10 || ^12 || >=14}

  postcss@8.4.41:
    resolution: {integrity: sha512-TesUflQ0WKZqAvg52PWL6kHgLKP6xB6heTOdoYM0Wt2UHyxNa4K25EZZMgKns3BH1RLVbZCREPpLY0rhnNoHVQ==}
    engines: {node: ^10 || ^12 || >=14}

  prelude-ls@1.2.1:
    resolution: {integrity: sha512-vkcDPrRZo1QZLbn5RLGPpg/WmIQ65qoWWhcGKf/b5eplkkarX0m9z8ppCat4mlOqUsWpyNuYgO3VRyrYHSzX5g==}
    engines: {node: '>= 0.8.0'}

  prepend-http@1.0.4:
    resolution: {integrity: sha512-PhmXi5XmoyKw1Un4E+opM2KcsJInDvKyuOumcjjw3waw86ZNjHwVUOOWLc4bCzLdcKNaWBH9e99sbWzDQsVaYg==}
    engines: {node: '>=0.10.0'}

  prettier-linter-helpers@1.0.0:
    resolution: {integrity: sha512-GbK2cP9nraSSUF9N2XwUwqfzlAFlMNYYl+ShE/V+H8a9uNl/oUqB1w2EL54Jh0OlyRSd8RfWYJ3coVS4TROP2w==}
    engines: {node: '>=6.0.0'}

  prettier-plugin-tailwindcss@0.6.6:
    resolution: {integrity: sha512-OPva5S7WAsPLEsOuOWXATi13QrCKACCiIonFgIR6V4lYv4QLp++UXVhZSzRbZxXGimkQtQT86CC6fQqTOybGng==}
    engines: {node: '>=14.21.3'}
    peerDependencies:
      '@ianvs/prettier-plugin-sort-imports': '*'
      '@prettier/plugin-pug': '*'
      '@shopify/prettier-plugin-liquid': '*'
      '@trivago/prettier-plugin-sort-imports': '*'
      '@zackad/prettier-plugin-twig-melody': '*'
      prettier: ^3.0
      prettier-plugin-astro: '*'
      prettier-plugin-css-order: '*'
      prettier-plugin-import-sort: '*'
      prettier-plugin-jsdoc: '*'
      prettier-plugin-marko: '*'
      prettier-plugin-multiline-arrays: '*'
      prettier-plugin-organize-attributes: '*'
      prettier-plugin-organize-imports: '*'
      prettier-plugin-sort-imports: '*'
      prettier-plugin-style-order: '*'
      prettier-plugin-svelte: '*'
    peerDependenciesMeta:
      '@ianvs/prettier-plugin-sort-imports':
        optional: true
      '@prettier/plugin-pug':
        optional: true
      '@shopify/prettier-plugin-liquid':
        optional: true
      '@trivago/prettier-plugin-sort-imports':
        optional: true
      '@zackad/prettier-plugin-twig-melody':
        optional: true
      prettier-plugin-astro:
        optional: true
      prettier-plugin-css-order:
        optional: true
      prettier-plugin-import-sort:
        optional: true
      prettier-plugin-jsdoc:
        optional: true
      prettier-plugin-marko:
        optional: true
      prettier-plugin-multiline-arrays:
        optional: true
      prettier-plugin-organize-attributes:
        optional: true
      prettier-plugin-organize-imports:
        optional: true
      prettier-plugin-sort-imports:
        optional: true
      prettier-plugin-style-order:
        optional: true
      prettier-plugin-svelte:
        optional: true

  prettier-plugin-toml@2.0.1:
    resolution: {integrity: sha512-99z1YOkViECHtXQjGIigd3talI/ybUI1zB3yniAwUrlWBXupNXThB1hM6bwSMUEj2/+tomTlMtT98F5t4s8IWA==}
    engines: {node: '>=16.0.0'}
    peerDependencies:
      prettier: ^3.0.3

  prettier@3.3.3:
    resolution: {integrity: sha512-i2tDNA0O5IrMO757lfrdQZCc2jPNDVntV0m/+4whiDfWaTKfMNgR7Qz0NAeGz/nRqF4m5/6CLzbP4/liHt12Ew==}
    engines: {node: '>=14'}
    hasBin: true

  pretty-hrtime@1.0.3:
    resolution: {integrity: sha512-66hKPCr+72mlfiSjlEB1+45IjXSqvVAIy6mocupoww4tBFE9R9IhwwUGoI4G++Tc9Aq+2rxOt0RFU6gPcrte0A==}
    engines: {node: '>= 0.8'}

  pretty-ms@9.1.0:
    resolution: {integrity: sha512-o1piW0n3tgKIKCwk2vpM/vOV13zjJzvP37Ioze54YlTHE06m4tjEbzg9WsKkvTuyYln2DHjo5pY4qrZGI0otpw==}
    engines: {node: '>=18'}

  progress@2.0.3:
    resolution: {integrity: sha512-7PiHtLll5LdnKIMw100I+8xJXR5gW2QwWYkT6iJva0bXitZKa/XMrSbdmg3r2Xnaidz9Qumd0VPaMrZlF9V9sA==}
    engines: {node: '>=0.4.0'}

  prop-types@15.8.1:
    resolution: {integrity: sha512-oj87CgZICdulUohogVAR7AjlC0327U4el4L6eAvOqCeudMDVU0NThNaV+b9Df4dXgSP1gXMTnPdhfe/2qDH5cg==}

  property-information@6.5.0:
    resolution: {integrity: sha512-PgTgs/BlvHxOu8QuEN7wi5A0OmXaBcHpmCSTehcs6Uuu9IkDIEo13Hy7n898RHfrQ49vKCoGeWZSaAK01nwVig==}

  prr@1.0.1:
    resolution: {integrity: sha512-yPw4Sng1gWghHQWj0B3ZggWUm4qVbPwPFcRG8KyxiU7J2OHFSoEHKS+EZ3fv5l1t9CyCiop6l/ZYeWbrgoQejw==}

  pseudomap@1.0.2:
    resolution: {integrity: sha512-b/YwNhb8lk1Zz2+bXXpS/LK9OisiZZ1SNsSLxN1x2OXVEhW2Ckr/7mWE5vrC1ZTiJlD9g19jWszTmJsB+oEpFQ==}

  pump@3.0.0:
    resolution: {integrity: sha512-LwZy+p3SFs1Pytd/jYct4wpv49HiYCqd9Rlc5ZVdk0V+8Yzv6jR5Blk3TRmPL1ft69TxP0IMZGJ+WPFU2BFhww==}

  punycode@2.3.1:
    resolution: {integrity: sha512-vYt7UD1U9Wg6138shLtLOvdAu+8DsC/ilFtEVHcH+wydcSpNE20AfSOduf6MkRFahL5FY7X1oU7nKVZFtfq8Fg==}
    engines: {node: '>=6'}

  purgecss@2.3.0:
    resolution: {integrity: sha512-BE5CROfVGsx2XIhxGuZAT7rTH9lLeQx/6M0P7DTXQH4IUc3BBzs9JUzt4yzGf3JrH9enkeq6YJBe9CTtkm1WmQ==}
    hasBin: true

  queue-microtask@1.2.3:
    resolution: {integrity: sha512-NuaNSa6flKT5JaSYQzJok04JzTL1CA6aGhv5rfLW3PgqA+M2ChpZQnAC8h8i4ZFkBS8X5RqkDBHA7r4hej3K9A==}

  quick-lru@5.1.1:
    resolution: {integrity: sha512-WuyALRjWPDGtt/wzJiadO5AXY+8hZ80hVpe6MyivgraREW751X3SbhRvG3eLKOYN+8VEvqLcf3wdnt44Z4S4SA==}
    engines: {node: '>=10'}

  rc@1.2.8:
    resolution: {integrity: sha512-y3bGgqKj3QBdxLbLkomlohkvsA8gdAiUQlSBJnBhfn+BPxg4bc62d8TcBW15wavDfgexCgccckhcZvywyQYPOw==}
    hasBin: true

  react-devtools-core@5.3.1:
    resolution: {integrity: sha512-7FSb9meX0btdBQLwdFOwt6bGqvRPabmVMMslv8fgoSPqXyuGpgQe36kx8gR86XPw7aV1yVouTp6fyZ0EH+NfUw==}

  react-devtools@5.3.1:
    resolution: {integrity: sha512-RcSV/u+lPChcTB+A4fij0xkE204yzKdAsGUFy6+DrfUzWSawB+cu0n3WLmJcJXQ/VnmjSUlIrqmVLicRhT/gLA==}
    hasBin: true

  react-dom@19.0.0-rc-e948a5ac-20240807:
    resolution: {integrity: sha512-FVjbcTEsbHn00XuWb1Q0zeTHk27M5kAGw7k8Y1U/M748dIqJOoL64C5n9+YBq7XbGrk10c3wKLYB0DJ8LkBRzw==}
    peerDependencies:
      react: npm:react@rc

  react-error-boundary@4.0.13:
    resolution: {integrity: sha512-b6PwbdSv8XeOSYvjt8LpgpKrZ0yGdtZokYwkwV2wlcZbxgopHX/hgPl5VgpnoVOWd868n1hktM8Qm4b+02MiLQ==}
    peerDependencies:
      react: npm:react@rc

  react-fast-compare@3.2.2:
    resolution: {integrity: sha512-nsO+KSNgo1SbJqJEYRE9ERzo7YtYbou/OqjSQKxV7jcKox7+usiUVZOAC+XnDOABXggQTno0Y1CpVnuWEc1boQ==}

  react-fast-marquee@1.6.5:
    resolution: {integrity: sha512-swDnPqrT2XISAih0o74zQVE2wQJFMvkx+9VZXYYNSLb/CUcAzU9pNj637Ar2+hyRw6b4tP6xh4GQZip2ZCpQpg==}
    peerDependencies:
      react: npm:react@rc
      react-dom: npm:react-dom@rc

  react-hook-form-mui@7.0.1:
    resolution: {integrity: sha512-ik4upg0pc3K9VTJcKSxmGXfwwPVoDLA+mPtD+csF47h1tYx4rrrRBpJ/27fvmzBPhUZS3pFAo7rs1LgMQ94Ukw==}
    engines: {node: '>=14'}
    peerDependencies:
      '@mui/icons-material': '>= 5.x <6'
      '@mui/material': '>= 5.x <6'
      '@mui/x-date-pickers': '>=7.0.0 <8'
      react: npm:react@rc
      react-hook-form: '>=7.33.1'
    peerDependenciesMeta:
      '@mui/icons-material':
        optional: true
      '@mui/x-date-pickers':
        optional: true

  react-hook-form@7.52.1:
    resolution: {integrity: sha512-uNKIhaoICJ5KQALYZ4TOaOLElyM+xipord+Ha3crEFhTntdLvWZqVY49Wqd/0GiVCA/f9NjemLeiNPjG7Hpurg==}
    engines: {node: '>=12.22.0'}
    peerDependencies:
      react: npm:react@rc

  react-i18next@15.0.1:
    resolution: {integrity: sha512-NwxLqNM6CLbeGA9xPsjits0EnXdKgCRSS6cgkgOdNcPXqL+1fYNl8fBg1wmnnHvFy812Bt4IWTPE9zjoPmFj3w==}
    peerDependencies:
      i18next: '>= 23.2.3'
      react: npm:react@rc
      react-dom: '*'
      react-native: '*'
    peerDependenciesMeta:
      react-dom:
        optional: true
      react-native:
        optional: true

  react-is@16.13.1:
    resolution: {integrity: sha512-24e6ynE2H+OKt4kqsOvNd8kBpV65zoxbA4BVsEOB3ARVWQki/DHzaUoC5KuON/BiccDaCCTZBuOcfZs70kR8bQ==}

  react-is@18.3.1:
    resolution: {integrity: sha512-/LLMVyas0ljjAtoYiPqYiL8VWXzUUdThrmU5+n20DZv+a+ClRoevUzw5JxU+Ieh5/c87ytoTBV9G1FiKfNJdmg==}

  react-markdown@9.0.1:
    resolution: {integrity: sha512-186Gw/vF1uRkydbsOIkcGXw7aHq0sZOCRFFjGrr7b9+nVZg4UfA4enXCaxm4fUzecU38sWfrNDitGhshuU7rdg==}
    peerDependencies:
      '@types/react': npm:types-react@rc
      react: npm:react@rc

  react-refresh@0.14.2:
    resolution: {integrity: sha512-jCvmsr+1IUSMUyzOkRcvnVbX3ZYC6g9TDrDbFuFmRDq7PD4yaGbLKNQL6k2jnArV8hjYxh7hVhAZB6s9HDGpZA==}
    engines: {node: '>=0.10.0'}

  react-router-dom@6.26.0:
    resolution: {integrity: sha512-RRGUIiDtLrkX3uYcFiCIxKFWMcWQGMojpYZfcstc63A1+sSnVgILGIm9gNUA6na3Fm1QuPGSBQH2EMbAZOnMsQ==}
    engines: {node: '>=14.0.0'}
    peerDependencies:
      react: npm:react@rc
      react-dom: npm:react-dom@rc

  react-router@6.26.0:
    resolution: {integrity: sha512-wVQq0/iFYd3iZ9H2l3N3k4PL8EEHcb0XlU2Na8nEwmiXgIUElEH6gaJDtUQxJ+JFzmIXaQjfdpcGWaM6IoQGxg==}
    engines: {node: '>=14.0.0'}
    peerDependencies:
      react: npm:react@rc

  react-split-grid@1.0.4:
    resolution: {integrity: sha512-RMEzFFnntgn+u5GFq+ognmv30CsTgrR97zB4RkMx2VSX9Sw8A7fjzCUfw/Avj7m8GCEw19GIjoUQGOQUOOjlcA==}
    peerDependencies:
      react: npm:react@rc

  react-transition-group@4.4.5:
    resolution: {integrity: sha512-pZcd1MCJoiKiBR2NRxeCRg13uCXbydPnmB4EOeRrY7480qNWO8IIgQG6zlDkm6uRMsURXPuKq0GWtiM59a5Q6g==}
    peerDependencies:
      react: npm:react@rc
      react-dom: npm:react-dom@rc

  react-universal-interface@0.6.2:
    resolution: {integrity: sha512-dg8yXdcQmvgR13RIlZbTRQOoUrDciFVoSBZILwjE2LFISxZZ8loVJKAkuzswl5js8BHda79bIb2b84ehU8IjXw==}
    peerDependencies:
      react: npm:react@rc
      tslib: '*'

  react-use@17.5.1:
    resolution: {integrity: sha512-LG/uPEVRflLWMwi3j/sZqR00nF6JGqTTDblkXK2nzXsIvij06hXl1V/MZIlwj1OKIQUtlh1l9jK8gLsRyCQxMg==}
    peerDependencies:
      react: npm:react@rc
      react-dom: npm:react-dom@rc

  react@19.0.0-rc-e948a5ac-20240807:
    resolution: {integrity: sha512-HQz6Ien3YXDqFFsZcoEagiXk43VOtyvEQAk2ZR/+99dnhRxlFT7e2n0g6qgeD2B/S7UZimiYS+HQS410xhvMxg==}
    engines: {node: '>=0.10.0'}

  read-cache@1.0.0:
    resolution: {integrity: sha512-Owdv/Ft7IjOgm/i0xvNDZ1LrRANRfew4b2prF3OWMQLxLfu3bS8FVhCsrSCMK4lR56Y9ya+AThoTpDCTxCmpRA==}

  read-package-json-fast@3.0.2:
    resolution: {integrity: sha512-0J+Msgym3vrLOUB3hzQCuZHII0xkNGCtz/HJH9xZshwv9DbDwkw1KaE3gx/e2J5rpEY5rtOy6cyhKOPrkP7FZw==}
    engines: {node: ^14.17.0 || ^16.13.0 || >=18.0.0}

  readdirp@3.6.0:
    resolution: {integrity: sha512-hOS089on8RduqdbhvQ5Z37A0ESjsqz6qnRcffsMU3495FuTdqSm+7bhJ29JvIOsBDEEnan5DPu9t3To9VRlMzA==}
    engines: {node: '>=8.10.0'}

  real-cancellable-promise@1.2.0:
    resolution: {integrity: sha512-FYhmx1FVSgoPRjneoTjh+EKZcNb8ijl/dyatTzase5eujYhVrLNDOiIY6AgQq7GU1kOoLgEd9jLVbhFg8k8dOQ==}

  reduce-css-calc@2.1.8:
    resolution: {integrity: sha512-8liAVezDmUcH+tdzoEGrhfbGcP7nOV4NkGE3a74+qqvE7nt9i4sKLGBuZNOnpI4WiGksiNPklZxva80061QiPg==}

  reflect.getprototypeof@1.0.6:
    resolution: {integrity: sha512-fmfw4XgoDke3kdI6h4xcUz1dG8uaiv5q9gcEwLS4Pnth2kxT+GZ7YehS1JTMGBQmtV7Y4GFGbs2re2NqhdozUg==}
    engines: {node: '>= 0.4'}

  regenerator-runtime@0.14.1:
    resolution: {integrity: sha512-dYnhHh0nJoMfnkZs6GmmhFknAGRrLznOu5nc9ML+EJxGvrx6H7teuevqVqCuPcPK//3eDrrjQhehXVx9cnkGdw==}

  regexp.prototype.flags@1.5.2:
    resolution: {integrity: sha512-NcDiDkTLuPR+++OCKB0nWafEmhg/Da8aUPLPMQbK+bxKKCm1/S5he+AqYa4PlMCVBalb4/yxIRub6qkEx5yJbw==}
    engines: {node: '>= 0.4'}

  registry-auth-token@3.4.0:
    resolution: {integrity: sha512-4LM6Fw8eBQdwMYcES4yTnn2TqIasbXuwDx3um+QRs7S55aMKCBKBxvPXl2RiUjHwuJLTyYfxSpmfSAjQpcuP+A==}

  registry-url@3.1.0:
    resolution: {integrity: sha512-ZbgR5aZEdf4UKZVBPYIgaglBmSF2Hi94s2PcIHhRGFjKYu+chjJdYfHn4rt3hB6eCKLJ8giVIIfgMa1ehDfZKA==}
    engines: {node: '>=0.10.0'}

  remark-parse@11.0.0:
    resolution: {integrity: sha512-FCxlKLNGknS5ba/1lmpYijMUzX2esxW5xQqjWxw2eHFfS2MSdaHVINFmhjo+qN1WhZhNimq0dZATN9pH0IDrpA==}

  remark-rehype@11.1.0:
    resolution: {integrity: sha512-z3tJrAs2kIs1AqIIy6pzHmAHlF1hWQ+OdY4/hv+Wxe35EhyLKcajL33iUEn3ScxtFox9nUvRufR/Zre8Q08H/g==}

  remove-accents@0.5.0:
    resolution: {integrity: sha512-8g3/Otx1eJaVD12e31UbJj1YzdtVvzH85HV7t+9MJYk/u3XmkOUJ5Ys9wQrf9PCPK8+xn4ymzqYCiZl6QWKn+A==}

  require-directory@2.1.1:
    resolution: {integrity: sha512-fGxEI7+wsG9xrvdjsrlmL22OMTTiHRwAMroiEeMgq8gzoLC/PQr7RsRDSTLUg/bZAZtF+TVIkHc6/4RIKrui+Q==}
    engines: {node: '>=0.10.0'}

  require-from-string@2.0.2:
    resolution: {integrity: sha512-Xf0nWe6RseziFMu+Ap9biiUbmplq6S9/p+7w7YXP/JBHhrUDDUhwa+vANyubuqfZWTveU//DYVGsDG7RKL/vEw==}
    engines: {node: '>=0.10.0'}

  reserved-words@0.1.2:
    resolution: {integrity: sha512-0S5SrIUJ9LfpbVl4Yzij6VipUdafHrOTzvmfazSw/jeZrZtQK303OPZW+obtkaw7jQlTQppy0UvZWm9872PbRw==}

  resize-observer-polyfill@1.5.1:
    resolution: {integrity: sha512-LwZrotdHOo12nQuZlHEmtuXdqGoOD0OhaxopaNFxWzInpEgaLWoVuAMbTzixuosCx2nEG58ngzW3vxdWoxIgdg==}

  resolve-alpn@1.2.1:
    resolution: {integrity: sha512-0a1F4l73/ZFZOakJnQ3FvkJ2+gSTQWz/r2KE5OdDY0TxPm5h4GkqkWWfM47T7HsbnOtcJVEF4epCVy6u7Q3K+g==}

  resolve-from@4.0.0:
    resolution: {integrity: sha512-pb/MYmXstAkysRFx8piNI1tGFNQIFA3vkE3Gq4EuA1dF6gHp/+vgZqsCGJapvy8N3Q+4o7FwvquPJcnZ7RYy4g==}
    engines: {node: '>=4'}

  resolve-from@5.0.0:
    resolution: {integrity: sha512-qYg9KP24dD5qka9J47d0aVky0N+b4fTU89LN9iDnjB5waksiC49rvMB0PrUJQGoTmH50XPiqOvAjDfaijGxYZw==}
    engines: {node: '>=8'}

  resolve-pkg-maps@1.0.0:
    resolution: {integrity: sha512-seS2Tj26TBVOC2NIc2rOe2y2ZO7efxITtLZcGSOnHHNOQ7CkiUBfw0Iw2ck6xkIhPwLhKNLS8BO+hEpngQlqzw==}

  resolve@1.22.8:
    resolution: {integrity: sha512-oKWePCxqpd6FlLvGV1VU0x7bkPmmCNolxzjMf4NczoDnQcIWrAF+cPtZn5i6n+RfD2d9i0tzpKnG6Yk168yIyw==}
    hasBin: true

  resolve@2.0.0-next.5:
    resolution: {integrity: sha512-U7WjGVG9sH8tvjW5SmGbQuui75FiyjAX72HX15DwBBwF9dNiQZRQAg9nnPhYy+TUnE0+VcrttuvNI8oSxZcocA==}
    hasBin: true

  responselike@2.0.1:
    resolution: {integrity: sha512-4gl03wn3hj1HP3yzgdI7d3lCkF95F21Pz4BPGvKHinyQzALR5CapwC8yIi0Rh58DEMQ/SguC03wFj2k0M/mHhw==}

  restore-cursor@5.1.0:
    resolution: {integrity: sha512-oMA2dcrw6u0YfxJQXm342bFKX/E4sG9rbTzO9ptUcR/e8A33cHuvStiYOwH7fszkZlZ1z/ta9AAoPk2F4qIOHA==}
    engines: {node: '>=18'}

  reusify@1.0.4:
    resolution: {integrity: sha512-U9nH88a3fc/ekCF1l0/UP1IosiuIjyTh7hBvXVMHYgVcfGvt897Xguj2UOLDeI5BG2m7/uwyaLVT6fbtCwTyzw==}
    engines: {iojs: '>=1.0.0', node: '>=0.10.0'}

  rfdc@1.4.1:
    resolution: {integrity: sha512-q1b3N5QkRUWUl7iyylaaj3kOpIT0N2i9MqIEQXP73GVsN9cw3fdx8X63cEmWhJGi2PPCF23Ijp7ktmd39rawIA==}

  rimraf@3.0.2:
    resolution: {integrity: sha512-JZkJMZkAGFFPP2YqXZXPbMlMBgsxzE8ILs4lMIX/2o0L9UBw9O/Y3o6wFw/i9YLapcUJWwqbi3kdxIPdC62TIA==}
    deprecated: Rimraf versions prior to v4 are no longer supported
    hasBin: true

  rimraf@5.0.9:
    resolution: {integrity: sha512-3i7b8OcswU6CpU8Ej89quJD4O98id7TtVM5U4Mybh84zQXdrFmDLouWBEEaD/QfO3gDDfH+AGFCGsR7kngzQnA==}
    engines: {node: 14 >=14.20 || 16 >=16.20 || >=18}
    hasBin: true

  roarr@2.15.4:
    resolution: {integrity: sha512-CHhPh+UNHD2GTXNYhPWLnU8ONHdI+5DI+4EYIAOaiD63rHeYlZvyh8P+in5999TTSFgUYuKUAjzRI4mdh/p+2A==}
    engines: {node: '>=8.0'}

  robust-predicates@3.0.2:
    resolution: {integrity: sha512-IXgzBWvWQwE6PrDI05OvmXUIruQTcoMDzRsOd5CDvHCVLcLHMTSYvOK5Cm46kWqlV3yAbuSpBZdJ5oP5OUoStg==}

  rollup@4.17.2:
    resolution: {integrity: sha512-/9ClTJPByC0U4zNLowV1tMBe8yMEAxewtR3cUNX5BoEpGH3dQEWpJLr6CLp0fPdYRF/fzVOgvDb1zXuakwF5kQ==}
    engines: {node: '>=18.0.0', npm: '>=8.0.0'}
    hasBin: true

  rtl-css-js@1.16.1:
    resolution: {integrity: sha512-lRQgou1mu19e+Ya0LsTvKrVJ5TYUbqCVPAiImX3UfLTenarvPUl1QFdvu5Z3PYmHT9RCcwIfbjRQBntExyj3Zg==}

  run-parallel@1.2.0:
    resolution: {integrity: sha512-5l4VyZR86LZ/lDxZTR6jqL8AFE2S0IFLMP26AbjsLVADxHdhB/c0GUsH+y39UfCi3dzz8OlQuPmnaJOMoDHQBA==}

  rw@1.3.3:
    resolution: {integrity: sha512-PdhdWy89SiZogBLaw42zdeqtRJ//zFd2PgQavcICDUgJT5oW10QCRKbJ6bg4r0/UY2M6BWd5tkxuGFRvCkgfHQ==}

  safe-array-concat@1.1.2:
    resolution: {integrity: sha512-vj6RsCsWBCf19jIeHEfkRMw8DPiBb+DMXklQ/1SGDHOMlHdPUkZXFQ2YdplS23zESTijAcurb1aSgJA3AgMu1Q==}
    engines: {node: '>=0.4'}

  safe-buffer@5.2.1:
    resolution: {integrity: sha512-rp3So07KcdmmKbGvgaNxQSJr7bGVSVk5S9Eq1F+ppbRo70+YeaDxkw5Dd8NPN+GD6bjnYm2VuPuCXmpuYvmCXQ==}

  safe-regex-test@1.0.3:
    resolution: {integrity: sha512-CdASjNJPvRa7roO6Ra/gLYBTzYzzPyyBXxIMdGW3USQLyjWEls2RgW5UBTXaQVp+OrpeCK3bLem8smtmheoRuw==}
    engines: {node: '>= 0.4'}

  safer-buffer@2.1.2:
    resolution: {integrity: sha512-YZo3K82SD7Riyi0E1EQPojLz7kpepnSQI9IyPbHHg1XXXevb5dJI7tpyN2ADxGcQbHG7vcyRHk0cbwqcQriUtg==}

  sass@1.77.8:
    resolution: {integrity: sha512-4UHg6prsrycW20fqLGPShtEvo/WyHRVRHwOP4DzkUrObWoWI05QBSfzU71TVB7PFaL104TwNaHpjlWXAZbQiNQ==}
    engines: {node: '>=14.0.0'}
    hasBin: true

  sax@1.3.0:
    resolution: {integrity: sha512-0s+oAmw9zLl1V1cS9BtZN7JAd0cW5e0QH4W3LWEK6a4LaLEA2OTpGYWDY+6XasBLtz6wkm3u1xRw95mRuJ59WA==}

  scheduler@0.25.0-rc-e948a5ac-20240807:
    resolution: {integrity: sha512-LH8rwsrnIYe1YTz0odUZWq5+rCZZqcw69DTx0eSnD1xx3q1AM60gEYrpis6Uf3p5bMU2wFxjtlubx/Pw+kvfCA==}

  screenfull@5.2.0:
    resolution: {integrity: sha512-9BakfsO2aUQN2K9Fdbj87RJIEZ82Q9IGim7FqM5OsebfoFC6ZHXgDq/KvniuLTPdeM8wY2o6Dj3WQ7KeQCj3cA==}
    engines: {node: '>=0.10.0'}

  scule@1.3.0:
    resolution: {integrity: sha512-6FtHJEvt+pVMIB9IBY+IcCJ6Z5f1iQnytgyfKMhDKgmzYG+TeH/wx1y3l27rshSbLiSanrR9ffZDrEsmjlQF2g==}

  semver-compare@1.0.0:
    resolution: {integrity: sha512-YM3/ITh2MJ5MtzaM429anh+x2jiLVjqILF4m4oyQB18W7Ggea7BfqdH/wGMK7dDiMghv/6WG7znWMwUDzJiXow==}

  semver-diff@2.1.0:
    resolution: {integrity: sha512-gL8F8L4ORwsS0+iQ34yCYv///jsOq0ZL7WP55d1HnJ32o7tyFYEFQZQA22mrLIacZdU6xecaBBZ+uEiffGNyXw==}
    engines: {node: '>=0.10.0'}

  semver@5.7.2:
    resolution: {integrity: sha512-cBznnQ9KjJqU67B52RMC65CMarK2600WFnbkcaiwWq3xy/5haFJlshgnpjovMVJ+Hff49d8GEn0b87C5pDQ10g==}
    hasBin: true

  semver@6.3.1:
    resolution: {integrity: sha512-BR7VvDCVHO+q2xBEWskxS6DJE1qRnb7DxzUrogb71CWoSficBxYsiAGd+Kl0mmq/MprG9yArRkyrQxTO6XjMzA==}
    hasBin: true

  semver@7.6.1:
    resolution: {integrity: sha512-f/vbBsu+fOiYt+lmwZV0rVwJScl46HppnOA1ZvIuBWKOTlllpyJ3bfVax76/OrhCH38dyxoDIA8K7uB963IYgA==}
    engines: {node: '>=10'}
    hasBin: true

  semver@7.6.3:
    resolution: {integrity: sha512-oVekP1cKtI+CTDvHWYFUcMtsK/00wmAEfyqKfNdARm8u1wNVhSgaX7A8d4UuIlUI5e84iEwOhs7ZPYRmzU9U6A==}
    engines: {node: '>=10'}
    hasBin: true

  serialize-error@7.0.1:
    resolution: {integrity: sha512-8I8TjW5KMOKsZQTvoxjuSIa7foAwPWGOts+6o7sgjz41/qMD9VQHEDxi6PBvK2l0MXUmqZyNpUK+T2tQaaElvw==}
    engines: {node: '>=10'}

  set-function-length@1.2.2:
    resolution: {integrity: sha512-pgRc4hJ4/sNjWCSS9AmnS40x3bNMDTknHgL5UaMBTMyJnU90EgWh1Rz+MC9eFu4BuN/UwZjKQuY/1v3rM7HMfg==}
    engines: {node: '>= 0.4'}

  set-function-name@2.0.2:
    resolution: {integrity: sha512-7PGFlmtwsEADb0WYyvCMa1t+yke6daIG4Wirafur5kcf+MhUnPms1UeR0CKQdTZD81yESwMHbtn+TR+dMviakQ==}
    engines: {node: '>= 0.4'}

  set-harmonic-interval@1.0.1:
    resolution: {integrity: sha512-AhICkFV84tBP1aWqPwLZqFvAwqEoVA9kxNMniGEUvzOlm4vLmOFLiTT3UZ6bziJTy4bOVpzWGTfSCbmaayGx8g==}
    engines: {node: '>=6.9'}

  shebang-command@1.2.0:
    resolution: {integrity: sha512-EV3L1+UQWGor21OmnvojK36mhg+TyIKDh3iFBKBohr5xeXIhNBcx8oWdgkTEEQ+BEFFYdLRuqMfd5L84N1V5Vg==}
    engines: {node: '>=0.10.0'}

  shebang-command@2.0.0:
    resolution: {integrity: sha512-kHxr2zZpYtdmrN1qDjrrX/Z1rR1kG8Dx+gkpK1G4eXmvXswmcE1hTWBWYUzlraYw1/yZp6YuDY77YtvbN0dmDA==}
    engines: {node: '>=8'}

  shebang-regex@1.0.0:
    resolution: {integrity: sha512-wpoSFAxys6b2a2wHZ1XpDSgD7N9iVjg29Ph9uV/uaP9Ex/KXlkTZTeddxDPSYQpgvzKLGJke2UU0AzoGCjNIvQ==}
    engines: {node: '>=0.10.0'}

  shebang-regex@3.0.0:
    resolution: {integrity: sha512-7++dFhtcx3353uBaq8DDR4NuxBetBzC7ZQOhmTQInHEd6bSrXdiEyzCvG07Z44UYdLShWUyXt5M/yhz8ekcb1A==}
    engines: {node: '>=8'}

  shell-quote@1.8.1:
    resolution: {integrity: sha512-6j1W9l1iAs/4xYBI1SYOVZyFcCis9b4KCLQ8fgAGG07QvzaRLVVRQvAy85yNmmZSjYjg4MWh4gNvlPujU/5LpA==}

  shiki@1.13.0:
    resolution: {integrity: sha512-e0dWfnONbEv6xl7FJy3XIhsVHQ/65XHDZl92+6H9+4xWjfdo7pmkqG7Kg47KWtDiEtzM5Z+oEfb4vtRvoZ/X9w==}

  side-channel@1.0.6:
    resolution: {integrity: sha512-fDW/EZ6Q9RiO8eFG8Hj+7u/oW+XrPTIChwCOM2+th2A6OblDtYYIpve9m+KvI9Z4C9qSEXlaGR6bTEYHReuglA==}
    engines: {node: '>= 0.4'}

  signal-exit@3.0.7:
    resolution: {integrity: sha512-wnD2ZE+l+SPC/uoS0vXeE9L1+0wuaMqKlfz9AMUo38JsyLSBWSFcHR1Rri62LZc12vLr1gb3jl7iwQhgwpAbGQ==}

  signal-exit@4.1.0:
    resolution: {integrity: sha512-bzyZ1e88w9O1iNJbKnOlvYTrWPDl46O1bG0D3XInv+9tkPrxrN8jUUTiFlDkkmKWgn1M6CfIA13SuGqOa9Korw==}
    engines: {node: '>=14'}

  simple-swizzle@0.2.2:
    resolution: {integrity: sha512-JA//kQgZtbuY83m+xT+tXJkmJncGMTFT+C+g2h2R9uxkYIrE2yy9sgmcLhCnw57/WSD+Eh3J97FPEDFnbXnDUg==}

  slash@3.0.0:
    resolution: {integrity: sha512-g9Q1haeby36OSStwb4ntCGGGaKsaVSjQ68fBxoQcutl5fS1vuY18H3wSt3jFyFtrkx+Kz0V1G85A4MyAdDMi2Q==}
    engines: {node: '>=8'}

  slice-ansi@4.0.0:
    resolution: {integrity: sha512-qMCMfhY040cVHT43K9BFygqYbUPFZKHOg7K73mtTWJRb8pyP3fzf4Ixd5SzdEJQ6MRUg/WBnOLxghZtKKurENQ==}
    engines: {node: '>=10'}

  slice-ansi@5.0.0:
    resolution: {integrity: sha512-FC+lgizVPfie0kkhqUScwRu1O/lF6NOgJmlCgK+/LYxDCTk8sGelYaHDhFcDN+Sn3Cv+3VSa4Byeo+IMCzpMgQ==}
    engines: {node: '>=12'}

  slice-ansi@7.1.0:
    resolution: {integrity: sha512-bSiSngZ/jWeX93BqeIAbImyTbEihizcwNjFoRUIY/T1wWQsfsm2Vw1agPKylXvQTU7iASGdHhyqRlqQzfz+Htg==}
    engines: {node: '>=18'}

  slide@1.1.6:
    resolution: {integrity: sha512-NwrtjCg+lZoqhFU8fOwl4ay2ei8PaqCBOUV3/ektPY9trO1yQ1oXEfmHAhKArUVUr/hOHvy5f6AdP17dCM0zMw==}

  smart-buffer@4.2.0:
    resolution: {integrity: sha512-94hK0Hh8rPqQl2xXc3HsaBoOXKV20MToPkcXvwbISWLEs+64sBq5kFgn2kJDHb1Pry9yrP0dxrCI9RRci7RXKg==}
    engines: {node: '>= 6.0.0', npm: '>= 3.0.0'}

  smol-toml@1.3.0:
    resolution: {integrity: sha512-tWpi2TsODPScmi48b/OQZGi2lgUmBCHy6SZrhi/FdnnHiU1GwebbCfuQuxsC3nHaLwtYeJGPrDZDIeodDOc4pA==}
    engines: {node: '>= 18'}

  snake-case@3.0.4:
    resolution: {integrity: sha512-LAOh4z89bGQvl9pFfNF8V146i7o7/CqFPbqzYgP+yYzDIDeS9HaNFtXABamRW+AQzEVODcvE79ljJ+8a9YSdMg==}

  socks@2.8.3:
    resolution: {integrity: sha512-l5x7VUUWbjVFbafGLxPWkYsHIhEvmF85tbIeFZWc8ZPtoMyybuEhL7Jye/ooC4/d48FgOjSJXgsF/AJPYCW8Zw==}
    engines: {node: '>= 10.0.0', npm: '>= 3.0.0'}

  source-map-js@1.2.0:
    resolution: {integrity: sha512-itJW8lvSA0TXEphiRoawsCksnlf8SyvmFzIhltqAHluXd88pkCd+cXJVHTDwdCr0IzwptSm035IHQktUu1QUMg==}
    engines: {node: '>=0.10.0'}

  source-map@0.5.6:
    resolution: {integrity: sha512-MjZkVp0NHr5+TPihLcadqnlVoGIoWo4IBHptutGh9wI3ttUYvCG26HkSuDi+K6lsZ25syXJXcctwgyVCt//xqA==}
    engines: {node: '>=0.10.0'}

  source-map@0.5.7:
    resolution: {integrity: sha512-LbrmJOMUSdEVxIKvdcJzQC+nQhe8FUZQTXQy6+I75skNgn3OoQ0DZA8YnFa7gp8tqtL3KPf1kmo0R5DoApeSGQ==}
    engines: {node: '>=0.10.0'}

  source-map@0.6.1:
    resolution: {integrity: sha512-UjgapumWlbMhkBgzT7Ykc5YXUT46F0iKu8SGXq0bcwP5dz/h0Plj6enJqjz1Zbq2l5WaqYnrVbwWOWMyF3F47g==}
    engines: {node: '>=0.10.0'}

  source-map@0.7.4:
    resolution: {integrity: sha512-l3BikUxvPOcn5E74dZiq5BGsTb5yEwhaTSzccU6t4sDOH8NWJCstKO5QT2CvtFoK6F0saL7p9xHAqHOlCPJygA==}
    engines: {node: '>= 8'}

  space-separated-tokens@2.0.2:
    resolution: {integrity: sha512-PEGlAwrG8yXGXRjW32fGbg66JAlOAwbObuqVoJpv/mRgoWDQfgH1wDPvtzWyUSNAXBGSk8h755YDbbcEy3SH2Q==}

  split-grid@1.0.11:
    resolution: {integrity: sha512-ELtFtxc3r5we5GZfe6Fi0BFFxIi2M6BY1YEntBscKRDD3zx4JVHqx2VnTRSQu1BixCYSTH3MTjKd4esI2R7EgQ==}

  split2@4.2.0:
    resolution: {integrity: sha512-UcjcJOWknrNkF6PLX83qcHM6KHgVKNkV62Y8a5uYDVv9ydGQVwAHMKqHdJje1VTWpljG0WYpCDhrCdAOYH4TWg==}
    engines: {node: '>= 10.x'}

  sprintf-js@1.1.3:
    resolution: {integrity: sha512-Oo+0REFV59/rz3gfJNKQiBlwfHaSESl1pcGyABQsnnIfWOFt6JNj5gCog2U6MLZ//IGYD+nA8nI+mTShREReaA==}

  stack-generator@2.0.10:
    resolution: {integrity: sha512-mwnua/hkqM6pF4k8SnmZ2zfETsRUpWXREfA/goT8SLCV4iOFa4bzOX2nDipWAZFPTjLvQB82f5yaodMVhK0yJQ==}

  stackframe@1.3.4:
    resolution: {integrity: sha512-oeVtt7eWQS+Na6F//S4kJ2K2VbRlS9D43mAlMyVpVWovy9o+jfgH8O9agzANzaiLjclA0oYzUXEM4PurhSUChw==}

  stacktrace-gps@3.1.2:
    resolution: {integrity: sha512-GcUgbO4Jsqqg6RxfyTHFiPxdPqF+3LFmQhm7MgCuYQOYuWyqxo5pwRPz5d/u6/WYJdEnWfK4r+jGbyD8TSggXQ==}

  stacktrace-js@2.0.2:
    resolution: {integrity: sha512-Je5vBeY4S1r/RnLydLl0TBTi3F2qdfWmYsGvtfZgEI+SCprPppaIhQf5nGcal4gI4cGpCV/duLcAzT1np6sQqg==}

  store2@2.14.3:
    resolution: {integrity: sha512-4QcZ+yx7nzEFiV4BMLnr/pRa5HYzNITX2ri0Zh6sT9EyQHbBHacC6YigllUPU9X3D0f/22QCgfokpKs52YRrUg==}

  string-argv@0.3.2:
    resolution: {integrity: sha512-aqD2Q0144Z+/RqG52NeHEkZauTAUWJO8c6yTftGJKO3Tja5tUgIfmIl6kExvhtxSDP7fXB6DvzkfMpCd/F3G+Q==}
    engines: {node: '>=0.6.19'}

  string-width@2.1.1:
    resolution: {integrity: sha512-nOqH59deCq9SRHlxq1Aw85Jnt4w6KvLKqWVik6oA9ZklXLNIOlqg4F2yrT1MVaTjAqvVwdfeZ7w7aCvJD7ugkw==}
    engines: {node: '>=4'}

  string-width@4.2.3:
    resolution: {integrity: sha512-wKyQRQpjJ0sIp62ErSZdGsjMJWsap5oRNihHhu6G7JVO/9jIB6UyevL+tXuOqrng8j/cxKTWyWUwvSTriiZz/g==}
    engines: {node: '>=8'}

  string-width@5.1.2:
    resolution: {integrity: sha512-HnLOCR3vjcY8beoNLtcjZ5/nxn2afmME6lhrDrebokqMap+XbeW8n9TXpPDOqdGK5qcI3oT0GKTW6wC7EMiVqA==}
    engines: {node: '>=12'}

  string-width@7.1.0:
    resolution: {integrity: sha512-SEIJCWiX7Kg4c129n48aDRwLbFb2LJmXXFrWBG4NGaRtMQ3myKPKbwrD1BKqQn74oCoNMBVrfDEr5M9YxCsrkw==}
    engines: {node: '>=18'}

  string.prototype.matchall@4.0.11:
    resolution: {integrity: sha512-NUdh0aDavY2og7IbBPenWqR9exH+E26Sv8e0/eTe1tltDGZL+GtBkDAnnyBtmekfK6/Dq3MkcGtzXFEd1LQrtg==}
    engines: {node: '>= 0.4'}

  string.prototype.repeat@1.0.0:
    resolution: {integrity: sha512-0u/TldDbKD8bFCQ/4f5+mNRrXwZ8hg2w7ZR8wa16e8z9XpePWl3eGEcUD0OXpEH/VJH/2G3gjUtR3ZOiBe2S/w==}

  string.prototype.trim@1.2.9:
    resolution: {integrity: sha512-klHuCNxiMZ8MlsOihJhJEBJAiMVqU3Z2nEXWfWnIqjN0gEFS9J9+IxKozWWtQGcgoa1WUZzLjKPTr4ZHNFTFxw==}
    engines: {node: '>= 0.4'}

  string.prototype.trimend@1.0.8:
    resolution: {integrity: sha512-p73uL5VCHCO2BZZ6krwwQE3kCzM7NKmis8S//xEC6fQonchbum4eP6kR4DLEjQFO3Wnj3Fuo8NM0kOSjVdHjZQ==}

  string.prototype.trimstart@1.0.8:
    resolution: {integrity: sha512-UXSH262CSZY1tfu3G3Secr6uGLCFVPMhIqHjlgCUtCCcgihYc/xKs9djMTMUOb2j1mVSeU8EU6NWc/iQKU6Gfg==}
    engines: {node: '>= 0.4'}

  stringify-entities@4.0.4:
    resolution: {integrity: sha512-IwfBptatlO+QCJUo19AqvrPNqlVMpW9YEL2LIVY+Rpv2qsjCGxaDLNRgeGsQWJhfItebuJhsGSLjaBbNSQ+ieg==}

  strip-ansi@4.0.0:
    resolution: {integrity: sha512-4XaJ2zQdCzROZDivEVIDPkcQn8LMFSa8kj8Gxb/Lnwzv9A8VctNZ+lfivC/sV3ivW8ElJTERXZoPBRrZKkNKow==}
    engines: {node: '>=4'}

  strip-ansi@6.0.1:
    resolution: {integrity: sha512-Y38VPSHcqkFrCpFnQ9vuSXmquuv5oXOKpGeT6aGrr3o3Gc9AlVa6JBfUSOCnbxGGZF+/0ooI7KrPuUSztUdU5A==}
    engines: {node: '>=8'}

  strip-ansi@7.1.0:
    resolution: {integrity: sha512-iq6eVVI64nQQTRYq2KtEg2d2uU7LElhTJwsH4YzIHZshxlgZms/wIc4VoDQTlG/IvVIrBKG06CrZnp0qv7hkcQ==}
    engines: {node: '>=12'}

  strip-bom@3.0.0:
    resolution: {integrity: sha512-vavAMRXOgBVNF6nyEEmL3DBK19iRpDcoIwW+swQ+CbGiu7lju6t+JklA1MHweoWtadgt4ISVUsXLyDq34ddcwA==}
    engines: {node: '>=4'}

  strip-eof@1.0.0:
    resolution: {integrity: sha512-7FCwGGmx8mD5xQd3RPUvnSpUXHM3BWuzjtpD4TXsfcZ9EL4azvVVUscFYwD9nx8Kh+uCBC00XBtAykoMHwTh8Q==}
    engines: {node: '>=0.10.0'}

  strip-final-newline@2.0.0:
    resolution: {integrity: sha512-BrpvfNAE3dcvq7ll3xVumzjKjZQ5tI1sEUIKr3Uoks0XUl45St3FlatVqef9prk4jRDzhW6WZg+3bk93y6pLjA==}
    engines: {node: '>=6'}

  strip-final-newline@3.0.0:
    resolution: {integrity: sha512-dOESqjYr96iWYylGObzd39EuNTa5VJxyvVAEm5Jnh7KGo75V43Hk1odPQkNDyXNmUR6k+gEiDVXnjB8HJ3crXw==}
    engines: {node: '>=12'}

  strip-json-comments@2.0.1:
    resolution: {integrity: sha512-4gB8na07fecVVkOI6Rs4e7T6NOTki5EmL7TUduTs6bu3EdnSycntVJ4re8kgZA+wx9IueI2Y11bfbgwtzuE0KQ==}
    engines: {node: '>=0.10.0'}

  strip-json-comments@3.1.1:
    resolution: {integrity: sha512-6fPc+R4ihwqP6N/aIv2f1gMH8lOVtWQHoqC4yK6oSDVVocumAsfCqjkXnqiYMhmMwS/mEHLp7Vehlt3ql6lEig==}
    engines: {node: '>=8'}

  strip-json-comments@5.0.1:
    resolution: {integrity: sha512-0fk9zBqO67Nq5M/m45qHCJxylV/DhBlIOVExqgOMiCCrzrhU6tCibRXNqE3jwJLftzE9SNuZtYbpzcO+i9FiKw==}
    engines: {node: '>=14.16'}

  strip-literal@2.1.0:
    resolution: {integrity: sha512-Op+UycaUt/8FbN/Z2TWPBLge3jWrP3xj10f3fnYxf052bKuS3EKs1ZQcVGjnEMdsNVAM+plXRdmjrZ/KgG3Skw==}

  style-to-object@1.0.6:
    resolution: {integrity: sha512-khxq+Qm3xEyZfKd/y9L3oIWQimxuc4STrQKtQn8aSDRHb8mFgpukgX1hdzfrMEW6JCjyJ8p89x+IUMVnCBI1PA==}

  stylehacks@7.0.3:
    resolution: {integrity: sha512-4DqtecvI/Nd+2BCvW9YEF6lhBN5UM50IJ1R3rnEAhBwbCKf4VehRf+uqvnVArnBayjYD/WtT3g0G/HSRxWfTRg==}
    engines: {node: ^18.12.0 || ^20.9.0 || >=22.0}
    peerDependencies:
      postcss: ^8.4.31

  stylelint-config-html@1.1.0:
    resolution: {integrity: sha512-IZv4IVESjKLumUGi+HWeb7skgO6/g4VMuAYrJdlqQFndgbj6WJAXPhaysvBiXefX79upBdQVumgYcdd17gCpjQ==}
    engines: {node: ^12 || >=14}
    peerDependencies:
      postcss-html: ^1.0.0
      stylelint: '>=14.0.0'

  stylelint-config-recess-order@5.0.1:
    resolution: {integrity: sha512-rKbGkoa3h0rINrGln9TFVowvSCLgPJC5O0EuPiqlqWcJMb1lImEtXktcjFCVz+hwtSUiHD3ijJc3vP9muFOgJg==}
    peerDependencies:
      stylelint: '>=16'

  stylelint-config-recommended@14.0.1:
    resolution: {integrity: sha512-bLvc1WOz/14aPImu/cufKAZYfXs/A/owZfSMZ4N+16WGXLoX5lOir53M6odBxvhgmgdxCVnNySJmZKx73T93cg==}
    engines: {node: '>=18.12.0'}
    peerDependencies:
      stylelint: ^16.1.0

  stylelint-config-standard@36.0.1:
    resolution: {integrity: sha512-8aX8mTzJ6cuO8mmD5yon61CWuIM4UD8Q5aBcWKGSf6kg+EC3uhB+iOywpTK4ca6ZL7B49en8yanOFtUW0qNzyw==}
    engines: {node: '>=18.12.0'}
    peerDependencies:
      stylelint: ^16.1.0

  stylelint-declaration-block-no-ignored-properties@2.8.0:
    resolution: {integrity: sha512-Ws8Cav7Y+SPN0JsV407LrnNXWOrqGjxShf+37GBtnU/C58Syve9c0+I/xpLcFOosST3ternykn3Lp77f3ITnFw==}
    engines: {node: '>=6'}
    peerDependencies:
      stylelint: ^7.0.0 || ^8.0.0 || ^9.0.0 || ^10.0.0 || ^11.0.0 || ^12.0.0 || ^13.0.0 || ^14.0.0 || ^15.0.0 || ^16.0.0

  stylelint-order@6.0.4:
    resolution: {integrity: sha512-0UuKo4+s1hgQ/uAxlYU4h0o0HS4NiQDud0NAUNI0aa8FJdmYHA5ZZTFHiV5FpmE3071e9pZx5j0QpVJW5zOCUA==}
    peerDependencies:
      stylelint: ^14.0.0 || ^15.0.0 || ^16.0.1

  stylelint-scss@6.5.0:
    resolution: {integrity: sha512-yOnYlr71wrTPT3rYyUurgTj6Rw7JUtzsZQsiPEjvs+k/yqoYHdweqpw6XN/ARpxjAuvJpddoMUvV8aAIpvUwTg==}
    engines: {node: '>=18.12.0'}
    peerDependencies:
      stylelint: ^16.0.2

  stylelint@16.8.1:
    resolution: {integrity: sha512-O8aDyfdODSDNz/B3gW2HQ+8kv8pfhSu7ZR7xskQ93+vI6FhKKGUJMQ03Ydu+w3OvXXE0/u4hWU4hCPNOyld+OA==}
    engines: {node: '>=18.12.0'}
    hasBin: true

  stylis@4.2.0:
    resolution: {integrity: sha512-Orov6g6BB1sDfYgzWfTHDOxamtX1bE/zo104Dh9e6fqJ3PooipYyfJ0pUmrZO2wAvO8YbEyeFrkV91XTsGMSrw==}

  stylis@4.3.2:
    resolution: {integrity: sha512-bhtUjWd/z6ltJiQwg0dUfxEJ+W+jdqQd8TbWLWyeIJHlnsqmGLRFFd8e5mA0AZi/zx90smXRlN66YMTcaSFifg==}

  stylus@0.62.0:
    resolution: {integrity: sha512-v3YCf31atbwJQIMtPNX8hcQ+okD4NQaTuKGUWfII8eaqn+3otrbttGL1zSMZAAtiPsBztQnujVBugg/cXFUpyg==}
    hasBin: true

  sucrase@3.35.0:
    resolution: {integrity: sha512-8EbVDiu9iN/nESwxeSxDKe0dunta1GOlHufmSSXxMD2z2/tMZpDMpvXQGsc+ajGo8y2uYUmixaSRUc/QPoQ0GA==}
    engines: {node: '>=16 || 14 >=14.17'}
    hasBin: true

  sumchecker@3.0.1:
    resolution: {integrity: sha512-MvjXzkz/BOfyVDkG0oFOtBxHX2u3gKbMHIF/dXblZsgD3BWOFLmHovIpZY7BykJdAjcqRCBi1WYBNdEC9yI7vg==}
    engines: {node: '>= 8.0'}

  summary@2.1.0:
    resolution: {integrity: sha512-nMIjMrd5Z2nuB2RZCKJfFMjgS3fygbeyGk9PxPPaJR1RIcyN9yn4A63Isovzm3ZtQuEkLBVgMdPup8UeLH7aQw==}

  supports-color@5.5.0:
    resolution: {integrity: sha512-QjVjwdXIt408MIiAqCX4oUKsgU2EqAGzs2Ppkm4aQYbjm+ZEWEcW4SfFNTr4uMNZma0ey4f5lgLrkB0aX0QMow==}
    engines: {node: '>=4'}

  supports-color@6.1.0:
    resolution: {integrity: sha512-qe1jfm1Mg7Nq/NSh6XE24gPXROEVsWHxC1LIx//XNlD9iw7YZQGjZNjYN7xGaEG6iKdA8EtNFW6R0gjnVXp+wQ==}
    engines: {node: '>=6'}

  supports-color@7.2.0:
    resolution: {integrity: sha512-qpCAvRl9stuOHveKsn7HncJRvv501qIacKzQlO/+Lwxc9+0q2wLyv4Dfvt80/DPn2pqOBsJdDiogXGR9+OvwRw==}
    engines: {node: '>=8'}

  supports-hyperlinks@3.0.0:
    resolution: {integrity: sha512-QBDPHyPQDRTy9ku4URNGY5Lah8PAaXs6tAAwp55sL5WCsSW7GIfdf6W5ixfziW+t7wh3GVvHyHHyQ1ESsoRvaA==}
    engines: {node: '>=14.18'}

  supports-preserve-symlinks-flag@1.0.0:
    resolution: {integrity: sha512-ot0WnXS9fgdkgIcePe6RHNk1WA8+muPa6cSjeR3V8K27q9BB1rTE3R1p7Hv0z1ZyAc8s6Vvv8DIyWf681MAt0w==}
    engines: {node: '>= 0.4'}

  svg-parser@2.0.4:
    resolution: {integrity: sha512-e4hG1hRwoOdRb37cIMSgzNsxyzKfayW6VOflrwvR+/bzrkyxY/31WkbgnQpgtrNp1SdpJvpUAGTa/ZoiPNDuRQ==}

  svg-tags@1.0.0:
    resolution: {integrity: sha512-ovssysQTa+luh7A5Weu3Rta6FJlFBBbInjOh722LIt6klpU2/HtdUbszju/G4devcvk8PGt7FCLv5wftu3THUA==}

  svgo@3.3.2:
    resolution: {integrity: sha512-OoohrmuUlBs8B8o6MB2Aevn+pRIH9zDALSR+6hhqVfa6fRwG/Qw9VUMSMW9VNg2CFc/MTIfabtdOVl9ODIJjpw==}
    engines: {node: '>=14.0.0'}
    hasBin: true

  swr@2.2.5:
    resolution: {integrity: sha512-QtxqyclFeAsxEUeZIYmsaQ0UjimSq1RZ9Un7I68/0ClKK/U3LoyQunwkQfJZr2fc22DfIXLNDc2wFyTEikCUpg==}
    peerDependencies:
      react: npm:react@rc

  synckit@0.9.1:
    resolution: {integrity: sha512-7gr8p9TQP6RAHusBOSLs46F4564ZrjV8xFmw5zCmgmhGUcw2hxsShhJ6CEiHQMgPDwAQ1fWHPM0ypc4RMAig4A==}
    engines: {node: ^14.18.0 || >=16.0.0}

  table@6.8.2:
    resolution: {integrity: sha512-w2sfv80nrAh2VCbqR5AK27wswXhqcck2AhfnNW76beQXskGZ1V12GwS//yYVa3d3fcvAip2OUnbDAjW2k3v9fA==}
    engines: {node: '>=10.0.0'}

  tailwind-merge@2.5.2:
    resolution: {integrity: sha512-kjEBm+pvD+6eAwzJL2Bi+02/9LFLal1Gs61+QB7HvTfQQ0aXwC5LGT8PEt1gS0CWKktKe6ysPTAy3cBC5MeiIg==}

  tailwindcss-textshadow@2.1.3:
    resolution: {integrity: sha512-FGVHfK+xnV879VSQDeRvY61Aa+b0GDiGaFBPwCOKvqIrK57GyepWJL1GydjtGOLHE9qqphFucRNj9fHramCzNg==}

  tailwindcss@1.9.6:
    resolution: {integrity: sha512-nY8WYM/RLPqGsPEGEV2z63riyQPcHYZUJpAwdyBzVpxQHOHqHE+F/fvbCeXhdF1+TA5l72vSkZrtYCB9hRcwkQ==}
    engines: {node: '>=8.9.0'}
    hasBin: true

  tailwindcss@3.4.10:
    resolution: {integrity: sha512-KWZkVPm7yJRhdu4SRSl9d4AK2wM3a50UsvgHZO7xY77NQr2V+fIrEuoDGQcbvswWvFGbS2f6e+jC/6WJm1Dl0w==}
    engines: {node: '>=14.0.0'}
    hasBin: true

  tapable@2.2.1:
    resolution: {integrity: sha512-GNzQvQTOIP6RyTfE2Qxb8ZVlNmw0n88vp1szwWRimP02mnTsx3Wtn5qRdqY9w2XduFNUgvOwhNnQsjwCp+kqaQ==}
    engines: {node: '>=6'}

  tar@7.4.3:
    resolution: {integrity: sha512-5S7Va8hKfV7W5U6g3aYxXmlPoZVAwUMy9AOKyF2fVuZa2UD3qZjg578OrLRt8PcNN1PleVaL/5/yYATNL0ICUw==}
    engines: {node: '>=18'}

  telegram@2.23.10:
    resolution: {integrity: sha512-ofn6Jhig83GW0wHxpDPoP4EffNKMloZMOhSdN6ltgWUSi3rE6+KWQDi2Gcvem2Xp+sodUw9uBDyq71aLcE3iKA==}

  term-size@1.2.0:
    resolution: {integrity: sha512-7dPUZQGy/+m3/wjVz3ZW5dobSoD/02NxJpoXUX0WIyjfVS3l0c+b/+9phIDFA7FHzkYtwtMFgeGZ/Y8jVTeqQQ==}
    engines: {node: '>=4'}

  text-extensions@2.4.0:
    resolution: {integrity: sha512-te/NtwBwfiNRLf9Ijqx3T0nlqZiQ2XrrtBvu+cLL8ZRrGkO0NHTug8MYFKyoSrv/sHTaSKfilUkizV6XhxMJ3g==}
    engines: {node: '>=8'}

  text-table@0.2.0:
    resolution: {integrity: sha512-N+8UisAXDGk8PFXP4HAzVR9nbfmVJ3zYLAWiTIoqC5v5isinhr+r5uaO8+7r3BMfuNIufIsA7RdpVgacC2cSpw==}

  thenify-all@1.6.0:
    resolution: {integrity: sha512-RNxQH/qI8/t3thXJDwcstUO4zeqo64+Uy/+sNVRBx4Xn2OX+OZ9oP+iJnNFqplFra2ZUVeKCSa2oVWi3T4uVmA==}
    engines: {node: '>=0.8'}

  thenify@3.3.1:
    resolution: {integrity: sha512-RVZSIV5IG10Hk3enotrhvz0T9em6cyHBLkH/YAZuKqd8hRkKhSfCGIcP2KUY0EPxndzANBmNllzWPwak+bheSw==}

  throttle-debounce@3.0.1:
    resolution: {integrity: sha512-dTEWWNu6JmeVXY0ZYoPuH5cRIwc0MeGbJwah9KUNYSJwommQpCzTySTpEe8Gs1J23aeWEuAobe4Ag7EHVt/LOg==}
    engines: {node: '>=10'}

  through@2.3.8:
    resolution: {integrity: sha512-w89qg7PI8wAdvX60bMDP+bFoD5Dvhm9oLheFp5O4a2QF0cSBGsBX4qZmadPMvVqlLJBBci+WqGGOAPvcDeNSVg==}

  timed-out@4.0.1:
    resolution: {integrity: sha512-G7r3AhovYtr5YKOWQkta8RKAPb+J9IsO4uVmzjl8AZwfhs8UcUwTiD6gcJYSgOtzyjvQKrKYn41syHbUWMkafA==}
    engines: {node: '>=0.10.0'}

  to-fast-properties@2.0.0:
    resolution: {integrity: sha512-/OaKK0xYrs3DmxRYqL/yDc+FxFUVYhDlXMhRmv3z915w2HF1tnN1omB354j8VUGO/hbRzyD6Y3sA7v7GS/ceog==}
    engines: {node: '>=4'}

  to-regex-range@5.0.1:
    resolution: {integrity: sha512-65P7iz6X5yEr1cwcgvQxbbIw7Uk3gOy5dIdtZ4rDveLqhrdJP+Li/Hx6tyK0NEb+2GCyneCMJiGqrADCSNk8sQ==}
    engines: {node: '>=8.0'}

  toggle-selection@1.0.6:
    resolution: {integrity: sha512-BiZS+C1OS8g/q2RRbJmy59xpyghNBqrr6k5L/uKBGRsTfxmu3ffiRnd8mlGPUVayg8pvfi5urfnu8TU7DVOkLQ==}

  trim-lines@3.0.1:
    resolution: {integrity: sha512-kRj8B+YHZCc9kQYdWfJB2/oUl9rA99qbowYYBtr4ui4mZyAQ2JpvVBd/6U2YloATfqBhBTSMhTpgBHtU0Mf3Rg==}

  trough@2.2.0:
    resolution: {integrity: sha512-tmMpK00BjZiUyVyvrBK7knerNgmgvcV/KLVyuma/SC+TQN167GrMRciANTz09+k3zW8L8t60jWO1GpfkZdjTaw==}

  ts-api-utils@1.3.0:
    resolution: {integrity: sha512-UQMIo7pb8WRomKR1/+MFVLTroIvDVtMX3K6OUir8ynLyzB8Jeriont2bTAtmNPa1ekAgN7YPDyf6V+ygrdU+eQ==}
    engines: {node: '>=16'}
    peerDependencies:
      typescript: '>=4.2.0'

  ts-custom-error@3.3.1:
    resolution: {integrity: sha512-5OX1tzOjxWEgsr/YEUWSuPrQ00deKLh6D7OTWcvNHm12/7QPyRh8SYpyWvA4IZv8H/+GQWQEh/kwo95Q9OVW1A==}
    engines: {node: '>=14.0.0'}

  ts-easing@0.2.0:
    resolution: {integrity: sha512-Z86EW+fFFh/IFB1fqQ3/+7Zpf9t2ebOAxNI/V6Wo7r5gqiqtxmgTlQ1qbqQcjLKYeSHPTsEmvlJUDg/EuL0uHQ==}

  ts-interface-checker@0.1.13:
    resolution: {integrity: sha512-Y/arvbn+rrz3JCKl9C4kVNfTfSm2/mEp5FSz5EsZSANGPSlQrpRI5M4PKF+mJnE52jOO90PnPSc3Ur3bTQw0gA==}

  tsconfck@3.0.3:
    resolution: {integrity: sha512-4t0noZX9t6GcPTfBAbIbbIU4pfpCwh0ueq3S4O/5qXI1VwK1outmxhe9dOiEWqMz3MW2LKgDTpqWV+37IWuVbA==}
    engines: {node: ^18 || >=20}
    hasBin: true
    peerDependencies:
      typescript: ^5.0.0
    peerDependenciesMeta:
      typescript:
        optional: true

  tsconfig-paths@3.15.0:
    resolution: {integrity: sha512-2Ac2RgzDe/cn48GvOe3M+o82pEFewD3UPbyoUHHdKasHwJKjds4fLXWf/Ux5kATBKN20oaFGu+jbElp1pos0mg==}

  tsconfig-paths@4.2.0:
    resolution: {integrity: sha512-NoZ4roiN7LnbKn9QqE1amc9DJfzvZXxF4xDavcOWt1BPkdx+m+0gJuPM+S0vCe7zTJMYUP0R8pO2XMr+Y8oLIg==}
    engines: {node: '>=6'}

  tslib@2.6.2:
    resolution: {integrity: sha512-AEYxH93jGFPn/a2iVAwW87VuUIkR1FVUKB77NwMF7nBTDkDrrT/Hpt/IrCJ0QXhW27jTBDcf5ZY7w6RiqTMw2Q==}

  tsx@4.17.0:
    resolution: {integrity: sha512-eN4mnDA5UMKDt4YZixo9tBioibaMBpoxBkD+rIPAjVmYERSG0/dWEY1CEFuV89CgASlKL499q8AhmkMnnjtOJg==}
    engines: {node: '>=18.0.0'}
    hasBin: true

  tunnel@0.0.6:
    resolution: {integrity: sha512-1h/Lnq9yajKY2PEbBadPXj3VxsDDu844OnaAo52UVmIzIvwwtBPIuNvkjuzBlTWpfJyUbG3ez0KSBibQkj4ojg==}
    engines: {node: '>=0.6.11 <=0.7.0 || >=0.7.3'}

  type-check@0.4.0:
    resolution: {integrity: sha512-XleUoc9uwGXqjWwXaUTZAmzMcFZ5858QA2vvx1Ur5xIcixXIP+8LnFDgRplU30us6teqdlskFfu+ae4K79Ooew==}
    engines: {node: '>= 0.8.0'}

  type-detect@4.1.0:
    resolution: {integrity: sha512-Acylog8/luQ8L7il+geoSxhEkazvkslg7PSNKOX59mbB9cOveP5aq9h74Y7YU8yDpJwetzQQrfIwtf4Wp4LKcw==}
    engines: {node: '>=4'}

  type-fest@0.13.1:
    resolution: {integrity: sha512-34R7HTnG0XIJcBSn5XhDd7nNFPRcXYRZrBB2O2jdKqYODldSzBAqzsWoZYYvduky73toYS/ESqxPvkDf/F0XMg==}
    engines: {node: '>=10'}

  type-fest@0.20.2:
    resolution: {integrity: sha512-Ne+eE4r0/iWnpAxD852z3A+N0Bt5RN//NjJwRd2VFHEmrywxf5vsZlh4R6lixl6B+wz/8d+maTSAkN1FIkI3LQ==}
    engines: {node: '>=10'}

  type@2.7.2:
    resolution: {integrity: sha512-dzlvlNlt6AXU7EBSfpAscydQ7gXB+pPGsPnfJnZpiNJBDj7IaJzQlBZYGdEi4R9HmPdBv2XmWJ6YUtoTa7lmCw==}

  typed-array-buffer@1.0.2:
    resolution: {integrity: sha512-gEymJYKZtKXzzBzM4jqa9w6Q1Jjm7x2d+sh19AdsD4wqnMPDYyvwpsIc2Q/835kHuo3BEQ7CjelGhfTsoBb2MQ==}
    engines: {node: '>= 0.4'}

  typed-array-byte-length@1.0.1:
    resolution: {integrity: sha512-3iMJ9q0ao7WE9tWcaYKIptkNBuOIcZCCT0d4MRvuuH88fEoEH62IuQe0OtraD3ebQEoTRk8XCBoknUNc1Y67pw==}
    engines: {node: '>= 0.4'}

  typed-array-byte-offset@1.0.2:
    resolution: {integrity: sha512-Ous0vodHa56FviZucS2E63zkgtgrACj7omjwd/8lTEMEPFFyjfixMZ1ZXenpgCFBBt4EC1J2XsyVS2gkG0eTFA==}
    engines: {node: '>= 0.4'}

  typed-array-length@1.0.6:
    resolution: {integrity: sha512-/OxDN6OtAk5KBpGb28T+HZc2M+ADtvRxXrKKbUwtsLgdoxgX13hyy7ek6bFRl5+aBs2yZzB0c4CnQfAtVypW/g==}
    engines: {node: '>= 0.4'}

  typedarray-to-buffer@3.1.5:
    resolution: {integrity: sha512-zdu8XMNEDepKKR+XYOXAVPtWui0ly0NtohUscw+UmaHiAWT8hrV1rr//H6V+0DvJ3OQ19S979M0laLfX8rm82Q==}

  types-react-dom@19.0.0-rc.1:
    resolution: {integrity: sha512-VSLZJl8VXCD0fAWp7DUTFUDCcZ8DVXOQmjhJMD03odgeFmu14ZQJHCXeETm3BEAhJqfgJaFkLnGkQv88sRx0fQ==}

  types-react@19.0.0-rc.1:
    resolution: {integrity: sha512-RshndUfqTW6K3STLPis8BtAYCGOkMbtvYsi90gmVNDZBXUyUc5juf2PE9LfS/JmOlUIRO8cWTS/1MTnmhjDqyQ==}

  typescript-plugin-css-modules@5.1.0:
    resolution: {integrity: sha512-6h+sLBa4l+XYSTn/31vZHd/1c3SvAbLpobY6FxDiUOHJQG1eD9Gh3eCs12+Eqc+TCOAdxcO+zAPvUq0jBfdciw==}
    peerDependencies:
      typescript: '>=4.0.0'

  typescript@5.5.4:
    resolution: {integrity: sha512-Mtq29sKDAEYP7aljRgtPOpTvOfbwRWlS6dPRzwjdE+C0R4brX/GUyhHSecbHMFLNBLcJIPt9nl9yG5TZ1weH+Q==}
    engines: {node: '>=14.17'}
    hasBin: true

  ufo@1.5.3:
    resolution: {integrity: sha512-Y7HYmWaFwPUmkoQCUIAYpKqkOf+SbVj/2fJJZ4RJMCfZp0rTGwRbzQD+HghfnhKOjL9E01okqz+ncJskGYfBNw==}

  unbox-primitive@1.0.2:
    resolution: {integrity: sha512-61pPlCD9h51VoreyJ0BReideM3MDKMKnh6+V9L08331ipq6Q8OFXZYiqP6n/tbHx4s5I9uRhcye6BrbkizkBDw==}

  undici-types@5.26.5:
    resolution: {integrity: sha512-JlCMO+ehdEIKqlFxk6IfVoAUVmgz7cU7zD/h9XZ0qzeosSHmUJVOzSQvvYSYWXkFXC+IfLKSIffhv0sVZup6pA==}

  undici@5.28.4:
    resolution: {integrity: sha512-72RFADWFqKmUb2hmmvNODKL3p9hcB6Gt2DOQMis1SEBaV6a4MH8soBvzg+95CYhCKPFedut2JY9bMfrDl9D23g==}
    engines: {node: '>=14.0'}

  undici@6.19.7:
    resolution: {integrity: sha512-HR3W/bMGPSr90i8AAp2C4DM3wChFdJPLrWYpIS++LxS8K+W535qftjt+4MyjNYHeWabMj1nvtmLIi7l++iq91A==}
    engines: {node: '>=18.17'}

  unicorn-magic@0.1.0:
    resolution: {integrity: sha512-lRfVq8fE8gz6QMBuDM6a+LO3IAzTi05H6gCVaUpir2E1Rwpo4ZUog45KpNXKC/Mn3Yb9UDuHumeFTo9iV/D9FQ==}
    engines: {node: '>=18'}

  unified@11.0.4:
    resolution: {integrity: sha512-apMPnyLjAX+ty4OrNap7yumyVAMlKx5IWU2wlzzUdYJO9A8f1p9m/gywF/GM2ZDFcjQPrx59Mc90KwmxsoklxQ==}

  unimport@3.9.1:
    resolution: {integrity: sha512-4gtacoNH6YPx2Aa5Xfyrf8pU2RdXjWUACb/eF7bH1AcZtqs+6ijbNB0M3BPENbtVjnCcg8tw9UJ1jQGbCzKA6g==}

  unique-string@1.0.0:
    resolution: {integrity: sha512-ODgiYu03y5g76A1I9Gt0/chLCzQjvzDy7DsZGsLOE/1MrF6wriEskSncj1+/C58Xk/kPZDppSctDybCwOSaGAg==}
    engines: {node: '>=4'}

  unist-util-is@6.0.0:
    resolution: {integrity: sha512-2qCTHimwdxLfz+YzdGfkqNlH0tLi9xjTnHddPmJwtIG9MGsdbutfTc4P+haPD7l7Cjxf/WZj+we5qfVPvvxfYw==}

  unist-util-position@5.0.0:
    resolution: {integrity: sha512-fucsC7HjXvkB5R3kTCO7kUjRdrS0BJt3M/FPxmHMBOm8JQi2BsHAHFsy27E0EolP8rp0NzXsJ+jNPyDWvOJZPA==}

  unist-util-remove-position@5.0.0:
    resolution: {integrity: sha512-Hp5Kh3wLxv0PHj9m2yZhhLt58KzPtEYKQQ4yxfYFEO7EvHwzyDYnduhHnY1mDxoqr7VUwVuHXk9RXKIiYS1N8Q==}

  unist-util-stringify-position@4.0.0:
    resolution: {integrity: sha512-0ASV06AAoKCDkS2+xw5RXJywruurpbC4JZSm7nr7MOt1ojAzvyyaO+UxZf18j8FCF6kmzCZKcAgN/yu2gm2XgQ==}

  unist-util-visit-parents@6.0.1:
    resolution: {integrity: sha512-L/PqWzfTP9lzzEa6CKs0k2nARxTdZduw3zyh8d2NVBnsyvHjSX4TWse388YrrQKbvI8w20fGjGlhgT96WwKykw==}

  unist-util-visit@5.0.0:
    resolution: {integrity: sha512-MR04uvD+07cwl/yhVuVWAtw+3GOR/knlL55Nd/wAdblk27GCVt3lqpTivy/tkJcZoNPzTwS1Y+KMojlLDhoTzg==}

  universal-github-app-jwt@2.2.0:
    resolution: {integrity: sha512-G5o6f95b5BggDGuUfKDApKaCgNYy2x7OdHY0zSMF081O0EJobw+1130VONhrA7ezGSV2FNOGyM+KQpQZAr9bIQ==}

  universal-user-agent@6.0.1:
    resolution: {integrity: sha512-yCzhz6FN2wU1NiiQRogkTQszlQSlpWaw8SvVegAc+bDxbzHgh1vX8uIe8OYyMH6DwH+sdTJsgMl36+mSMdRJIQ==}

  universal-user-agent@7.0.2:
    resolution: {integrity: sha512-0JCqzSKnStlRRQfCdowvqy3cy0Dvtlb8xecj/H8JFZuCze4rwjPZQOgvFvn0Ws/usCHQFGpyr+pB9adaGwXn4Q==}

  universalify@0.1.2:
    resolution: {integrity: sha512-rBJeI5CXAlmy1pV+617WB9J63U6XcazHHF2f2dbJix4XzpUF0RS3Zbj0FGIOCAva5P/d/GBOYaACQ1w+0azUkg==}
    engines: {node: '>= 4.0.0'}

  universalify@2.0.1:
    resolution: {integrity: sha512-gptHNQghINnc/vTGIk0SOFGFNXw7JVrlRUtConJRlvaw6DuX0wO5Jeko9sWrMBhh+PsYAZ7oXAiOnf/UKogyiw==}
    engines: {node: '>= 10.0.0'}

  unplugin-auto-import@0.18.2:
    resolution: {integrity: sha512-Dwb3rAic75harVBrVjwiq6H24PT+nBq2dpxV5BH8NNI6sDFaTytvP+iyo4xy7prQbR3r5K6nMs4f5Wp9PE4g8A==}
    engines: {node: '>=14'}
    peerDependencies:
      '@nuxt/kit': ^3.2.2
      '@vueuse/core': '*'
    peerDependenciesMeta:
      '@nuxt/kit':
        optional: true
      '@vueuse/core':
        optional: true

  unplugin-icons@0.19.2:
    resolution: {integrity: sha512-QkQJ/Iz3PFr/EoiOvFUQYvqbbJZ7Vs3hObKAFHh5eywTU1PQagSNeXKGRD+JpzXSTnUNLtG0u/xEA5Ec2OeANQ==}
    peerDependencies:
      '@svgr/core': '>=7.0.0'
      '@svgx/core': ^1.0.1
      '@vue/compiler-sfc': ^3.0.2 || ^2.7.0
      vue-template-compiler: ^2.6.12
      vue-template-es2015-compiler: ^1.9.0
    peerDependenciesMeta:
      '@svgr/core':
        optional: true
      '@svgx/core':
        optional: true
      '@vue/compiler-sfc':
        optional: true
      vue-template-compiler:
        optional: true
      vue-template-es2015-compiler:
        optional: true

  unplugin@1.12.0:
    resolution: {integrity: sha512-KeczzHl2sATPQUx1gzo+EnUkmN4VmGBYRRVOZSGvGITE9rGHRDGqft6ONceP3vgXcyJ2XjX5axG5jMWUwNCYLw==}
    engines: {node: '>=14.0.0'}

  unzip-response@2.0.1:
    resolution: {integrity: sha512-N0XH6lqDtFH84JxptQoZYmloF4nzrQqqrAymNj+/gW60AO2AZgOcf4O/nUXJcYfyQkqvMo9lSupBZmmgvuVXlw==}
    engines: {node: '>=4'}

  update-browserslist-db@1.0.15:
    resolution: {integrity: sha512-K9HWH62x3/EalU1U6sjSZiylm9C8tgq2mSvshZpqc7QE69RaA2qjhkW2HlNA0tFpEbtyFz7HTqbSdN4MSwUodA==}
    hasBin: true
    peerDependencies:
      browserslist: '>= 4.21.0'

  update-browserslist-db@1.1.0:
    resolution: {integrity: sha512-EdRAaAyk2cUE1wOf2DkEhzxqOQvFOoRJFNS6NeyJ01Gp2beMRpBAINjM2iDXE3KCuKhwnvHIQCJm6ThL2Z+HzQ==}
    hasBin: true
    peerDependencies:
      browserslist: '>= 4.21.0'

  update-notifier@2.5.0:
    resolution: {integrity: sha512-gwMdhgJHGuj/+wHJJs9e6PcCszpxR1b236igrOkUofGhqJuG+amlIKwApH1IW1WWl7ovZxsX49lMBWLxSdm5Dw==}
    engines: {node: '>=4'}

  uri-js@4.4.1:
    resolution: {integrity: sha512-7rKUyy33Q1yc98pQ1DAmLtwX109F7TIfWlW1Ydo8Wl1ii1SeHieeh0HHfPeL2fMXK6z0s8ecKs9frCuLJvndBg==}

  url-parse-lax@1.0.0:
    resolution: {integrity: sha512-BVA4lR5PIviy2PMseNd2jbFQ+jwSwQGdJejf5ctd1rEXt0Ypd7yanUK9+lYechVlN5VaTJGsu2U/3MDDu6KgBA==}
    engines: {node: '>=0.10.0'}

  use-resize-observer@9.1.0:
    resolution: {integrity: sha512-R25VqO9Wb3asSD4eqtcxk8sJalvIOYBqS8MNZlpDSQ4l4xMQxC/J7Id9HoTqPq8FwULIn0PVW+OAqF2dyYbjow==}
    peerDependencies:
      react: npm:react@rc
      react-dom: npm:react-dom@rc

  use-sync-external-store@1.2.2:
    resolution: {integrity: sha512-PElTlVMwpblvbNqQ82d2n6RjStvdSoNe9FG28kNfz3WiXilJm4DdNkEzRhCZuIDwY8U08WVihhGR5iRqAwfDiw==}
    peerDependencies:
      react: npm:react@rc

  utf-8-validate@5.0.10:
    resolution: {integrity: sha512-Z6czzLq4u8fPOyx7TU6X3dvUZVvoJmxSQ+IcrlmagKhilxlhZgxPK6C5Jqbkw1IDUmFTM+cz9QDnnLTwDz/2gQ==}
    engines: {node: '>=6.14.2'}

  util-deprecate@1.0.2:
    resolution: {integrity: sha512-EPD5q1uXyFxJpCrLnCc1nHnq3gOa6DZBocAIiI2TaSCA7VCJ1UJDMagCzIkXNsUYfD1daK//LTEQ8xiIbrHtcw==}

  vfile-message@4.0.2:
    resolution: {integrity: sha512-jRDZ1IMLttGj41KcZvlrYAaI3CfqpLpfpf+Mfig13viT6NKvRzWZ+lXz0Y5D60w6uJIBAOGq9mSHf0gktF0duw==}

  vfile@6.0.1:
    resolution: {integrity: sha512-1bYqc7pt6NIADBJ98UiG0Bn/CHIVOoZ/IyEkqIruLg0mE1BKzkOXY2D6CSqQIcKqgadppE5lrxgWXJmXd7zZJw==}

  virtua@0.33.6:
    resolution: {integrity: sha512-RyOVkopTjCJGVvXVMv2b39DnG4kcJG8jBWS3I/gSCCWPSK+1iM/Mclm4bNwkRo18Ornlapabj+FEzmVGCxRDug==}
    peerDependencies:
      react: npm:react@rc
      react-dom: npm:react-dom@rc
      solid-js: '>=1.0'
      svelte: '>=4.0'
      vue: '>=3.2'
    peerDependenciesMeta:
      react:
        optional: true
      react-dom:
        optional: true
      solid-js:
        optional: true
      svelte:
        optional: true
      vue:
        optional: true

  vite-plugin-monaco-editor-new@1.1.3:
    resolution: {integrity: sha512-VprhuvcbxjMlhdJBlbSiXR9SR/TolRyTn9+2XKd5RnXdyv7e6R8UooLFmXtcBUgXZQ9hzGlJmOZ8m4/WrNss0w==}
    peerDependencies:
      monaco-editor: '>=0.45.0'

  vite-plugin-sass-dts@1.3.25:
    resolution: {integrity: sha512-HJkblBpM/AWZuAJuR/GO1YIOlLGfk6sPFcD2kKE4wCpqsgIWXgKHn/d6jIpzKuF2so6oLVq7M4AfeXxD0Wfotw==}
    engines: {node: '>=20'}
    peerDependencies:
      postcss: ^8
      prettier: ^2.7 || ^3
      sass: '*'
      vite: '>=3'

  vite-plugin-svgr@4.2.0:
    resolution: {integrity: sha512-SC7+FfVtNQk7So0XMjrrtLAbEC8qjFPifyD7+fs/E6aaNdVde6umlVVh0QuwDLdOMu7vp5RiGFsB70nj5yo0XA==}
    peerDependencies:
      vite: ^2.6.0 || 3 || 4 || 5

  vite-tsconfig-paths@5.0.1:
    resolution: {integrity: sha512-yqwv+LstU7NwPeNqajZzLEBVpUFU6Dugtb2P84FXuvaoYA+/70l9MHE+GYfYAycVyPSDYZ7mjOFuYBRqlEpTig==}
    peerDependencies:
      vite: '*'
    peerDependenciesMeta:
      vite:
        optional: true

  vite@5.4.0:
    resolution: {integrity: sha512-5xokfMX0PIiwCMCMb9ZJcMyh5wbBun0zUzKib+L65vAZ8GY9ePZMXxFrHbr/Kyll2+LSCY7xtERPpxkBDKngwg==}
    engines: {node: ^18.0.0 || >=20.0.0}
    hasBin: true
    peerDependencies:
      '@types/node': ^18.0.0 || >=20.0.0
      less: '*'
      lightningcss: ^1.21.0
      sass: '*'
      sass-embedded: '*'
      stylus: '*'
      sugarss: '*'
      terser: ^5.4.0
    peerDependenciesMeta:
      '@types/node':
        optional: true
      less:
        optional: true
      lightningcss:
        optional: true
      sass:
        optional: true
      sass-embedded:
        optional: true
      stylus:
        optional: true
      sugarss:
        optional: true
      terser:
        optional: true

  void-elements@3.1.0:
    resolution: {integrity: sha512-Dhxzh5HZuiHQhbvTW9AMetFfBHDMYpo23Uo9btPXgdYP+3T5S+p+jgNy7spra+veYhBP2dCSgxR/i2Y02h5/6w==}
    engines: {node: '>=0.10.0'}

  wcwidth@1.0.1:
    resolution: {integrity: sha512-XHPEwS0q6TaxcvG85+8EYkbiCux2XtWG2mkc47Ng2A77BQu9+DqIOJldST4HgPkuea7dvKSj5VgX3P1d4rW8Tg==}

  web-streams-polyfill@3.3.3:
    resolution: {integrity: sha512-d2JWLCivmZYTSIoge9MsgFCZrt571BikcWGYkjC1khllbTeDlGqZ2D8vD8E/lJa8WGWbb7Plm8/XJYV7IJHZZw==}
    engines: {node: '>= 8'}

  webpack-sources@3.2.3:
    resolution: {integrity: sha512-/DyMEOrDgLKKIG0fmvtz+4dUX/3Ghozwgm6iPp8KRhvn+eQf9+Q7GWxVNMk3+uCPWfdXYC4ExGBckIXdFEfH1w==}
    engines: {node: '>=10.13.0'}

  webpack-virtual-modules@0.6.2:
    resolution: {integrity: sha512-66/V2i5hQanC51vBQKPH4aI8NMAcBW59FVBs+rC7eGHupMyfn34q7rZIE+ETlJ+XTevqfUhVVBgSUNSW2flEUQ==}

  websocket@1.0.35:
    resolution: {integrity: sha512-/REy6amwPZl44DDzvRCkaI1q1bIiQB0mEFQLUrhz3z2EK91cp3n72rAjUlrTP0zV22HJIUOVHQGPxhFRjxjt+Q==}
    engines: {node: '>=4.0.0'}

  which-boxed-primitive@1.0.2:
    resolution: {integrity: sha512-bwZdv0AKLpplFY2KZRX6TvyuN7ojjr7lwkg6ml0roIy9YeuSr7JS372qlNW18UQYzgYK9ziGcerWqZOmEn9VNg==}

  which-builtin-type@1.1.3:
    resolution: {integrity: sha512-YmjsSMDBYsM1CaFiayOVT06+KJeXf0o5M/CAd4o1lTadFAtacTUM49zoYxr/oroopFDfhvN6iEcBxUyc3gvKmw==}
    engines: {node: '>= 0.4'}

  which-collection@1.0.2:
    resolution: {integrity: sha512-K4jVyjnBdgvc86Y6BkaLZEN933SwYOuBFkdmBu9ZfkcAbdVbpITnDmjvZ/aQjRXQrv5EPkTnD1s39GiiqbngCw==}
    engines: {node: '>= 0.4'}

  which-typed-array@1.1.15:
    resolution: {integrity: sha512-oV0jmFtUky6CXfkqehVvBP/LSWJ2sy4vWMioiENyJLePrBO/yKyV9OyJySfAKosh+RYkIl5zJCNZ8/4JncrpdA==}
    engines: {node: '>= 0.4'}

  which@1.3.1:
    resolution: {integrity: sha512-HxJdYWq1MTIQbJ3nw0cqssHoTNU267KlrDuGZ1WYlxDStUtKUhOaJmh112/TZmHxxUfuJqPXSOm7tDyas0OSIQ==}
    hasBin: true

  which@2.0.2:
    resolution: {integrity: sha512-BLI3Tl1TW3Pvl70l3yq3Y64i+awpwXqsGBYWkkqMtnbXgrMD+yj7rhW0kuEDxzJaYXGjEW5ogapKNMEKNMjibA==}
    engines: {node: '>= 8'}
    hasBin: true

  widest-line@2.0.1:
    resolution: {integrity: sha512-Ba5m9/Fa4Xt9eb2ELXt77JxVDV8w7qQrH0zS/TWSJdLyAwQjWoOzpzj5lwVftDz6n/EOu3tNACS84v509qwnJA==}
    engines: {node: '>=4'}

  word-wrap@1.2.5:
    resolution: {integrity: sha512-BN22B5eaMMI9UMtjrGd5g5eCYPpCPDUy0FJXbYsaT5zYxjFOckS53SQDE3pWkVoWpHXVb3BrYcEN4Twa55B5cA==}
    engines: {node: '>=0.10.0'}

  wrap-ansi@7.0.0:
    resolution: {integrity: sha512-YVGIj2kamLSTxw6NsZjoBxfSwsn0ycdesmc4p+Q21c5zPuZ1pl+NfxVdxPtdHvmNVOQ6XSYG4AUtyt/Fi7D16Q==}
    engines: {node: '>=10'}

  wrap-ansi@8.1.0:
    resolution: {integrity: sha512-si7QWI6zUMq56bESFvagtmzMdGOtoxfR+Sez11Mobfc7tm+VkUckk9bW2UeffTGVUbOksxmSw0AA2gs8g71NCQ==}
    engines: {node: '>=12'}

  wrap-ansi@9.0.0:
    resolution: {integrity: sha512-G8ura3S+3Z2G+mkgNRq8dqaFZAuxfsxpBB8OCTGRTCtp+l/v9nbFNmCUP1BZMts3G1142MsZfn6eeUKrr4PD1Q==}
    engines: {node: '>=18'}

  wrappy@1.0.2:
    resolution: {integrity: sha512-l4Sp/DRseor9wL6EvV2+TuQn63dMkPjZ/sp9XkghTEbV9KlPS1xUsZ3u7/IQO4wxtcFB4bgpQPRcR3QCvezPcQ==}

  write-file-atomic@1.3.4:
    resolution: {integrity: sha512-SdrHoC/yVBPpV0Xq/mUZQIpW2sWXAShb/V4pomcJXh92RuaO+f3UTWItiR3Px+pLnV2PvC2/bfn5cwr5X6Vfxw==}

  write-file-atomic@2.4.3:
    resolution: {integrity: sha512-GaETH5wwsX+GcnzhPgKcKjJ6M2Cq3/iZp1WyY/X1CSqrW+jVNM9Y7D8EC2sM4ZG/V8wZlSniJnCKWPmBYAucRQ==}

  write-file-atomic@5.0.1:
    resolution: {integrity: sha512-+QU2zd6OTD8XWIJCbffaiQeH9U73qIqafo1x6V1snCWYGJf6cVE0cDR4D8xRzcEnfI21IFrUPzPGtcPf8AC+Rw==}
    engines: {node: ^14.17.0 || ^16.13.0 || >=18.0.0}

  ws@7.5.9:
    resolution: {integrity: sha512-F+P9Jil7UiSKSkppIiD94dN07AwvFixvLIj1Og1Rl9GGMuNipJnV9JzjD6XuqmAeiswGvUmNLjr5cFuXwNS77Q==}
    engines: {node: '>=8.3.0'}
    peerDependencies:
      bufferutil: ^4.0.1
      utf-8-validate: ^5.0.2
    peerDependenciesMeta:
      bufferutil:
        optional: true
      utf-8-validate:
        optional: true

  xdg-basedir@3.0.0:
    resolution: {integrity: sha512-1Dly4xqlulvPD3fZUQJLY+FUIeqN3N2MM3uqe4rCJftAvOjFa3jFGfctOgluGx4ahPbUCsZkmJILiP0Vi4T6lQ==}
    engines: {node: '>=4'}

  xtend@4.0.2:
    resolution: {integrity: sha512-LKYU1iAXJXUgAXn9URjiu+MWhyUXHsvfp7mcuYm9dSUKK0/CjtrUwFAxD82/mCWbtLsGjFIad0wIsod4zrTAEQ==}
    engines: {node: '>=0.4'}

  y18n@5.0.8:
    resolution: {integrity: sha512-0pfFzegeDWJHJIAmTLRP2DwHjdF5s7jo9tuztdQxAhINCdvS+3nGINqPd00AphqJR/0LhANUS6/+7SCb98YOfA==}
    engines: {node: '>=10'}

  yaeti@0.0.6:
    resolution: {integrity: sha512-MvQa//+KcZCUkBTIC9blM+CU9J2GzuTytsOUwf2lidtvkx/6gnEp1QvJv34t9vdjhFmha/mUiNDbN0D0mJWdug==}
    engines: {node: '>=0.10.32'}

  yallist@2.1.2:
    resolution: {integrity: sha512-ncTzHV7NvsQZkYe1DW7cbDLm0YpzHmZF5r/iyP3ZnQtMiJ+pjzisCiMNI+Sj+xQF5pXhSHxSB3uDbsBTzY/c2A==}

  yallist@3.1.1:
    resolution: {integrity: sha512-a4UGQaWPH59mOXUYnAG2ewncQS4i4F43Tv3JoAM+s2VDAmS9NsK8GpDMLrCHPksFT7h3K6TOoUNn2pb7RoXx4g==}

  yallist@5.0.0:
    resolution: {integrity: sha512-YgvUTfwqyc7UXVMrB+SImsVYSmTS8X/tSrtdNZMImM+n7+QTriRXyXim0mBrTXNeqzVF0KWGgHPeiyViFFrNDw==}
    engines: {node: '>=18'}

  yaml@1.10.2:
    resolution: {integrity: sha512-r3vXyErRCYJ7wg28yvBY5VSoAF8ZvlcW9/BwUzEtUsjvX/DKs24dIkuwjtuprwJJHsbyUbLApepYTR1BN4uHrg==}
    engines: {node: '>= 6'}

  yaml@2.5.0:
    resolution: {integrity: sha512-2wWLbGbYDiSqqIKoPjar3MPgB94ErzCtrNE1FdqGuaO0pi2JGjmE8aW8TDZwzU7vuxcGRdL/4gPQwQ7hD5AMSw==}
    engines: {node: '>= 14'}
    hasBin: true

  yargs-parser@21.1.1:
    resolution: {integrity: sha512-tVpsJW7DdjecAiFpbIB1e3qxIQsE6NoPc5/eTdrbbIC4h0LVsWhnoa3g+m2HclBIujHzsxZ4VJVA+GUuc2/LBw==}
    engines: {node: '>=12'}

  yargs@17.7.2:
    resolution: {integrity: sha512-7dSzzRQ++CKnNI/krKnYRV7JKKPUXMEh61soaHKg9mrWEhzFWhFnxPxGl+69cD1Ou63C13NUPCnmIcrvqCuM6w==}
    engines: {node: '>=12'}

  yauzl@2.10.0:
    resolution: {integrity: sha512-p4a9I6X6nu6IhoGmBqAcbJy1mlC4j27vEPZX9F4L4/vZT3Lyq1VkFHw/V/PUcB9Buo+DG3iHkT0x3Qya58zc3g==}

  yocto-queue@0.1.0:
    resolution: {integrity: sha512-rVksvsnNCdJ/ohGc6xgPwyN8eheCxsiLM8mxuE/t/mOVqJewPuO1miLpTHQiRgTKCLexL4MeAFVagts7HmNZ2Q==}
    engines: {node: '>=10'}

  yocto-queue@1.0.0:
    resolution: {integrity: sha512-9bnSc/HEW2uRy67wc+T8UwauLuPJVn28jb+GtJY16iiKWyvmYJRXVT4UamsAEGQfPohgr2q4Tq0sQbQlxTfi1g==}
    engines: {node: '>=12.20'}

  zod-validation-error@3.3.1:
    resolution: {integrity: sha512-uFzCZz7FQis256dqw4AhPQgD6f3pzNca/Zh62RNELavlumQB3nDIUFbF5JQfFLcMbO1s02Q7Xg/gpcOBlEnYZA==}
    engines: {node: '>=18.0.0'}
    peerDependencies:
      zod: ^3.18.0

  zod@3.23.8:
    resolution: {integrity: sha512-XBx9AXhXktjUqnepgTiE5flcKIYWi/rme0Eaj+5Y0lftuGBq+jyRu/md4WnuxqgP1ubdpNCsYEYPxrzVHD8d6g==}

  zwitch@2.0.4:
    resolution: {integrity: sha512-bXE4cR/kVZhKZX/RjPEflHaKVhUVl85noU3v6b8apfQEc1x4A+zBxjZ4lN8LqGd6WZ3dl98pY4o717VFmoPp+A==}

snapshots:

  '@actions/github@6.0.0':
    dependencies:
      '@actions/http-client': 2.2.1
      '@octokit/core': 5.2.0
      '@octokit/plugin-paginate-rest': 9.2.1(@octokit/core@5.2.0)
      '@octokit/plugin-rest-endpoint-methods': 10.4.1(@octokit/core@5.2.0)

  '@actions/http-client@2.2.1':
    dependencies:
      tunnel: 0.0.6
      undici: 5.28.4

  '@adobe/css-tools@4.3.3': {}

  '@alloc/quick-lru@5.2.0': {}

  '@ampproject/remapping@2.3.0':
    dependencies:
      '@jridgewell/gen-mapping': 0.3.5
      '@jridgewell/trace-mapping': 0.3.25

  '@antfu/install-pkg@0.1.1':
    dependencies:
      execa: 5.1.1
      find-up: 5.0.0

  '@antfu/install-pkg@0.3.3':
    dependencies:
      '@jsdevtools/ez-spawn': 3.0.4

  '@antfu/utils@0.7.10': {}

  '@babel/code-frame@7.24.2':
    dependencies:
      '@babel/highlight': 7.24.5
      picocolors: 1.0.1

  '@babel/code-frame@7.24.7':
    dependencies:
      '@babel/highlight': 7.24.7
      picocolors: 1.0.1

  '@babel/compat-data@7.24.4': {}

  '@babel/core@7.24.5':
    dependencies:
      '@ampproject/remapping': 2.3.0
      '@babel/code-frame': 7.24.2
      '@babel/generator': 7.24.5
      '@babel/helper-compilation-targets': 7.23.6
      '@babel/helper-module-transforms': 7.24.5(@babel/core@7.24.5)
      '@babel/helpers': 7.24.5
      '@babel/parser': 7.24.5
      '@babel/template': 7.24.0
      '@babel/traverse': 7.24.5
      '@babel/types': 7.24.5
      convert-source-map: 2.0.0
      debug: 4.3.6
      gensync: 1.0.0-beta.2
      json5: 2.2.3
      semver: 6.3.1
    transitivePeerDependencies:
      - supports-color

  '@babel/generator@7.17.7':
    dependencies:
      '@babel/types': 7.25.2
      jsesc: 2.5.2
      source-map: 0.5.7
    optional: true

  '@babel/generator@7.24.5':
    dependencies:
      '@babel/types': 7.24.5
      '@jridgewell/gen-mapping': 0.3.5
      '@jridgewell/trace-mapping': 0.3.25
      jsesc: 2.5.2

  '@babel/generator@7.25.0':
    dependencies:
      '@babel/types': 7.25.2
      '@jridgewell/gen-mapping': 0.3.5
      '@jridgewell/trace-mapping': 0.3.25
      jsesc: 2.5.2

  '@babel/helper-annotate-as-pure@7.24.7':
    dependencies:
      '@babel/types': 7.25.2

  '@babel/helper-compilation-targets@7.23.6':
    dependencies:
      '@babel/compat-data': 7.24.4
      '@babel/helper-validator-option': 7.23.5
      browserslist: 4.23.0
      lru-cache: 5.1.1
      semver: 6.3.1

  '@babel/helper-create-class-features-plugin@7.25.0(@babel/core@7.24.5)':
    dependencies:
      '@babel/core': 7.24.5
      '@babel/helper-annotate-as-pure': 7.24.7
      '@babel/helper-member-expression-to-functions': 7.24.8
      '@babel/helper-optimise-call-expression': 7.24.7
      '@babel/helper-replace-supers': 7.25.0(@babel/core@7.24.5)
      '@babel/helper-skip-transparent-expression-wrappers': 7.24.7
      '@babel/traverse': 7.25.3
      semver: 6.3.1
    transitivePeerDependencies:
      - supports-color

  '@babel/helper-environment-visitor@7.22.20': {}

  '@babel/helper-function-name@7.23.0':
    dependencies:
      '@babel/template': 7.24.0
      '@babel/types': 7.24.5

  '@babel/helper-hoist-variables@7.22.5':
    dependencies:
      '@babel/types': 7.24.5

  '@babel/helper-member-expression-to-functions@7.24.8':
    dependencies:
      '@babel/traverse': 7.25.3
      '@babel/types': 7.25.2
    transitivePeerDependencies:
      - supports-color

  '@babel/helper-module-imports@7.24.3':
    dependencies:
      '@babel/types': 7.25.2

  '@babel/helper-module-transforms@7.24.5(@babel/core@7.24.5)':
    dependencies:
      '@babel/core': 7.24.5
      '@babel/helper-environment-visitor': 7.22.20
      '@babel/helper-module-imports': 7.24.3
      '@babel/helper-simple-access': 7.24.5
      '@babel/helper-split-export-declaration': 7.24.5
      '@babel/helper-validator-identifier': 7.24.5

  '@babel/helper-optimise-call-expression@7.24.7':
    dependencies:
      '@babel/types': 7.25.2

  '@babel/helper-plugin-utils@7.24.5': {}

  '@babel/helper-replace-supers@7.25.0(@babel/core@7.24.5)':
    dependencies:
      '@babel/core': 7.24.5
      '@babel/helper-member-expression-to-functions': 7.24.8
      '@babel/helper-optimise-call-expression': 7.24.7
      '@babel/traverse': 7.25.3
    transitivePeerDependencies:
      - supports-color

  '@babel/helper-simple-access@7.24.5':
    dependencies:
      '@babel/types': 7.24.5

  '@babel/helper-skip-transparent-expression-wrappers@7.24.7':
    dependencies:
      '@babel/traverse': 7.25.3
      '@babel/types': 7.25.2
    transitivePeerDependencies:
      - supports-color

  '@babel/helper-split-export-declaration@7.24.5':
    dependencies:
      '@babel/types': 7.24.5

  '@babel/helper-string-parser@7.24.1': {}

  '@babel/helper-string-parser@7.24.8': {}

  '@babel/helper-validator-identifier@7.24.5': {}

  '@babel/helper-validator-identifier@7.24.7': {}

  '@babel/helper-validator-option@7.23.5': {}

  '@babel/helpers@7.24.5':
    dependencies:
      '@babel/template': 7.24.0
      '@babel/traverse': 7.24.5
      '@babel/types': 7.24.5
    transitivePeerDependencies:
      - supports-color

  '@babel/highlight@7.24.5':
    dependencies:
      '@babel/helper-validator-identifier': 7.24.5
      chalk: 2.4.2
      js-tokens: 4.0.0
      picocolors: 1.0.1

  '@babel/highlight@7.24.7':
    dependencies:
      '@babel/helper-validator-identifier': 7.24.7
      chalk: 2.4.2
      js-tokens: 4.0.0
      picocolors: 1.0.1

  '@babel/parser@7.24.5':
    dependencies:
      '@babel/types': 7.24.5

  '@babel/parser@7.25.3':
    dependencies:
      '@babel/types': 7.25.2

  '@babel/plugin-proposal-private-methods@7.18.6(@babel/core@7.24.5)':
    dependencies:
      '@babel/core': 7.24.5
      '@babel/helper-create-class-features-plugin': 7.25.0(@babel/core@7.24.5)
      '@babel/helper-plugin-utils': 7.24.5
    transitivePeerDependencies:
      - supports-color

  '@babel/plugin-transform-react-jsx-self@7.24.5(@babel/core@7.24.5)':
    dependencies:
      '@babel/core': 7.24.5
      '@babel/helper-plugin-utils': 7.24.5

  '@babel/plugin-transform-react-jsx-source@7.24.1(@babel/core@7.24.5)':
    dependencies:
      '@babel/core': 7.24.5
      '@babel/helper-plugin-utils': 7.24.5

  '@babel/runtime@7.24.5':
    dependencies:
      regenerator-runtime: 0.14.1

  '@babel/runtime@7.24.8':
    dependencies:
      regenerator-runtime: 0.14.1

  '@babel/template@7.24.0':
    dependencies:
      '@babel/code-frame': 7.24.2
      '@babel/parser': 7.24.5
      '@babel/types': 7.24.5

  '@babel/template@7.25.0':
    dependencies:
      '@babel/code-frame': 7.24.7
      '@babel/parser': 7.25.3
      '@babel/types': 7.25.2

  '@babel/traverse@7.23.2':
    dependencies:
      '@babel/code-frame': 7.24.7
      '@babel/generator': 7.25.0
      '@babel/helper-environment-visitor': 7.22.20
      '@babel/helper-function-name': 7.23.0
      '@babel/helper-hoist-variables': 7.22.5
      '@babel/helper-split-export-declaration': 7.24.5
      '@babel/parser': 7.25.3
      '@babel/types': 7.25.2
      debug: 4.3.6
      globals: 11.12.0
    transitivePeerDependencies:
      - supports-color
    optional: true

  '@babel/traverse@7.24.5':
    dependencies:
      '@babel/code-frame': 7.24.2
      '@babel/generator': 7.24.5
      '@babel/helper-environment-visitor': 7.22.20
      '@babel/helper-function-name': 7.23.0
      '@babel/helper-hoist-variables': 7.22.5
      '@babel/helper-split-export-declaration': 7.24.5
      '@babel/parser': 7.24.5
      '@babel/types': 7.24.5
      debug: 4.3.6
      globals: 11.12.0
    transitivePeerDependencies:
      - supports-color

  '@babel/traverse@7.25.3':
    dependencies:
      '@babel/code-frame': 7.24.7
      '@babel/generator': 7.25.0
      '@babel/parser': 7.25.3
      '@babel/template': 7.25.0
      '@babel/types': 7.25.2
      debug: 4.3.6
      globals: 11.12.0
    transitivePeerDependencies:
      - supports-color

  '@babel/types@7.17.0':
    dependencies:
      '@babel/helper-validator-identifier': 7.24.7
      to-fast-properties: 2.0.0
    optional: true

  '@babel/types@7.24.5':
    dependencies:
      '@babel/helper-string-parser': 7.24.1
      '@babel/helper-validator-identifier': 7.24.5
      to-fast-properties: 2.0.0

  '@babel/types@7.25.2':
    dependencies:
      '@babel/helper-string-parser': 7.24.8
      '@babel/helper-validator-identifier': 7.24.7
      to-fast-properties: 2.0.0

  '@commitlint/cli@19.4.0(@types/node@20.14.15)(typescript@5.5.4)':
    dependencies:
      '@commitlint/format': 19.3.0
      '@commitlint/lint': 19.2.2
      '@commitlint/load': 19.4.0(@types/node@20.14.15)(typescript@5.5.4)
      '@commitlint/read': 19.4.0
      '@commitlint/types': 19.0.3
      execa: 8.0.1
      yargs: 17.7.2
    transitivePeerDependencies:
      - '@types/node'
      - typescript

  '@commitlint/config-conventional@19.2.2':
    dependencies:
      '@commitlint/types': 19.0.3
      conventional-changelog-conventionalcommits: 7.0.2

  '@commitlint/config-validator@19.0.3':
    dependencies:
      '@commitlint/types': 19.0.3
      ajv: 8.13.0

  '@commitlint/ensure@19.0.3':
    dependencies:
      '@commitlint/types': 19.0.3
      lodash.camelcase: 4.3.0
      lodash.kebabcase: 4.1.1
      lodash.snakecase: 4.1.1
      lodash.startcase: 4.4.0
      lodash.upperfirst: 4.3.1

  '@commitlint/execute-rule@19.0.0': {}

  '@commitlint/format@19.3.0':
    dependencies:
      '@commitlint/types': 19.0.3
      chalk: 5.3.0

  '@commitlint/is-ignored@19.2.2':
    dependencies:
      '@commitlint/types': 19.0.3
      semver: 7.6.1

  '@commitlint/lint@19.2.2':
    dependencies:
      '@commitlint/is-ignored': 19.2.2
      '@commitlint/parse': 19.0.3
      '@commitlint/rules': 19.0.3
      '@commitlint/types': 19.0.3

  '@commitlint/load@19.4.0(@types/node@20.14.15)(typescript@5.5.4)':
    dependencies:
      '@commitlint/config-validator': 19.0.3
      '@commitlint/execute-rule': 19.0.0
      '@commitlint/resolve-extends': 19.1.0
      '@commitlint/types': 19.0.3
      chalk: 5.3.0
      cosmiconfig: 9.0.0(typescript@5.5.4)
      cosmiconfig-typescript-loader: 5.0.0(@types/node@20.14.15)(cosmiconfig@9.0.0(typescript@5.5.4))(typescript@5.5.4)
      lodash.isplainobject: 4.0.6
      lodash.merge: 4.6.2
      lodash.uniq: 4.5.0
    transitivePeerDependencies:
      - '@types/node'
      - typescript

  '@commitlint/message@19.0.0': {}

  '@commitlint/parse@19.0.3':
    dependencies:
      '@commitlint/types': 19.0.3
      conventional-changelog-angular: 7.0.0
      conventional-commits-parser: 5.0.0

  '@commitlint/read@19.4.0':
    dependencies:
      '@commitlint/top-level': 19.0.0
      '@commitlint/types': 19.0.3
      execa: 8.0.1
      git-raw-commits: 4.0.0
      minimist: 1.2.8

  '@commitlint/resolve-extends@19.1.0':
    dependencies:
      '@commitlint/config-validator': 19.0.3
      '@commitlint/types': 19.0.3
      global-directory: 4.0.1
      import-meta-resolve: 4.1.0
      lodash.mergewith: 4.6.2
      resolve-from: 5.0.0

  '@commitlint/rules@19.0.3':
    dependencies:
      '@commitlint/ensure': 19.0.3
      '@commitlint/message': 19.0.0
      '@commitlint/to-lines': 19.0.0
      '@commitlint/types': 19.0.3
      execa: 8.0.1

  '@commitlint/to-lines@19.0.0': {}

  '@commitlint/top-level@19.0.0':
    dependencies:
      find-up: 7.0.0

  '@commitlint/types@19.0.3':
    dependencies:
      '@types/conventional-commits-parser': 5.0.0
      chalk: 5.3.0

  '@cryptography/aes@0.1.1': {}

  '@csstools/css-parser-algorithms@2.7.1(@csstools/css-tokenizer@2.4.1)':
    dependencies:
      '@csstools/css-tokenizer': 2.4.1

  '@csstools/css-tokenizer@2.4.1': {}

  '@csstools/media-query-list-parser@2.1.13(@csstools/css-parser-algorithms@2.7.1(@csstools/css-tokenizer@2.4.1))(@csstools/css-tokenizer@2.4.1)':
    dependencies:
      '@csstools/css-parser-algorithms': 2.7.1(@csstools/css-tokenizer@2.4.1)
      '@csstools/css-tokenizer': 2.4.1

  '@csstools/selector-specificity@3.1.1(postcss-selector-parser@6.1.1)':
    dependencies:
      postcss-selector-parser: 6.1.1

  '@ctrl/tinycolor@4.1.0': {}

  '@dnd-kit/accessibility@3.1.0(react@19.0.0-rc-e948a5ac-20240807)':
    dependencies:
      react: 19.0.0-rc-e948a5ac-20240807
      tslib: 2.6.2

  '@dnd-kit/core@6.1.0(react-dom@19.0.0-rc-e948a5ac-20240807(react@19.0.0-rc-e948a5ac-20240807))(react@19.0.0-rc-e948a5ac-20240807)':
    dependencies:
      '@dnd-kit/accessibility': 3.1.0(react@19.0.0-rc-e948a5ac-20240807)
      '@dnd-kit/utilities': 3.2.2(react@19.0.0-rc-e948a5ac-20240807)
      react: 19.0.0-rc-e948a5ac-20240807
      react-dom: 19.0.0-rc-e948a5ac-20240807(react@19.0.0-rc-e948a5ac-20240807)
      tslib: 2.6.2

  '@dnd-kit/sortable@8.0.0(@dnd-kit/core@6.1.0(react-dom@19.0.0-rc-e948a5ac-20240807(react@19.0.0-rc-e948a5ac-20240807))(react@19.0.0-rc-e948a5ac-20240807))(react@19.0.0-rc-e948a5ac-20240807)':
    dependencies:
      '@dnd-kit/core': 6.1.0(react-dom@19.0.0-rc-e948a5ac-20240807(react@19.0.0-rc-e948a5ac-20240807))(react@19.0.0-rc-e948a5ac-20240807)
      '@dnd-kit/utilities': 3.2.2(react@19.0.0-rc-e948a5ac-20240807)
      react: 19.0.0-rc-e948a5ac-20240807
      tslib: 2.6.2

  '@dnd-kit/utilities@3.2.2(react@19.0.0-rc-e948a5ac-20240807)':
    dependencies:
      react: 19.0.0-rc-e948a5ac-20240807
      tslib: 2.6.2

  '@dual-bundle/import-meta-resolve@4.1.0': {}

  '@electron/get@2.0.3':
    dependencies:
      debug: 4.3.6
      env-paths: 2.2.1
      fs-extra: 8.1.0
      got: 11.8.6
      progress: 2.0.3
      semver: 6.3.1
      sumchecker: 3.0.1
    optionalDependencies:
      global-agent: 3.0.0
    transitivePeerDependencies:
      - supports-color

  '@emotion/babel-plugin@11.12.0':
    dependencies:
      '@babel/helper-module-imports': 7.24.3
      '@babel/runtime': 7.24.8
      '@emotion/hash': 0.9.2
      '@emotion/memoize': 0.9.0
      '@emotion/serialize': 1.3.0
      babel-plugin-macros: 3.1.0
      convert-source-map: 1.9.0
      escape-string-regexp: 4.0.0
      find-root: 1.1.0
      source-map: 0.5.7
      stylis: 4.2.0

  '@emotion/cache@11.13.0':
    dependencies:
      '@emotion/memoize': 0.9.0
      '@emotion/sheet': 1.4.0
      '@emotion/utils': 1.4.0
      '@emotion/weak-memoize': 0.4.0
      stylis: 4.2.0

  '@emotion/hash@0.9.2': {}

  '@emotion/is-prop-valid@1.3.0':
    dependencies:
      '@emotion/memoize': 0.9.0

  '@emotion/memoize@0.9.0': {}

  '@emotion/react@11.13.0(react@19.0.0-rc-e948a5ac-20240807)(types-react@19.0.0-rc.1)':
    dependencies:
      '@babel/runtime': 7.24.8
      '@emotion/babel-plugin': 11.12.0
      '@emotion/cache': 11.13.0
      '@emotion/serialize': 1.3.0
      '@emotion/use-insertion-effect-with-fallbacks': 1.1.0(react@19.0.0-rc-e948a5ac-20240807)
      '@emotion/utils': 1.4.0
      '@emotion/weak-memoize': 0.4.0
      hoist-non-react-statics: 3.3.2
      react: 19.0.0-rc-e948a5ac-20240807
    optionalDependencies:
      '@types/react': types-react@19.0.0-rc.1

  '@emotion/serialize@1.3.0':
    dependencies:
      '@emotion/hash': 0.9.2
      '@emotion/memoize': 0.9.0
      '@emotion/unitless': 0.9.0
      '@emotion/utils': 1.4.0
      csstype: 3.1.3

  '@emotion/sheet@1.4.0': {}

  '@emotion/styled@11.13.0(@emotion/react@11.13.0(react@19.0.0-rc-e948a5ac-20240807)(types-react@19.0.0-rc.1))(react@19.0.0-rc-e948a5ac-20240807)(types-react@19.0.0-rc.1)':
    dependencies:
      '@babel/runtime': 7.24.8
      '@emotion/babel-plugin': 11.12.0
      '@emotion/is-prop-valid': 1.3.0
      '@emotion/react': 11.13.0(react@19.0.0-rc-e948a5ac-20240807)(types-react@19.0.0-rc.1)
      '@emotion/serialize': 1.3.0
      '@emotion/use-insertion-effect-with-fallbacks': 1.1.0(react@19.0.0-rc-e948a5ac-20240807)
      '@emotion/utils': 1.4.0
      react: 19.0.0-rc-e948a5ac-20240807
    optionalDependencies:
      '@types/react': types-react@19.0.0-rc.1

  '@emotion/unitless@0.9.0': {}

  '@emotion/use-insertion-effect-with-fallbacks@1.1.0(react@19.0.0-rc-e948a5ac-20240807)':
    dependencies:
      react: 19.0.0-rc-e948a5ac-20240807

  '@emotion/utils@1.4.0': {}

  '@emotion/weak-memoize@0.4.0': {}

  '@esbuild/aix-ppc64@0.19.12':
    optional: true

  '@esbuild/aix-ppc64@0.21.5':
    optional: true

  '@esbuild/aix-ppc64@0.23.0':
    optional: true

  '@esbuild/android-arm64@0.19.12':
    optional: true

  '@esbuild/android-arm64@0.21.5':
    optional: true

  '@esbuild/android-arm64@0.23.0':
    optional: true

  '@esbuild/android-arm@0.19.12':
    optional: true

  '@esbuild/android-arm@0.21.5':
    optional: true

  '@esbuild/android-arm@0.23.0':
    optional: true

  '@esbuild/android-x64@0.19.12':
    optional: true

  '@esbuild/android-x64@0.21.5':
    optional: true

  '@esbuild/android-x64@0.23.0':
    optional: true

  '@esbuild/darwin-arm64@0.19.12':
    optional: true

  '@esbuild/darwin-arm64@0.21.5':
    optional: true

  '@esbuild/darwin-arm64@0.23.0':
    optional: true

  '@esbuild/darwin-x64@0.19.12':
    optional: true

  '@esbuild/darwin-x64@0.21.5':
    optional: true

  '@esbuild/darwin-x64@0.23.0':
    optional: true

  '@esbuild/freebsd-arm64@0.19.12':
    optional: true

  '@esbuild/freebsd-arm64@0.21.5':
    optional: true

  '@esbuild/freebsd-arm64@0.23.0':
    optional: true

  '@esbuild/freebsd-x64@0.19.12':
    optional: true

  '@esbuild/freebsd-x64@0.21.5':
    optional: true

  '@esbuild/freebsd-x64@0.23.0':
    optional: true

  '@esbuild/linux-arm64@0.19.12':
    optional: true

  '@esbuild/linux-arm64@0.21.5':
    optional: true

  '@esbuild/linux-arm64@0.23.0':
    optional: true

  '@esbuild/linux-arm@0.19.12':
    optional: true

  '@esbuild/linux-arm@0.21.5':
    optional: true

  '@esbuild/linux-arm@0.23.0':
    optional: true

  '@esbuild/linux-ia32@0.19.12':
    optional: true

  '@esbuild/linux-ia32@0.21.5':
    optional: true

  '@esbuild/linux-ia32@0.23.0':
    optional: true

  '@esbuild/linux-loong64@0.19.12':
    optional: true

  '@esbuild/linux-loong64@0.21.5':
    optional: true

  '@esbuild/linux-loong64@0.23.0':
    optional: true

  '@esbuild/linux-mips64el@0.19.12':
    optional: true

  '@esbuild/linux-mips64el@0.21.5':
    optional: true

  '@esbuild/linux-mips64el@0.23.0':
    optional: true

  '@esbuild/linux-ppc64@0.19.12':
    optional: true

  '@esbuild/linux-ppc64@0.21.5':
    optional: true

  '@esbuild/linux-ppc64@0.23.0':
    optional: true

  '@esbuild/linux-riscv64@0.19.12':
    optional: true

  '@esbuild/linux-riscv64@0.21.5':
    optional: true

  '@esbuild/linux-riscv64@0.23.0':
    optional: true

  '@esbuild/linux-s390x@0.19.12':
    optional: true

  '@esbuild/linux-s390x@0.21.5':
    optional: true

  '@esbuild/linux-s390x@0.23.0':
    optional: true

  '@esbuild/linux-x64@0.19.12':
    optional: true

  '@esbuild/linux-x64@0.21.5':
    optional: true

  '@esbuild/linux-x64@0.23.0':
    optional: true

  '@esbuild/netbsd-x64@0.19.12':
    optional: true

  '@esbuild/netbsd-x64@0.21.5':
    optional: true

  '@esbuild/netbsd-x64@0.23.0':
    optional: true

  '@esbuild/openbsd-arm64@0.23.0':
    optional: true

  '@esbuild/openbsd-x64@0.19.12':
    optional: true

  '@esbuild/openbsd-x64@0.21.5':
    optional: true

  '@esbuild/openbsd-x64@0.23.0':
    optional: true

  '@esbuild/sunos-x64@0.19.12':
    optional: true

  '@esbuild/sunos-x64@0.21.5':
    optional: true

  '@esbuild/sunos-x64@0.23.0':
    optional: true

  '@esbuild/win32-arm64@0.19.12':
    optional: true

  '@esbuild/win32-arm64@0.21.5':
    optional: true

  '@esbuild/win32-arm64@0.23.0':
    optional: true

  '@esbuild/win32-ia32@0.19.12':
    optional: true

  '@esbuild/win32-ia32@0.21.5':
    optional: true

  '@esbuild/win32-ia32@0.23.0':
    optional: true

  '@esbuild/win32-x64@0.19.12':
    optional: true

  '@esbuild/win32-x64@0.21.5':
    optional: true

  '@esbuild/win32-x64@0.23.0':
    optional: true

  '@eslint-community/eslint-utils@4.4.0(eslint@8.57.0)':
    dependencies:
      eslint: 8.57.0
      eslint-visitor-keys: 3.4.3

  '@eslint-community/regexpp@4.10.0': {}

  '@eslint/eslintrc@2.1.4':
    dependencies:
      ajv: 6.12.6
      debug: 4.3.6
      espree: 9.6.1
      globals: 13.24.0
      ignore: 5.3.1
      import-fresh: 3.3.0
      js-yaml: 4.1.0
      minimatch: 3.1.2
      strip-json-comments: 3.1.1
    transitivePeerDependencies:
      - supports-color

  '@eslint/js@8.57.0': {}

  '@fastify/busboy@2.1.1': {}

  '@floating-ui/core@1.6.1':
    dependencies:
      '@floating-ui/utils': 0.2.2

  '@floating-ui/dom@1.6.5':
    dependencies:
      '@floating-ui/core': 1.6.1
      '@floating-ui/utils': 0.2.2

  '@floating-ui/react-dom@2.0.9(react-dom@19.0.0-rc-e948a5ac-20240807(react@19.0.0-rc-e948a5ac-20240807))(react@19.0.0-rc-e948a5ac-20240807)':
    dependencies:
      '@floating-ui/dom': 1.6.5
      react: 19.0.0-rc-e948a5ac-20240807
      react-dom: 19.0.0-rc-e948a5ac-20240807(react@19.0.0-rc-e948a5ac-20240807)

  '@floating-ui/utils@0.2.2': {}

  '@fullhuman/postcss-purgecss@2.3.0':
    dependencies:
      postcss: 7.0.32
      purgecss: 2.3.0

  '@generouted/react-router@1.19.6(react-router-dom@6.26.0(react-dom@19.0.0-rc-e948a5ac-20240807(react@19.0.0-rc-e948a5ac-20240807))(react@19.0.0-rc-e948a5ac-20240807))(react@19.0.0-rc-e948a5ac-20240807)(vite@5.4.0(@types/node@20.14.15)(less@4.2.0)(sass@1.77.8)(stylus@0.62.0))':
    dependencies:
      fast-glob: 3.3.2
      generouted: 1.19.6(vite@5.4.0(@types/node@20.14.15)(less@4.2.0)(sass@1.77.8)(stylus@0.62.0))
      react: 19.0.0-rc-e948a5ac-20240807
      react-router-dom: 6.26.0(react-dom@19.0.0-rc-e948a5ac-20240807(react@19.0.0-rc-e948a5ac-20240807))(react@19.0.0-rc-e948a5ac-20240807)
      vite: 5.4.0(@types/node@20.14.15)(less@4.2.0)(sass@1.77.8)(stylus@0.62.0)

  '@humanwhocodes/config-array@0.11.14':
    dependencies:
      '@humanwhocodes/object-schema': 2.0.3
      debug: 4.3.6
      minimatch: 3.1.2
    transitivePeerDependencies:
      - supports-color

  '@humanwhocodes/module-importer@1.0.1': {}

  '@humanwhocodes/object-schema@2.0.3': {}

  '@ianvs/prettier-plugin-sort-imports@4.3.1(prettier@3.3.3)':
    dependencies:
      '@babel/core': 7.24.5
      '@babel/generator': 7.24.5
      '@babel/parser': 7.24.5
      '@babel/traverse': 7.24.5
      '@babel/types': 7.24.5
      prettier: 3.3.3
      semver: 7.6.1
    transitivePeerDependencies:
      - supports-color

  '@iconify/json@2.2.237':
    dependencies:
      '@iconify/types': 2.0.0
      pathe: 1.1.2

  '@iconify/types@2.0.0': {}

  '@iconify/utils@2.1.29':
    dependencies:
      '@antfu/install-pkg': 0.1.1
      '@antfu/utils': 0.7.10
      '@iconify/types': 2.0.0
      debug: 4.3.6
      kolorist: 1.8.0
      local-pkg: 0.5.0
      mlly: 1.7.1
    transitivePeerDependencies:
      - supports-color

  '@isaacs/cliui@8.0.2':
    dependencies:
      string-width: 5.1.2
      string-width-cjs: string-width@4.2.3
      strip-ansi: 7.1.0
      strip-ansi-cjs: strip-ansi@6.0.1
      wrap-ansi: 8.1.0
      wrap-ansi-cjs: wrap-ansi@7.0.0

  '@isaacs/fs-minipass@4.0.1':
    dependencies:
      minipass: 7.1.2

  '@jridgewell/gen-mapping@0.3.5':
    dependencies:
      '@jridgewell/set-array': 1.2.1
      '@jridgewell/sourcemap-codec': 1.5.0
      '@jridgewell/trace-mapping': 0.3.25

  '@jridgewell/resolve-uri@3.1.2': {}

  '@jridgewell/set-array@1.2.1': {}

  '@jridgewell/sourcemap-codec@1.5.0': {}

  '@jridgewell/trace-mapping@0.3.25':
    dependencies:
      '@jridgewell/resolve-uri': 3.1.2
      '@jridgewell/sourcemap-codec': 1.5.0

  '@jsdevtools/ez-spawn@3.0.4':
    dependencies:
      call-me-maybe: 1.0.2
      cross-spawn: 7.0.3
      string-argv: 0.3.2
      type-detect: 4.1.0

  '@juggle/resize-observer@3.4.0': {}

  '@material/material-color-utilities@0.3.0': {}

  '@mui/base@5.0.0-beta.40(react-dom@19.0.0-rc-e948a5ac-20240807(react@19.0.0-rc-e948a5ac-20240807))(react@19.0.0-rc-e948a5ac-20240807)(types-react@19.0.0-rc.1)':
    dependencies:
      '@babel/runtime': 7.24.8
      '@floating-ui/react-dom': 2.0.9(react-dom@19.0.0-rc-e948a5ac-20240807(react@19.0.0-rc-e948a5ac-20240807))(react@19.0.0-rc-e948a5ac-20240807)
      '@mui/types': 7.2.15(types-react@19.0.0-rc.1)
      '@mui/utils': 5.16.5(react@19.0.0-rc-e948a5ac-20240807)(types-react@19.0.0-rc.1)
      '@popperjs/core': 2.11.8
      clsx: 2.1.1
      prop-types: 15.8.1
      react: 19.0.0-rc-e948a5ac-20240807
      react-dom: 19.0.0-rc-e948a5ac-20240807(react@19.0.0-rc-e948a5ac-20240807)
    optionalDependencies:
      '@types/react': types-react@19.0.0-rc.1

  '@mui/core-downloads-tracker@5.16.7': {}

  '@mui/icons-material@5.16.7(@mui/material@5.16.7(@emotion/react@11.13.0(react@19.0.0-rc-e948a5ac-20240807)(types-react@19.0.0-rc.1))(@emotion/styled@11.13.0(@emotion/react@11.13.0(react@19.0.0-rc-e948a5ac-20240807)(types-react@19.0.0-rc.1))(react@19.0.0-rc-e948a5ac-20240807)(types-react@19.0.0-rc.1))(react@19.0.0-rc-e948a5ac-20240807)(types-react@19.0.0-rc.1))(react@19.0.0-rc-e948a5ac-20240807)(types-react@19.0.0-rc.1)':
    dependencies:
      '@babel/runtime': 7.24.8
      '@mui/material': 5.16.7(@emotion/react@11.13.0(react@19.0.0-rc-e948a5ac-20240807)(types-react@19.0.0-rc.1))(@emotion/styled@11.13.0(@emotion/react@11.13.0(react@19.0.0-rc-e948a5ac-20240807)(types-react@19.0.0-rc.1))(react@19.0.0-rc-e948a5ac-20240807)(types-react@19.0.0-rc.1))(react-dom@19.0.0-rc-e948a5ac-20240807(react@19.0.0-rc-e948a5ac-20240807))(react@19.0.0-rc-e948a5ac-20240807)(types-react@19.0.0-rc.1)
      react: 19.0.0-rc-e948a5ac-20240807
    optionalDependencies:
      '@types/react': types-react@19.0.0-rc.1

  '@mui/lab@5.0.0-alpha.173(@emotion/react@11.13.0(react@19.0.0-rc-e948a5ac-20240807)(types-react@19.0.0-rc.1))(@emotion/styled@11.13.0(@emotion/react@11.13.0(react@19.0.0-rc-e948a5ac-20240807)(types-react@19.0.0-rc.1))(react@19.0.0-rc-e948a5ac-20240807)(types-react@19.0.0-rc.1))(@mui/material@5.16.7(@emotion/react@11.13.0(react@19.0.0-rc-e948a5ac-20240807)(types-react@19.0.0-rc.1))(@emotion/styled@11.13.0(@emotion/react@11.13.0(react@19.0.0-rc-e948a5ac-20240807)(types-react@19.0.0-rc.1))(react@19.0.0-rc-e948a5ac-20240807)(types-react@19.0.0-rc.1))(react-dom@19.0.0-rc-e948a5ac-20240807(react@19.0.0-rc-e948a5ac-20240807))(react@19.0.0-rc-e948a5ac-20240807)(types-react@19.0.0-rc.1))(react-dom@19.0.0-rc-e948a5ac-20240807(react@19.0.0-rc-e948a5ac-20240807))(react@19.0.0-rc-e948a5ac-20240807)(types-react@19.0.0-rc.1)':
    dependencies:
      '@babel/runtime': 7.24.8
      '@mui/base': 5.0.0-beta.40(react-dom@19.0.0-rc-e948a5ac-20240807(react@19.0.0-rc-e948a5ac-20240807))(react@19.0.0-rc-e948a5ac-20240807)(types-react@19.0.0-rc.1)
      '@mui/material': 5.16.7(@emotion/react@11.13.0(react@19.0.0-rc-e948a5ac-20240807)(types-react@19.0.0-rc.1))(@emotion/styled@11.13.0(@emotion/react@11.13.0(react@19.0.0-rc-e948a5ac-20240807)(types-react@19.0.0-rc.1))(react@19.0.0-rc-e948a5ac-20240807)(types-react@19.0.0-rc.1))(react-dom@19.0.0-rc-e948a5ac-20240807(react@19.0.0-rc-e948a5ac-20240807))(react@19.0.0-rc-e948a5ac-20240807)(types-react@19.0.0-rc.1)
      '@mui/system': 5.16.5(@emotion/react@11.13.0(react@19.0.0-rc-e948a5ac-20240807)(types-react@19.0.0-rc.1))(@emotion/styled@11.13.0(@emotion/react@11.13.0(react@19.0.0-rc-e948a5ac-20240807)(types-react@19.0.0-rc.1))(react@19.0.0-rc-e948a5ac-20240807)(types-react@19.0.0-rc.1))(react@19.0.0-rc-e948a5ac-20240807)(types-react@19.0.0-rc.1)
      '@mui/types': 7.2.15(types-react@19.0.0-rc.1)
      '@mui/utils': 5.16.5(react@19.0.0-rc-e948a5ac-20240807)(types-react@19.0.0-rc.1)
      clsx: 2.1.1
      prop-types: 15.8.1
      react: 19.0.0-rc-e948a5ac-20240807
      react-dom: 19.0.0-rc-e948a5ac-20240807(react@19.0.0-rc-e948a5ac-20240807)
    optionalDependencies:
      '@emotion/react': 11.13.0(react@19.0.0-rc-e948a5ac-20240807)(types-react@19.0.0-rc.1)
      '@emotion/styled': 11.13.0(@emotion/react@11.13.0(react@19.0.0-rc-e948a5ac-20240807)(types-react@19.0.0-rc.1))(react@19.0.0-rc-e948a5ac-20240807)(types-react@19.0.0-rc.1)
      '@types/react': types-react@19.0.0-rc.1

  '@mui/material@5.16.7(@emotion/react@11.13.0(react@19.0.0-rc-e948a5ac-20240807)(types-react@19.0.0-rc.1))(@emotion/styled@11.13.0(@emotion/react@11.13.0(react@19.0.0-rc-e948a5ac-20240807)(types-react@19.0.0-rc.1))(react@19.0.0-rc-e948a5ac-20240807)(types-react@19.0.0-rc.1))(react-dom@19.0.0-rc-e948a5ac-20240807(react@19.0.0-rc-e948a5ac-20240807))(react@19.0.0-rc-e948a5ac-20240807)(types-react@19.0.0-rc.1)':
    dependencies:
      '@babel/runtime': 7.24.8
      '@mui/core-downloads-tracker': 5.16.7
      '@mui/system': 5.16.7(@emotion/react@11.13.0(react@19.0.0-rc-e948a5ac-20240807)(types-react@19.0.0-rc.1))(@emotion/styled@11.13.0(@emotion/react@11.13.0(react@19.0.0-rc-e948a5ac-20240807)(types-react@19.0.0-rc.1))(react@19.0.0-rc-e948a5ac-20240807)(types-react@19.0.0-rc.1))(react@19.0.0-rc-e948a5ac-20240807)(types-react@19.0.0-rc.1)
      '@mui/types': 7.2.15(types-react@19.0.0-rc.1)
      '@mui/utils': 5.16.6(react@19.0.0-rc-e948a5ac-20240807)(types-react@19.0.0-rc.1)
      '@popperjs/core': 2.11.8
      '@types/react-transition-group': 4.4.10
      clsx: 2.1.1
      csstype: 3.1.3
      prop-types: 15.8.1
      react: 19.0.0-rc-e948a5ac-20240807
      react-dom: 19.0.0-rc-e948a5ac-20240807(react@19.0.0-rc-e948a5ac-20240807)
      react-is: 18.3.1
      react-transition-group: 4.4.5(react-dom@19.0.0-rc-e948a5ac-20240807(react@19.0.0-rc-e948a5ac-20240807))(react@19.0.0-rc-e948a5ac-20240807)
    optionalDependencies:
      '@emotion/react': 11.13.0(react@19.0.0-rc-e948a5ac-20240807)(types-react@19.0.0-rc.1)
      '@emotion/styled': 11.13.0(@emotion/react@11.13.0(react@19.0.0-rc-e948a5ac-20240807)(types-react@19.0.0-rc.1))(react@19.0.0-rc-e948a5ac-20240807)(types-react@19.0.0-rc.1)
      '@types/react': types-react@19.0.0-rc.1

  '@mui/private-theming@5.16.5(react@19.0.0-rc-e948a5ac-20240807)(types-react@19.0.0-rc.1)':
    dependencies:
      '@babel/runtime': 7.24.8
      '@mui/utils': 5.16.6(react@19.0.0-rc-e948a5ac-20240807)(types-react@19.0.0-rc.1)
      prop-types: 15.8.1
      react: 19.0.0-rc-e948a5ac-20240807
    optionalDependencies:
      '@types/react': types-react@19.0.0-rc.1

  '@mui/private-theming@5.16.6(react@19.0.0-rc-e948a5ac-20240807)(types-react@19.0.0-rc.1)':
    dependencies:
      '@babel/runtime': 7.24.8
      '@mui/utils': 5.16.6(react@19.0.0-rc-e948a5ac-20240807)(types-react@19.0.0-rc.1)
      prop-types: 15.8.1
      react: 19.0.0-rc-e948a5ac-20240807
    optionalDependencies:
      '@types/react': types-react@19.0.0-rc.1

  '@mui/styled-engine@5.16.4(@emotion/react@11.13.0(react@19.0.0-rc-e948a5ac-20240807)(types-react@19.0.0-rc.1))(@emotion/styled@11.13.0(@emotion/react@11.13.0(react@19.0.0-rc-e948a5ac-20240807)(types-react@19.0.0-rc.1))(react@19.0.0-rc-e948a5ac-20240807)(types-react@19.0.0-rc.1))(react@19.0.0-rc-e948a5ac-20240807)':
    dependencies:
      '@babel/runtime': 7.24.8
      '@emotion/cache': 11.13.0
      csstype: 3.1.3
      prop-types: 15.8.1
      react: 19.0.0-rc-e948a5ac-20240807
    optionalDependencies:
      '@emotion/react': 11.13.0(react@19.0.0-rc-e948a5ac-20240807)(types-react@19.0.0-rc.1)
      '@emotion/styled': 11.13.0(@emotion/react@11.13.0(react@19.0.0-rc-e948a5ac-20240807)(types-react@19.0.0-rc.1))(react@19.0.0-rc-e948a5ac-20240807)(types-react@19.0.0-rc.1)

  '@mui/styled-engine@5.16.6(@emotion/react@11.13.0(react@19.0.0-rc-e948a5ac-20240807)(types-react@19.0.0-rc.1))(@emotion/styled@11.13.0(@emotion/react@11.13.0(react@19.0.0-rc-e948a5ac-20240807)(types-react@19.0.0-rc.1))(react@19.0.0-rc-e948a5ac-20240807)(types-react@19.0.0-rc.1))(react@19.0.0-rc-e948a5ac-20240807)':
    dependencies:
      '@babel/runtime': 7.24.8
      '@emotion/cache': 11.13.0
      csstype: 3.1.3
      prop-types: 15.8.1
      react: 19.0.0-rc-e948a5ac-20240807
    optionalDependencies:
      '@emotion/react': 11.13.0(react@19.0.0-rc-e948a5ac-20240807)(types-react@19.0.0-rc.1)
      '@emotion/styled': 11.13.0(@emotion/react@11.13.0(react@19.0.0-rc-e948a5ac-20240807)(types-react@19.0.0-rc.1))(react@19.0.0-rc-e948a5ac-20240807)(types-react@19.0.0-rc.1)

  '@mui/system@5.16.5(@emotion/react@11.13.0(react@19.0.0-rc-e948a5ac-20240807)(types-react@19.0.0-rc.1))(@emotion/styled@11.13.0(@emotion/react@11.13.0(react@19.0.0-rc-e948a5ac-20240807)(types-react@19.0.0-rc.1))(react@19.0.0-rc-e948a5ac-20240807)(types-react@19.0.0-rc.1))(react@19.0.0-rc-e948a5ac-20240807)(types-react@19.0.0-rc.1)':
    dependencies:
      '@babel/runtime': 7.24.8
      '@mui/private-theming': 5.16.5(react@19.0.0-rc-e948a5ac-20240807)(types-react@19.0.0-rc.1)
      '@mui/styled-engine': 5.16.4(@emotion/react@11.13.0(react@19.0.0-rc-e948a5ac-20240807)(types-react@19.0.0-rc.1))(@emotion/styled@11.13.0(@emotion/react@11.13.0(react@19.0.0-rc-e948a5ac-20240807)(types-react@19.0.0-rc.1))(react@19.0.0-rc-e948a5ac-20240807)(types-react@19.0.0-rc.1))(react@19.0.0-rc-e948a5ac-20240807)
      '@mui/types': 7.2.15(types-react@19.0.0-rc.1)
      '@mui/utils': 5.16.5(react@19.0.0-rc-e948a5ac-20240807)(types-react@19.0.0-rc.1)
      clsx: 2.1.1
      csstype: 3.1.3
      prop-types: 15.8.1
      react: 19.0.0-rc-e948a5ac-20240807
    optionalDependencies:
      '@emotion/react': 11.13.0(react@19.0.0-rc-e948a5ac-20240807)(types-react@19.0.0-rc.1)
      '@emotion/styled': 11.13.0(@emotion/react@11.13.0(react@19.0.0-rc-e948a5ac-20240807)(types-react@19.0.0-rc.1))(react@19.0.0-rc-e948a5ac-20240807)(types-react@19.0.0-rc.1)
      '@types/react': types-react@19.0.0-rc.1

  '@mui/system@5.16.7(@emotion/react@11.13.0(react@19.0.0-rc-e948a5ac-20240807)(types-react@19.0.0-rc.1))(@emotion/styled@11.13.0(@emotion/react@11.13.0(react@19.0.0-rc-e948a5ac-20240807)(types-react@19.0.0-rc.1))(react@19.0.0-rc-e948a5ac-20240807)(types-react@19.0.0-rc.1))(react@19.0.0-rc-e948a5ac-20240807)(types-react@19.0.0-rc.1)':
    dependencies:
      '@babel/runtime': 7.24.8
      '@mui/private-theming': 5.16.6(react@19.0.0-rc-e948a5ac-20240807)(types-react@19.0.0-rc.1)
      '@mui/styled-engine': 5.16.6(@emotion/react@11.13.0(react@19.0.0-rc-e948a5ac-20240807)(types-react@19.0.0-rc.1))(@emotion/styled@11.13.0(@emotion/react@11.13.0(react@19.0.0-rc-e948a5ac-20240807)(types-react@19.0.0-rc.1))(react@19.0.0-rc-e948a5ac-20240807)(types-react@19.0.0-rc.1))(react@19.0.0-rc-e948a5ac-20240807)
      '@mui/types': 7.2.15(types-react@19.0.0-rc.1)
      '@mui/utils': 5.16.6(react@19.0.0-rc-e948a5ac-20240807)(types-react@19.0.0-rc.1)
      clsx: 2.1.1
      csstype: 3.1.3
      prop-types: 15.8.1
      react: 19.0.0-rc-e948a5ac-20240807
    optionalDependencies:
      '@emotion/react': 11.13.0(react@19.0.0-rc-e948a5ac-20240807)(types-react@19.0.0-rc.1)
      '@emotion/styled': 11.13.0(@emotion/react@11.13.0(react@19.0.0-rc-e948a5ac-20240807)(types-react@19.0.0-rc.1))(react@19.0.0-rc-e948a5ac-20240807)(types-react@19.0.0-rc.1)
      '@types/react': types-react@19.0.0-rc.1

  '@mui/types@7.2.15(types-react@19.0.0-rc.1)':
    optionalDependencies:
      '@types/react': types-react@19.0.0-rc.1

  '@mui/utils@5.16.5(react@19.0.0-rc-e948a5ac-20240807)(types-react@19.0.0-rc.1)':
    dependencies:
      '@babel/runtime': 7.24.8
      '@mui/types': 7.2.15(types-react@19.0.0-rc.1)
      '@types/prop-types': 15.7.12
      clsx: 2.1.1
      prop-types: 15.8.1
      react: 19.0.0-rc-e948a5ac-20240807
      react-is: 18.3.1
    optionalDependencies:
      '@types/react': types-react@19.0.0-rc.1

  '@mui/utils@5.16.6(react@19.0.0-rc-e948a5ac-20240807)(types-react@19.0.0-rc.1)':
    dependencies:
      '@babel/runtime': 7.24.8
      '@mui/types': 7.2.15(types-react@19.0.0-rc.1)
      '@types/prop-types': 15.7.12
      clsx: 2.1.1
      prop-types: 15.8.1
      react: 19.0.0-rc-e948a5ac-20240807
      react-is: 18.3.1
    optionalDependencies:
      '@types/react': types-react@19.0.0-rc.1

  '@mui/x-date-pickers@7.9.0(@emotion/react@11.13.0(react@19.0.0-rc-e948a5ac-20240807)(types-react@19.0.0-rc.1))(@emotion/styled@11.13.0(@emotion/react@11.13.0(react@19.0.0-rc-e948a5ac-20240807)(types-react@19.0.0-rc.1))(react@19.0.0-rc-e948a5ac-20240807)(types-react@19.0.0-rc.1))(@mui/material@5.16.7(@emotion/react@11.13.0(react@19.0.0-rc-e948a5ac-20240807)(types-react@19.0.0-rc.1))(@emotion/styled@11.13.0(@emotion/react@11.13.0(react@19.0.0-rc-e948a5ac-20240807)(types-react@19.0.0-rc.1))(react@19.0.0-rc-e948a5ac-20240807)(types-react@19.0.0-rc.1))(react-dom@19.0.0-rc-e948a5ac-20240807(react@19.0.0-rc-e948a5ac-20240807))(react@19.0.0-rc-e948a5ac-20240807)(types-react@19.0.0-rc.1))(dayjs@1.11.12)(react-dom@19.0.0-rc-e948a5ac-20240807(react@19.0.0-rc-e948a5ac-20240807))(react@19.0.0-rc-e948a5ac-20240807)(types-react@19.0.0-rc.1)':
    dependencies:
      '@babel/runtime': 7.24.8
      '@mui/base': 5.0.0-beta.40(react-dom@19.0.0-rc-e948a5ac-20240807(react@19.0.0-rc-e948a5ac-20240807))(react@19.0.0-rc-e948a5ac-20240807)(types-react@19.0.0-rc.1)
      '@mui/material': 5.16.7(@emotion/react@11.13.0(react@19.0.0-rc-e948a5ac-20240807)(types-react@19.0.0-rc.1))(@emotion/styled@11.13.0(@emotion/react@11.13.0(react@19.0.0-rc-e948a5ac-20240807)(types-react@19.0.0-rc.1))(react@19.0.0-rc-e948a5ac-20240807)(types-react@19.0.0-rc.1))(react-dom@19.0.0-rc-e948a5ac-20240807(react@19.0.0-rc-e948a5ac-20240807))(react@19.0.0-rc-e948a5ac-20240807)(types-react@19.0.0-rc.1)
      '@mui/system': 5.16.7(@emotion/react@11.13.0(react@19.0.0-rc-e948a5ac-20240807)(types-react@19.0.0-rc.1))(@emotion/styled@11.13.0(@emotion/react@11.13.0(react@19.0.0-rc-e948a5ac-20240807)(types-react@19.0.0-rc.1))(react@19.0.0-rc-e948a5ac-20240807)(types-react@19.0.0-rc.1))(react@19.0.0-rc-e948a5ac-20240807)(types-react@19.0.0-rc.1)
      '@mui/utils': 5.16.6(react@19.0.0-rc-e948a5ac-20240807)(types-react@19.0.0-rc.1)
      '@types/react-transition-group': 4.4.10
      clsx: 2.1.1
      prop-types: 15.8.1
      react: 19.0.0-rc-e948a5ac-20240807
      react-dom: 19.0.0-rc-e948a5ac-20240807(react@19.0.0-rc-e948a5ac-20240807)
      react-transition-group: 4.4.5(react-dom@19.0.0-rc-e948a5ac-20240807(react@19.0.0-rc-e948a5ac-20240807))(react@19.0.0-rc-e948a5ac-20240807)
    optionalDependencies:
      '@emotion/react': 11.13.0(react@19.0.0-rc-e948a5ac-20240807)(types-react@19.0.0-rc.1)
      '@emotion/styled': 11.13.0(@emotion/react@11.13.0(react@19.0.0-rc-e948a5ac-20240807)(types-react@19.0.0-rc.1))(react@19.0.0-rc-e948a5ac-20240807)(types-react@19.0.0-rc.1)
      dayjs: 1.11.12
    transitivePeerDependencies:
      - '@types/react'

  '@nodelib/fs.scandir@2.1.5':
    dependencies:
      '@nodelib/fs.stat': 2.0.5
      run-parallel: 1.2.0

  '@nodelib/fs.stat@2.0.5': {}

  '@nodelib/fs.walk@1.2.8':
    dependencies:
      '@nodelib/fs.scandir': 2.1.5
      fastq: 1.17.1

  '@octokit/app@15.1.0':
    dependencies:
      '@octokit/auth-app': 7.1.0
      '@octokit/auth-unauthenticated': 6.1.0
      '@octokit/core': 6.1.2
      '@octokit/oauth-app': 7.1.2
      '@octokit/plugin-paginate-rest': 11.3.0(@octokit/core@6.1.2)
      '@octokit/types': 13.5.0
      '@octokit/webhooks': 13.2.7

  '@octokit/auth-app@7.1.0':
    dependencies:
      '@octokit/auth-oauth-app': 8.1.1
      '@octokit/auth-oauth-user': 5.1.1
      '@octokit/request': 9.1.1
      '@octokit/request-error': 6.1.1
      '@octokit/types': 13.5.0
      lru-cache: 10.2.2
      universal-github-app-jwt: 2.2.0
      universal-user-agent: 7.0.2

  '@octokit/auth-oauth-app@8.1.1':
    dependencies:
      '@octokit/auth-oauth-device': 7.1.1
      '@octokit/auth-oauth-user': 5.1.1
      '@octokit/request': 9.1.1
      '@octokit/types': 13.5.0
      universal-user-agent: 7.0.2

  '@octokit/auth-oauth-device@7.1.1':
    dependencies:
      '@octokit/oauth-methods': 5.1.2
      '@octokit/request': 9.1.1
      '@octokit/types': 13.5.0
      universal-user-agent: 7.0.2

  '@octokit/auth-oauth-user@5.1.1':
    dependencies:
      '@octokit/auth-oauth-device': 7.1.1
      '@octokit/oauth-methods': 5.1.2
      '@octokit/request': 9.1.1
      '@octokit/types': 13.5.0
      universal-user-agent: 7.0.2

  '@octokit/auth-token@4.0.0': {}

  '@octokit/auth-token@5.1.1': {}

  '@octokit/auth-unauthenticated@6.1.0':
    dependencies:
      '@octokit/request-error': 6.1.1
      '@octokit/types': 13.5.0

  '@octokit/core@5.2.0':
    dependencies:
      '@octokit/auth-token': 4.0.0
      '@octokit/graphql': 7.1.0
      '@octokit/request': 8.4.0
      '@octokit/request-error': 5.1.0
      '@octokit/types': 13.5.0
      before-after-hook: 2.2.3
      universal-user-agent: 6.0.1

  '@octokit/core@6.1.2':
    dependencies:
      '@octokit/auth-token': 5.1.1
      '@octokit/graphql': 8.1.1
      '@octokit/request': 9.1.1
      '@octokit/request-error': 6.1.1
      '@octokit/types': 13.5.0
      before-after-hook: 3.0.2
      universal-user-agent: 7.0.2

  '@octokit/endpoint@10.1.1':
    dependencies:
      '@octokit/types': 13.5.0
      universal-user-agent: 7.0.2

  '@octokit/endpoint@9.0.5':
    dependencies:
      '@octokit/types': 13.5.0
      universal-user-agent: 6.0.1

  '@octokit/graphql@7.1.0':
    dependencies:
      '@octokit/request': 8.4.0
      '@octokit/types': 13.5.0
      universal-user-agent: 6.0.1

  '@octokit/graphql@8.1.1':
    dependencies:
      '@octokit/request': 9.1.1
      '@octokit/types': 13.5.0
      universal-user-agent: 7.0.2

  '@octokit/oauth-app@7.1.2':
    dependencies:
      '@octokit/auth-oauth-app': 8.1.1
      '@octokit/auth-oauth-user': 5.1.1
      '@octokit/auth-unauthenticated': 6.1.0
      '@octokit/core': 6.1.2
      '@octokit/oauth-authorization-url': 7.1.1
      '@octokit/oauth-methods': 5.1.2
      '@types/aws-lambda': 8.10.138
      universal-user-agent: 7.0.2

  '@octokit/oauth-authorization-url@7.1.1': {}

  '@octokit/oauth-methods@5.1.2':
    dependencies:
      '@octokit/oauth-authorization-url': 7.1.1
      '@octokit/request': 9.1.1
      '@octokit/request-error': 6.1.1
      '@octokit/types': 13.5.0

  '@octokit/openapi-types@20.0.0': {}

  '@octokit/openapi-types@22.2.0': {}

  '@octokit/openapi-webhooks-types@8.2.1': {}

  '@octokit/plugin-paginate-graphql@5.2.2(@octokit/core@6.1.2)':
    dependencies:
      '@octokit/core': 6.1.2

  '@octokit/plugin-paginate-rest@11.3.0(@octokit/core@6.1.2)':
    dependencies:
      '@octokit/core': 6.1.2
      '@octokit/types': 13.5.0

  '@octokit/plugin-paginate-rest@9.2.1(@octokit/core@5.2.0)':
    dependencies:
      '@octokit/core': 5.2.0
      '@octokit/types': 12.6.0

  '@octokit/plugin-rest-endpoint-methods@10.4.1(@octokit/core@5.2.0)':
    dependencies:
      '@octokit/core': 5.2.0
      '@octokit/types': 12.6.0

  '@octokit/plugin-rest-endpoint-methods@13.2.1(@octokit/core@6.1.2)':
    dependencies:
      '@octokit/core': 6.1.2
      '@octokit/types': 13.5.0

  '@octokit/plugin-retry@7.1.1(@octokit/core@6.1.2)':
    dependencies:
      '@octokit/core': 6.1.2
      '@octokit/request-error': 6.1.1
      '@octokit/types': 13.5.0
      bottleneck: 2.19.5

  '@octokit/plugin-throttling@9.3.0(@octokit/core@6.1.2)':
    dependencies:
      '@octokit/core': 6.1.2
      '@octokit/types': 13.5.0
      bottleneck: 2.19.5

  '@octokit/request-error@5.1.0':
    dependencies:
      '@octokit/types': 13.5.0
      deprecation: 2.3.1
      once: 1.4.0

  '@octokit/request-error@6.1.1':
    dependencies:
      '@octokit/types': 13.5.0

  '@octokit/request@8.4.0':
    dependencies:
      '@octokit/endpoint': 9.0.5
      '@octokit/request-error': 5.1.0
      '@octokit/types': 13.5.0
      universal-user-agent: 6.0.1

  '@octokit/request@9.1.1':
    dependencies:
      '@octokit/endpoint': 10.1.1
      '@octokit/request-error': 6.1.1
      '@octokit/types': 13.5.0
      universal-user-agent: 7.0.2

  '@octokit/types@12.6.0':
    dependencies:
      '@octokit/openapi-types': 20.0.0

  '@octokit/types@13.5.0':
    dependencies:
      '@octokit/openapi-types': 22.2.0

  '@octokit/webhooks-methods@5.1.0': {}

  '@octokit/webhooks@13.2.7':
    dependencies:
      '@octokit/openapi-webhooks-types': 8.2.1
      '@octokit/request-error': 6.1.1
      '@octokit/webhooks-methods': 5.1.0
      aggregate-error: 5.0.0

  '@pkgjs/parseargs@0.11.0':
    optional: true

  '@pkgr/core@0.1.1': {}

  '@popperjs/core@2.11.8': {}

  '@radix-ui/number@1.1.0': {}

  '@radix-ui/primitive@1.1.0': {}

  '@radix-ui/react-compose-refs@1.1.0(react@19.0.0-rc-e948a5ac-20240807)(types-react@19.0.0-rc.1)':
    dependencies:
      react: 19.0.0-rc-e948a5ac-20240807
    optionalDependencies:
      '@types/react': types-react@19.0.0-rc.1

  '@radix-ui/react-context@1.1.0(react@19.0.0-rc-e948a5ac-20240807)(types-react@19.0.0-rc.1)':
    dependencies:
      react: 19.0.0-rc-e948a5ac-20240807
    optionalDependencies:
      '@types/react': types-react@19.0.0-rc.1

  '@radix-ui/react-direction@1.1.0(react@19.0.0-rc-e948a5ac-20240807)(types-react@19.0.0-rc.1)':
    dependencies:
      react: 19.0.0-rc-e948a5ac-20240807
    optionalDependencies:
      '@types/react': types-react@19.0.0-rc.1

  '@radix-ui/react-portal@1.1.1(react@19.0.0-rc-e948a5ac-20240807)(types-react@19.0.0-rc.1)':
    dependencies:
      '@radix-ui/react-primitive': 2.0.0(react@19.0.0-rc-e948a5ac-20240807)(types-react@19.0.0-rc.1)
      '@radix-ui/react-use-layout-effect': 1.1.0(react@19.0.0-rc-e948a5ac-20240807)(types-react@19.0.0-rc.1)
      react: 19.0.0-rc-e948a5ac-20240807
    optionalDependencies:
      '@types/react': types-react@19.0.0-rc.1

  '@radix-ui/react-presence@1.1.0(react@19.0.0-rc-e948a5ac-20240807)(types-react@19.0.0-rc.1)':
    dependencies:
      '@radix-ui/react-compose-refs': 1.1.0(react@19.0.0-rc-e948a5ac-20240807)(types-react@19.0.0-rc.1)
      '@radix-ui/react-use-layout-effect': 1.1.0(react@19.0.0-rc-e948a5ac-20240807)(types-react@19.0.0-rc.1)
      react: 19.0.0-rc-e948a5ac-20240807
    optionalDependencies:
      '@types/react': types-react@19.0.0-rc.1

  '@radix-ui/react-primitive@2.0.0(react@19.0.0-rc-e948a5ac-20240807)(types-react@19.0.0-rc.1)':
    dependencies:
      '@radix-ui/react-slot': 1.1.0(react@19.0.0-rc-e948a5ac-20240807)(types-react@19.0.0-rc.1)
      react: 19.0.0-rc-e948a5ac-20240807
    optionalDependencies:
      '@types/react': types-react@19.0.0-rc.1

  '@radix-ui/react-scroll-area@1.1.0(react@19.0.0-rc-e948a5ac-20240807)(types-react@19.0.0-rc.1)':
    dependencies:
      '@radix-ui/number': 1.1.0
      '@radix-ui/primitive': 1.1.0
      '@radix-ui/react-compose-refs': 1.1.0(react@19.0.0-rc-e948a5ac-20240807)(types-react@19.0.0-rc.1)
      '@radix-ui/react-context': 1.1.0(react@19.0.0-rc-e948a5ac-20240807)(types-react@19.0.0-rc.1)
      '@radix-ui/react-direction': 1.1.0(react@19.0.0-rc-e948a5ac-20240807)(types-react@19.0.0-rc.1)
      '@radix-ui/react-presence': 1.1.0(react@19.0.0-rc-e948a5ac-20240807)(types-react@19.0.0-rc.1)
      '@radix-ui/react-primitive': 2.0.0(react@19.0.0-rc-e948a5ac-20240807)(types-react@19.0.0-rc.1)
      '@radix-ui/react-use-callback-ref': 1.1.0(react@19.0.0-rc-e948a5ac-20240807)(types-react@19.0.0-rc.1)
      '@radix-ui/react-use-layout-effect': 1.1.0(react@19.0.0-rc-e948a5ac-20240807)(types-react@19.0.0-rc.1)
      react: 19.0.0-rc-e948a5ac-20240807
    optionalDependencies:
      '@types/react': types-react@19.0.0-rc.1

  '@radix-ui/react-slot@1.1.0(react@19.0.0-rc-e948a5ac-20240807)(types-react@19.0.0-rc.1)':
    dependencies:
      '@radix-ui/react-compose-refs': 1.1.0(react@19.0.0-rc-e948a5ac-20240807)(types-react@19.0.0-rc.1)
      react: 19.0.0-rc-e948a5ac-20240807
    optionalDependencies:
      '@types/react': types-react@19.0.0-rc.1

  '@radix-ui/react-use-callback-ref@1.1.0(react@19.0.0-rc-e948a5ac-20240807)(types-react@19.0.0-rc.1)':
    dependencies:
      react: 19.0.0-rc-e948a5ac-20240807
    optionalDependencies:
      '@types/react': types-react@19.0.0-rc.1

  '@radix-ui/react-use-layout-effect@1.1.0(react@19.0.0-rc-e948a5ac-20240807)(types-react@19.0.0-rc.1)':
    dependencies:
      react: 19.0.0-rc-e948a5ac-20240807
    optionalDependencies:
      '@types/react': types-react@19.0.0-rc.1

  '@remix-run/router@1.19.0': {}

  '@rollup/pluginutils@5.1.0(rollup@4.17.2)':
    dependencies:
      '@types/estree': 1.0.5
      estree-walker: 2.0.2
      picomatch: 2.3.1
    optionalDependencies:
      rollup: 4.17.2

  '@rollup/rollup-android-arm-eabi@4.17.2':
    optional: true

  '@rollup/rollup-android-arm64@4.17.2':
    optional: true

  '@rollup/rollup-darwin-arm64@4.17.2':
    optional: true

  '@rollup/rollup-darwin-x64@4.17.2':
    optional: true

  '@rollup/rollup-linux-arm-gnueabihf@4.17.2':
    optional: true

  '@rollup/rollup-linux-arm-musleabihf@4.17.2':
    optional: true

  '@rollup/rollup-linux-arm64-gnu@4.17.2':
    optional: true

  '@rollup/rollup-linux-arm64-musl@4.17.2':
    optional: true

  '@rollup/rollup-linux-powerpc64le-gnu@4.17.2':
    optional: true

  '@rollup/rollup-linux-riscv64-gnu@4.17.2':
    optional: true

  '@rollup/rollup-linux-s390x-gnu@4.17.2':
    optional: true

  '@rollup/rollup-linux-x64-gnu@4.17.2':
    optional: true

  '@rollup/rollup-linux-x64-musl@4.17.2':
    optional: true

  '@rollup/rollup-win32-arm64-msvc@4.17.2':
    optional: true

  '@rollup/rollup-win32-ia32-msvc@4.17.2':
    optional: true

  '@rollup/rollup-win32-x64-msvc@4.17.2':
    optional: true

  '@shikijs/core@1.13.0':
    dependencies:
      '@types/hast': 3.0.4

  '@sindresorhus/is@4.6.0': {}

  '@snyk/github-codeowners@1.1.0':
    dependencies:
      commander: 4.1.1
      ignore: 5.3.1
      p-map: 4.0.0

  '@svgr/babel-plugin-add-jsx-attribute@8.0.0(@babel/core@7.24.5)':
    dependencies:
      '@babel/core': 7.24.5

  '@svgr/babel-plugin-remove-jsx-attribute@8.0.0(@babel/core@7.24.5)':
    dependencies:
      '@babel/core': 7.24.5

  '@svgr/babel-plugin-remove-jsx-empty-expression@8.0.0(@babel/core@7.24.5)':
    dependencies:
      '@babel/core': 7.24.5

  '@svgr/babel-plugin-replace-jsx-attribute-value@8.0.0(@babel/core@7.24.5)':
    dependencies:
      '@babel/core': 7.24.5

  '@svgr/babel-plugin-svg-dynamic-title@8.0.0(@babel/core@7.24.5)':
    dependencies:
      '@babel/core': 7.24.5

  '@svgr/babel-plugin-svg-em-dimensions@8.0.0(@babel/core@7.24.5)':
    dependencies:
      '@babel/core': 7.24.5

  '@svgr/babel-plugin-transform-react-native-svg@8.1.0(@babel/core@7.24.5)':
    dependencies:
      '@babel/core': 7.24.5

  '@svgr/babel-plugin-transform-svg-component@8.0.0(@babel/core@7.24.5)':
    dependencies:
      '@babel/core': 7.24.5

  '@svgr/babel-preset@8.1.0(@babel/core@7.24.5)':
    dependencies:
      '@babel/core': 7.24.5
      '@svgr/babel-plugin-add-jsx-attribute': 8.0.0(@babel/core@7.24.5)
      '@svgr/babel-plugin-remove-jsx-attribute': 8.0.0(@babel/core@7.24.5)
      '@svgr/babel-plugin-remove-jsx-empty-expression': 8.0.0(@babel/core@7.24.5)
      '@svgr/babel-plugin-replace-jsx-attribute-value': 8.0.0(@babel/core@7.24.5)
      '@svgr/babel-plugin-svg-dynamic-title': 8.0.0(@babel/core@7.24.5)
      '@svgr/babel-plugin-svg-em-dimensions': 8.0.0(@babel/core@7.24.5)
      '@svgr/babel-plugin-transform-react-native-svg': 8.1.0(@babel/core@7.24.5)
      '@svgr/babel-plugin-transform-svg-component': 8.0.0(@babel/core@7.24.5)

  '@svgr/core@8.1.0(typescript@5.5.4)':
    dependencies:
      '@babel/core': 7.24.5
      '@svgr/babel-preset': 8.1.0(@babel/core@7.24.5)
      camelcase: 6.3.0
      cosmiconfig: 8.3.6(typescript@5.5.4)
      snake-case: 3.0.4
    transitivePeerDependencies:
      - supports-color
      - typescript

  '@svgr/hast-util-to-babel-ast@8.0.0':
    dependencies:
      '@babel/types': 7.24.5
      entities: 4.5.0

  '@svgr/plugin-jsx@8.1.0(@svgr/core@8.1.0(typescript@5.5.4))':
    dependencies:
      '@babel/core': 7.24.5
      '@svgr/babel-preset': 8.1.0(@babel/core@7.24.5)
      '@svgr/core': 8.1.0(typescript@5.5.4)
      '@svgr/hast-util-to-babel-ast': 8.0.0
      svg-parser: 2.0.4
    transitivePeerDependencies:
      - supports-color

  '@swc/core-darwin-arm64@1.6.1':
    optional: true

  '@swc/core-darwin-x64@1.6.1':
    optional: true

  '@swc/core-linux-arm-gnueabihf@1.6.1':
    optional: true

  '@swc/core-linux-arm64-gnu@1.6.1':
    optional: true

  '@swc/core-linux-arm64-musl@1.6.1':
    optional: true

  '@swc/core-linux-x64-gnu@1.6.1':
    optional: true

  '@swc/core-linux-x64-musl@1.6.1':
    optional: true

  '@swc/core-win32-arm64-msvc@1.6.1':
    optional: true

  '@swc/core-win32-ia32-msvc@1.6.1':
    optional: true

  '@swc/core-win32-x64-msvc@1.6.1':
    optional: true

  '@swc/core@1.6.1':
    dependencies:
      '@swc/counter': 0.1.3
      '@swc/types': 0.1.8
    optionalDependencies:
      '@swc/core-darwin-arm64': 1.6.1
      '@swc/core-darwin-x64': 1.6.1
      '@swc/core-linux-arm-gnueabihf': 1.6.1
      '@swc/core-linux-arm64-gnu': 1.6.1
      '@swc/core-linux-arm64-musl': 1.6.1
      '@swc/core-linux-x64-gnu': 1.6.1
      '@swc/core-linux-x64-musl': 1.6.1
      '@swc/core-win32-arm64-msvc': 1.6.1
      '@swc/core-win32-ia32-msvc': 1.6.1
      '@swc/core-win32-x64-msvc': 1.6.1

  '@swc/counter@0.1.3': {}

  '@swc/types@0.1.8':
    dependencies:
      '@swc/counter': 0.1.3

  '@szmarczak/http-timer@4.0.6':
    dependencies:
      defer-to-connect: 2.0.1

  '@tanstack/match-sorter-utils@8.15.1':
    dependencies:
      remove-accents: 0.5.0

  '@tanstack/react-table@8.19.3(react-dom@19.0.0-rc-e948a5ac-20240807(react@19.0.0-rc-e948a5ac-20240807))(react@19.0.0-rc-e948a5ac-20240807)':
    dependencies:
      '@tanstack/table-core': 8.19.3
      react: 19.0.0-rc-e948a5ac-20240807
      react-dom: 19.0.0-rc-e948a5ac-20240807(react@19.0.0-rc-e948a5ac-20240807)

  '@tanstack/react-virtual@3.8.3(react-dom@19.0.0-rc-e948a5ac-20240807(react@19.0.0-rc-e948a5ac-20240807))(react@19.0.0-rc-e948a5ac-20240807)':
    dependencies:
      '@tanstack/virtual-core': 3.8.3
      react: 19.0.0-rc-e948a5ac-20240807
      react-dom: 19.0.0-rc-e948a5ac-20240807(react@19.0.0-rc-e948a5ac-20240807)

  '@tanstack/table-core@8.19.3': {}

  '@tanstack/virtual-core@3.8.3': {}

  '@taplo/core@0.1.1': {}

  '@taplo/lib@0.4.0-alpha.2':
    dependencies:
      '@taplo/core': 0.1.1

  '@tauri-apps/api@1.6.0': {}

  '@tauri-apps/cli-darwin-arm64@1.6.0':
    optional: true

  '@tauri-apps/cli-darwin-x64@1.6.0':
    optional: true

  '@tauri-apps/cli-linux-arm-gnueabihf@1.6.0':
    optional: true

  '@tauri-apps/cli-linux-arm64-gnu@1.6.0':
    optional: true

  '@tauri-apps/cli-linux-arm64-musl@1.6.0':
    optional: true

  '@tauri-apps/cli-linux-x64-gnu@1.6.0':
    optional: true

  '@tauri-apps/cli-linux-x64-musl@1.6.0':
    optional: true

  '@tauri-apps/cli-win32-arm64-msvc@1.6.0':
    optional: true

  '@tauri-apps/cli-win32-ia32-msvc@1.6.0':
    optional: true

  '@tauri-apps/cli-win32-x64-msvc@1.6.0':
    optional: true

  '@tauri-apps/cli@1.6.0':
    optionalDependencies:
      '@tauri-apps/cli-darwin-arm64': 1.6.0
      '@tauri-apps/cli-darwin-x64': 1.6.0
      '@tauri-apps/cli-linux-arm-gnueabihf': 1.6.0
      '@tauri-apps/cli-linux-arm64-gnu': 1.6.0
      '@tauri-apps/cli-linux-arm64-musl': 1.6.0
      '@tauri-apps/cli-linux-x64-gnu': 1.6.0
      '@tauri-apps/cli-linux-x64-musl': 1.6.0
      '@tauri-apps/cli-win32-arm64-msvc': 1.6.0
      '@tauri-apps/cli-win32-ia32-msvc': 1.6.0
      '@tauri-apps/cli-win32-x64-msvc': 1.6.0

  '@trivago/prettier-plugin-sort-imports@4.3.0(prettier@3.3.3)':
    dependencies:
      '@babel/generator': 7.17.7
      '@babel/parser': 7.25.3
      '@babel/traverse': 7.23.2
      '@babel/types': 7.17.0
      javascript-natural-sort: 0.7.1
      lodash: 4.17.21
      prettier: 3.3.3
    transitivePeerDependencies:
      - supports-color
    optional: true

  '@trysound/sax@0.2.0': {}

  '@types/adm-zip@0.5.5':
    dependencies:
      '@types/node': 20.12.10

  '@types/aws-lambda@8.10.138': {}

  '@types/babel__core@7.20.5':
    dependencies:
      '@babel/parser': 7.24.5
      '@babel/types': 7.24.5
      '@types/babel__generator': 7.6.8
      '@types/babel__template': 7.4.4
      '@types/babel__traverse': 7.20.5

  '@types/babel__generator@7.6.8':
    dependencies:
      '@babel/types': 7.24.5

  '@types/babel__template@7.4.4':
    dependencies:
      '@babel/parser': 7.24.5
      '@babel/types': 7.24.5

  '@types/babel__traverse@7.20.5':
    dependencies:
      '@babel/types': 7.24.5

  '@types/cacheable-request@6.0.3':
    dependencies:
      '@types/http-cache-semantics': 4.0.4
      '@types/keyv': 3.1.4
      '@types/node': 20.14.15
      '@types/responselike': 1.0.3

  '@types/conventional-commits-parser@5.0.0':
    dependencies:
      '@types/node': 20.14.15

  '@types/d3-array@3.2.1': {}

  '@types/d3-axis@3.0.6':
    dependencies:
      '@types/d3-selection': 3.0.10

  '@types/d3-brush@3.0.6':
    dependencies:
      '@types/d3-selection': 3.0.10

  '@types/d3-chord@3.0.6': {}

  '@types/d3-color@3.1.3': {}

  '@types/d3-contour@3.0.6':
    dependencies:
      '@types/d3-array': 3.2.1
      '@types/geojson': 7946.0.14

  '@types/d3-delaunay@6.0.4': {}

  '@types/d3-dispatch@3.0.6': {}

  '@types/d3-drag@3.0.7':
    dependencies:
      '@types/d3-selection': 3.0.10

  '@types/d3-dsv@3.0.7': {}

  '@types/d3-ease@3.0.2': {}

  '@types/d3-fetch@3.0.7':
    dependencies:
      '@types/d3-dsv': 3.0.7

  '@types/d3-force@3.0.9': {}

  '@types/d3-format@3.0.4': {}

  '@types/d3-geo@3.1.0':
    dependencies:
      '@types/geojson': 7946.0.14

  '@types/d3-hierarchy@3.1.7': {}

  '@types/d3-interpolate-path@2.0.3': {}

  '@types/d3-interpolate@3.0.4':
    dependencies:
      '@types/d3-color': 3.1.3

  '@types/d3-path@3.1.0': {}

  '@types/d3-polygon@3.0.2': {}

  '@types/d3-quadtree@3.0.6': {}

  '@types/d3-random@3.0.3': {}

  '@types/d3-scale-chromatic@3.0.3': {}

  '@types/d3-scale@4.0.8':
    dependencies:
      '@types/d3-time': 3.0.3

  '@types/d3-selection@3.0.10': {}

  '@types/d3-shape@3.1.6':
    dependencies:
      '@types/d3-path': 3.1.0

  '@types/d3-time-format@4.0.3': {}

  '@types/d3-time@3.0.3': {}

  '@types/d3-timer@3.0.2': {}

  '@types/d3-transition@3.0.8':
    dependencies:
      '@types/d3-selection': 3.0.10

  '@types/d3-zoom@3.0.8':
    dependencies:
      '@types/d3-interpolate': 3.0.4
      '@types/d3-selection': 3.0.10

  '@types/d3@7.4.3':
    dependencies:
      '@types/d3-array': 3.2.1
      '@types/d3-axis': 3.0.6
      '@types/d3-brush': 3.0.6
      '@types/d3-chord': 3.0.6
      '@types/d3-color': 3.1.3
      '@types/d3-contour': 3.0.6
      '@types/d3-delaunay': 6.0.4
      '@types/d3-dispatch': 3.0.6
      '@types/d3-drag': 3.0.7
      '@types/d3-dsv': 3.0.7
      '@types/d3-ease': 3.0.2
      '@types/d3-fetch': 3.0.7
      '@types/d3-force': 3.0.9
      '@types/d3-format': 3.0.4
      '@types/d3-geo': 3.1.0
      '@types/d3-hierarchy': 3.1.7
      '@types/d3-interpolate': 3.0.4
      '@types/d3-path': 3.1.0
      '@types/d3-polygon': 3.0.2
      '@types/d3-quadtree': 3.0.6
      '@types/d3-random': 3.0.3
      '@types/d3-scale': 4.0.8
      '@types/d3-scale-chromatic': 3.0.3
      '@types/d3-selection': 3.0.10
      '@types/d3-shape': 3.1.6
      '@types/d3-time': 3.0.3
      '@types/d3-time-format': 4.0.3
      '@types/d3-timer': 3.0.2
      '@types/d3-transition': 3.0.8
      '@types/d3-zoom': 3.0.8

  '@types/debug@4.1.12':
    dependencies:
      '@types/ms': 0.7.34

  '@types/estree-jsx@1.0.5':
    dependencies:
      '@types/estree': 1.0.5

  '@types/estree@1.0.5': {}

  '@types/figlet@1.5.8': {}

  '@types/fs-extra@11.0.4':
    dependencies:
      '@types/jsonfile': 6.1.4
      '@types/node': 20.14.15

  '@types/geojson@7946.0.14': {}

  '@types/hast@3.0.4':
    dependencies:
      '@types/unist': 3.0.2

  '@types/http-cache-semantics@4.0.4': {}

  '@types/js-cookie@2.2.7': {}

  '@types/json5@0.0.29': {}

  '@types/jsonfile@6.1.4':
    dependencies:
      '@types/node': 20.14.15

  '@types/keyv@3.1.4':
    dependencies:
      '@types/node': 20.14.15

  '@types/lodash-es@4.17.12':
    dependencies:
      '@types/lodash': 4.17.1

  '@types/lodash@4.17.1': {}

  '@types/mdast@4.0.3':
    dependencies:
      '@types/unist': 3.0.2

  '@types/ms@0.7.34': {}

  '@types/node@16.18.97': {}

  '@types/node@20.12.10':
    dependencies:
      undici-types: 5.26.5

  '@types/node@20.14.15':
    dependencies:
      undici-types: 5.26.5

  '@types/parse-json@4.0.2': {}

  '@types/postcss-modules-local-by-default@4.0.2':
    dependencies:
      postcss: 8.4.41

  '@types/postcss-modules-scope@3.0.4':
    dependencies:
      postcss: 8.4.41

  '@types/prop-types@15.7.12': {}

  '@types/react-transition-group@4.4.10':
    dependencies:
      '@types/react': types-react@19.0.0-rc.1

  '@types/responselike@1.0.3':
    dependencies:
      '@types/node': 20.14.15

  '@types/unist@2.0.10': {}

  '@types/unist@3.0.2': {}

  '@types/yauzl@2.10.3':
    dependencies:
      '@types/node': 20.14.15
    optional: true

  '@typescript-eslint/eslint-plugin@8.1.0(@typescript-eslint/parser@8.1.0(eslint@8.57.0)(typescript@5.5.4))(eslint@8.57.0)(typescript@5.5.4)':
    dependencies:
      '@eslint-community/regexpp': 4.10.0
      '@typescript-eslint/parser': 8.1.0(eslint@8.57.0)(typescript@5.5.4)
      '@typescript-eslint/scope-manager': 8.1.0
      '@typescript-eslint/type-utils': 8.1.0(eslint@8.57.0)(typescript@5.5.4)
      '@typescript-eslint/utils': 8.1.0(eslint@8.57.0)(typescript@5.5.4)
      '@typescript-eslint/visitor-keys': 8.1.0
      eslint: 8.57.0
      graphemer: 1.4.0
      ignore: 5.3.1
      natural-compare: 1.4.0
      ts-api-utils: 1.3.0(typescript@5.5.4)
    optionalDependencies:
      typescript: 5.5.4
    transitivePeerDependencies:
      - supports-color

  '@typescript-eslint/parser@8.1.0(eslint@8.57.0)(typescript@5.5.4)':
    dependencies:
      '@typescript-eslint/scope-manager': 8.1.0
      '@typescript-eslint/types': 8.1.0
      '@typescript-eslint/typescript-estree': 8.1.0(typescript@5.5.4)
      '@typescript-eslint/visitor-keys': 8.1.0
      debug: 4.3.6
      eslint: 8.57.0
    optionalDependencies:
      typescript: 5.5.4
    transitivePeerDependencies:
      - supports-color

  '@typescript-eslint/scope-manager@8.1.0':
    dependencies:
      '@typescript-eslint/types': 8.1.0
      '@typescript-eslint/visitor-keys': 8.1.0

  '@typescript-eslint/type-utils@8.1.0(eslint@8.57.0)(typescript@5.5.4)':
    dependencies:
      '@typescript-eslint/typescript-estree': 8.1.0(typescript@5.5.4)
      '@typescript-eslint/utils': 8.1.0(eslint@8.57.0)(typescript@5.5.4)
      debug: 4.3.6
      ts-api-utils: 1.3.0(typescript@5.5.4)
    optionalDependencies:
      typescript: 5.5.4
    transitivePeerDependencies:
      - eslint
      - supports-color

  '@typescript-eslint/types@8.1.0': {}

  '@typescript-eslint/typescript-estree@8.1.0(typescript@5.5.4)':
    dependencies:
      '@typescript-eslint/types': 8.1.0
      '@typescript-eslint/visitor-keys': 8.1.0
      debug: 4.3.6
      globby: 11.1.0
      is-glob: 4.0.3
      minimatch: 9.0.5
      semver: 7.6.1
      ts-api-utils: 1.3.0(typescript@5.5.4)
    optionalDependencies:
      typescript: 5.5.4
    transitivePeerDependencies:
      - supports-color

  '@typescript-eslint/utils@8.1.0(eslint@8.57.0)(typescript@5.5.4)':
    dependencies:
      '@eslint-community/eslint-utils': 4.4.0(eslint@8.57.0)
      '@typescript-eslint/scope-manager': 8.1.0
      '@typescript-eslint/types': 8.1.0
      '@typescript-eslint/typescript-estree': 8.1.0(typescript@5.5.4)
      eslint: 8.57.0
    transitivePeerDependencies:
      - supports-color
      - typescript

  '@typescript-eslint/visitor-keys@8.1.0':
    dependencies:
      '@typescript-eslint/types': 8.1.0
      eslint-visitor-keys: 3.4.3

  '@ungap/structured-clone@1.2.0': {}

  '@vitejs/plugin-react-swc@3.7.0(vite@5.4.0(@types/node@20.14.15)(less@4.2.0)(sass@1.77.8)(stylus@0.62.0))':
    dependencies:
      '@swc/core': 1.6.1
      vite: 5.4.0(@types/node@20.14.15)(less@4.2.0)(sass@1.77.8)(stylus@0.62.0)
    transitivePeerDependencies:
      - '@swc/helpers'

  '@vitejs/plugin-react@4.3.1(vite@5.4.0(@types/node@20.14.15)(less@4.2.0)(sass@1.77.8)(stylus@0.62.0))':
    dependencies:
      '@babel/core': 7.24.5
      '@babel/plugin-transform-react-jsx-self': 7.24.5(@babel/core@7.24.5)
      '@babel/plugin-transform-react-jsx-source': 7.24.1(@babel/core@7.24.5)
      '@types/babel__core': 7.20.5
      react-refresh: 0.14.2
      vite: 5.4.0(@types/node@20.14.15)(less@4.2.0)(sass@1.77.8)(stylus@0.62.0)
    transitivePeerDependencies:
      - supports-color

  '@xobotyi/scrollbar-width@1.9.5': {}

  JSONStream@1.3.5:
    dependencies:
      jsonparse: 1.3.1
      through: 2.3.8

  acorn-jsx@5.3.2(acorn@8.11.3):
    dependencies:
      acorn: 8.11.3

  acorn-node@1.8.2:
    dependencies:
      acorn: 7.4.1
      acorn-walk: 7.2.0
      xtend: 4.0.2

  acorn-walk@7.2.0: {}

  acorn@7.4.1: {}

  acorn@8.11.3: {}

  acorn@8.12.1: {}

  adm-zip@0.5.15: {}

  agent-base@7.1.1:
    dependencies:
      debug: 4.3.6
    transitivePeerDependencies:
      - supports-color

  aggregate-error@3.1.0:
    dependencies:
      clean-stack: 2.2.0
      indent-string: 4.0.0

  aggregate-error@5.0.0:
    dependencies:
      clean-stack: 5.2.0
      indent-string: 5.0.0

  ahooks@3.8.1(react@19.0.0-rc-e948a5ac-20240807):
    dependencies:
      '@babel/runtime': 7.24.8
      dayjs: 1.11.12
      intersection-observer: 0.12.2
      js-cookie: 3.0.5
      lodash: 4.17.21
      react: 19.0.0-rc-e948a5ac-20240807
      react-fast-compare: 3.2.2
      resize-observer-polyfill: 1.5.1
      screenfull: 5.2.0
      tslib: 2.6.2

  ajv@6.12.6:
    dependencies:
      fast-deep-equal: 3.1.3
      fast-json-stable-stringify: 2.1.0
      json-schema-traverse: 0.4.1
      uri-js: 4.4.1

  ajv@8.13.0:
    dependencies:
      fast-deep-equal: 3.1.3
      json-schema-traverse: 1.0.0
      require-from-string: 2.0.2
      uri-js: 4.4.1

  allotment@1.20.2(react-dom@19.0.0-rc-e948a5ac-20240807(react@19.0.0-rc-e948a5ac-20240807))(react@19.0.0-rc-e948a5ac-20240807):
    dependencies:
      classnames: 2.5.1
      eventemitter3: 5.0.1
      lodash.clamp: 4.0.3
      lodash.debounce: 4.0.8
      lodash.isequal: 4.5.0
      react: 19.0.0-rc-e948a5ac-20240807
      react-dom: 19.0.0-rc-e948a5ac-20240807(react@19.0.0-rc-e948a5ac-20240807)
      use-resize-observer: 9.1.0(react-dom@19.0.0-rc-e948a5ac-20240807(react@19.0.0-rc-e948a5ac-20240807))(react@19.0.0-rc-e948a5ac-20240807)

  ansi-align@2.0.0:
    dependencies:
      string-width: 2.1.1

  ansi-escapes@7.0.0:
    dependencies:
      environment: 1.1.0

  ansi-regex@3.0.1: {}

  ansi-regex@5.0.1: {}

  ansi-regex@6.0.1: {}

  ansi-styles@3.2.1:
    dependencies:
      color-convert: 1.9.3

  ansi-styles@4.3.0:
    dependencies:
      color-convert: 2.0.1

  ansi-styles@6.2.1: {}

  any-promise@1.3.0: {}

  anymatch@3.1.3:
    dependencies:
      normalize-path: 3.0.0
      picomatch: 2.3.1

  arg@5.0.2: {}

  argparse@2.0.1: {}

  array-buffer-byte-length@1.0.1:
    dependencies:
      call-bind: 1.0.7
      is-array-buffer: 3.0.4

  array-ify@1.0.0: {}

  array-includes@3.1.8:
    dependencies:
      call-bind: 1.0.7
      define-properties: 1.2.1
      es-abstract: 1.23.3
      es-object-atoms: 1.0.0
      get-intrinsic: 1.2.4
      is-string: 1.0.7

  array-union@2.1.0: {}

  array.prototype.findlast@1.2.5:
    dependencies:
      call-bind: 1.0.7
      define-properties: 1.2.1
      es-abstract: 1.23.3
      es-errors: 1.3.0
      es-object-atoms: 1.0.0
      es-shim-unscopables: 1.0.2

  array.prototype.findlastindex@1.2.5:
    dependencies:
      call-bind: 1.0.7
      define-properties: 1.2.1
      es-abstract: 1.23.3
      es-errors: 1.3.0
      es-object-atoms: 1.0.0
      es-shim-unscopables: 1.0.2

  array.prototype.flat@1.3.2:
    dependencies:
      call-bind: 1.0.7
      define-properties: 1.2.1
      es-abstract: 1.23.3
      es-shim-unscopables: 1.0.2

  array.prototype.flatmap@1.3.2:
    dependencies:
      call-bind: 1.0.7
      define-properties: 1.2.1
      es-abstract: 1.23.3
      es-shim-unscopables: 1.0.2

  array.prototype.tosorted@1.1.4:
    dependencies:
      call-bind: 1.0.7
      define-properties: 1.2.1
      es-abstract: 1.23.3
      es-errors: 1.3.0
      es-shim-unscopables: 1.0.2

  arraybuffer.prototype.slice@1.0.3:
    dependencies:
      array-buffer-byte-length: 1.0.1
      call-bind: 1.0.7
      define-properties: 1.2.1
      es-abstract: 1.23.3
      es-errors: 1.3.0
      get-intrinsic: 1.2.4
      is-array-buffer: 3.0.4
      is-shared-array-buffer: 1.0.3

  astral-regex@2.0.0: {}

  async-mutex@0.3.2:
    dependencies:
      tslib: 2.6.2

  autoprefixer@10.4.20(postcss@8.4.41):
    dependencies:
      browserslist: 4.23.3
      caniuse-lite: 1.0.30001646
      fraction.js: 4.3.7
      normalize-range: 0.1.2
      picocolors: 1.0.1
      postcss: 8.4.41
      postcss-value-parser: 4.2.0

  autoprefixer@9.8.8:
    dependencies:
      browserslist: 4.23.0
      caniuse-lite: 1.0.30001616
      normalize-range: 0.1.2
      num2fraction: 1.2.2
      picocolors: 0.2.1
      postcss: 7.0.39
      postcss-value-parser: 4.2.0

  available-typed-arrays@1.0.7:
    dependencies:
      possible-typed-array-names: 1.0.0

  babel-plugin-macros@3.1.0:
    dependencies:
      '@babel/runtime': 7.24.8
      cosmiconfig: 7.1.0
      resolve: 1.22.8

  bail@2.0.2: {}

  balanced-match@1.0.2: {}

  balanced-match@2.0.0: {}

  base64-js@1.5.1: {}

  before-after-hook@2.2.3: {}

  before-after-hook@3.0.2: {}

  big-integer@1.6.52: {}

  binary-extensions@2.3.0: {}

  boolbase@1.0.0: {}

  boolean@3.2.0:
    optional: true

  bottleneck@2.19.5: {}

  boxen@1.3.0:
    dependencies:
      ansi-align: 2.0.0
      camelcase: 4.1.0
      chalk: 2.4.2
      cli-boxes: 1.0.0
      string-width: 2.1.1
      term-size: 1.2.0
      widest-line: 2.0.1

  brace-expansion@1.1.11:
    dependencies:
      balanced-match: 1.0.2
      concat-map: 0.0.1

  brace-expansion@2.0.1:
    dependencies:
      balanced-match: 1.0.2

  braces@3.0.3:
    dependencies:
      fill-range: 7.1.1

  browserslist@4.23.0:
    dependencies:
      caniuse-lite: 1.0.30001616
      electron-to-chromium: 1.4.758
      node-releases: 2.0.14
      update-browserslist-db: 1.0.15(browserslist@4.23.0)

  browserslist@4.23.3:
    dependencies:
      caniuse-lite: 1.0.30001646
      electron-to-chromium: 1.5.4
      node-releases: 2.0.18
      update-browserslist-db: 1.1.0(browserslist@4.23.3)

  buffer-crc32@0.2.13: {}

  buffer@6.0.3:
    dependencies:
      base64-js: 1.5.1
      ieee754: 1.2.1

  bufferutil@4.0.8:
    dependencies:
      node-gyp-build: 4.8.1

  builtin-modules@3.3.0: {}

  builtins@5.1.0:
    dependencies:
      semver: 7.6.1

  bytes@3.1.2: {}

  cacheable-lookup@5.0.4: {}

  cacheable-request@7.0.4:
    dependencies:
      clone-response: 1.0.3
      get-stream: 5.2.0
      http-cache-semantics: 4.1.1
      keyv: 4.5.4
      lowercase-keys: 2.0.0
      normalize-url: 6.1.0
      responselike: 2.0.1

  call-bind@1.0.7:
    dependencies:
      es-define-property: 1.0.0
      es-errors: 1.3.0
      function-bind: 1.1.2
      get-intrinsic: 1.2.4
      set-function-length: 1.2.2

  call-me-maybe@1.0.2: {}

  callsites@3.1.0: {}

  camelcase-css@2.0.1: {}

  camelcase@4.1.0: {}

  camelcase@6.3.0: {}

  caniuse-api@3.0.0:
    dependencies:
      browserslist: 4.23.3
      caniuse-lite: 1.0.30001646
      lodash.memoize: 4.1.2
      lodash.uniq: 4.5.0

  caniuse-lite@1.0.30001616: {}

  caniuse-lite@1.0.30001646: {}

  capture-stack-trace@1.0.2: {}

  ccount@2.0.1: {}

  chalk@2.4.2:
    dependencies:
      ansi-styles: 3.2.1
      escape-string-regexp: 1.0.5
      supports-color: 5.5.0

  chalk@4.1.2:
    dependencies:
      ansi-styles: 4.3.0
      supports-color: 7.2.0

  chalk@5.3.0: {}

  character-entities-html4@2.1.0: {}

  character-entities-legacy@3.0.0: {}

  character-entities@2.0.2: {}

  character-reference-invalid@2.0.1: {}

  chokidar@3.6.0:
    dependencies:
      anymatch: 3.1.3
      braces: 3.0.3
      glob-parent: 5.1.2
      is-binary-path: 2.1.0
      is-glob: 4.0.3
      normalize-path: 3.0.0
      readdirp: 3.6.0
    optionalDependencies:
      fsevents: 2.3.3

  chownr@3.0.0: {}

  ci-info@1.6.0: {}

  citty@0.1.6:
    dependencies:
      consola: 3.2.3

  classnames@2.5.1: {}

  clean-stack@2.2.0: {}

  clean-stack@5.2.0:
    dependencies:
      escape-string-regexp: 5.0.0

  cli-boxes@1.0.0: {}

  cli-cursor@5.0.0:
    dependencies:
      restore-cursor: 5.1.0

  cli-truncate@4.0.0:
    dependencies:
      slice-ansi: 5.0.0
      string-width: 7.1.0

  client-only@0.0.1: {}

  cliui@8.0.1:
    dependencies:
      string-width: 4.2.3
      strip-ansi: 6.0.1
      wrap-ansi: 7.0.0

  clone-response@1.0.3:
    dependencies:
      mimic-response: 1.0.1

  clone@1.0.4:
    optional: true

  clsx@2.1.1: {}

  color-convert@1.9.3:
    dependencies:
      color-name: 1.1.3

  color-convert@2.0.1:
    dependencies:
      color-name: 1.1.4

  color-name@1.1.3: {}

  color-name@1.1.4: {}

  color-string@1.9.1:
    dependencies:
      color-name: 1.1.4
      simple-swizzle: 0.2.2

  color@3.2.1:
    dependencies:
      color-convert: 1.9.3
      color-string: 1.9.1

  colord@2.9.3: {}

  colorette@2.0.20: {}

  colorize-template@1.0.0: {}

  comma-separated-tokens@2.0.3: {}

  commander@12.1.0: {}

  commander@4.1.1: {}

  commander@5.1.0: {}

  commander@7.2.0: {}

  compare-func@2.0.0:
    dependencies:
      array-ify: 1.0.0
      dot-prop: 5.3.0

  concat-map@0.0.1: {}

  confbox@0.1.7: {}

  configstore@3.1.5:
    dependencies:
      dot-prop: 4.2.1
      graceful-fs: 4.2.11
      make-dir: 1.3.0
      unique-string: 1.0.0
      write-file-atomic: 2.4.3
      xdg-basedir: 3.0.0

  consola@3.2.3: {}

  conventional-changelog-angular@7.0.0:
    dependencies:
      compare-func: 2.0.0

  conventional-changelog-conventionalcommits@7.0.2:
    dependencies:
      compare-func: 2.0.0

  conventional-changelog-conventionalcommits@8.0.0:
    dependencies:
      compare-func: 2.0.0

  conventional-commits-parser@5.0.0:
    dependencies:
      JSONStream: 1.3.5
      is-text-path: 2.0.0
      meow: 12.1.1
      split2: 4.2.0

  convert-source-map@1.9.0: {}

  convert-source-map@2.0.0: {}

  copy-anything@2.0.6:
    dependencies:
      is-what: 3.14.1

  copy-to-clipboard@3.3.3:
    dependencies:
      toggle-selection: 1.0.6

  cosmiconfig-typescript-loader@5.0.0(@types/node@20.14.15)(cosmiconfig@9.0.0(typescript@5.5.4))(typescript@5.5.4):
    dependencies:
      '@types/node': 20.14.15
      cosmiconfig: 9.0.0(typescript@5.5.4)
      jiti: 1.21.6
      typescript: 5.5.4

  cosmiconfig@7.1.0:
    dependencies:
      '@types/parse-json': 4.0.2
      import-fresh: 3.3.0
      parse-json: 5.2.0
      path-type: 4.0.0
      yaml: 1.10.2

  cosmiconfig@8.3.6(typescript@5.5.4):
    dependencies:
      import-fresh: 3.3.0
      js-yaml: 4.1.0
      parse-json: 5.2.0
      path-type: 4.0.0
    optionalDependencies:
      typescript: 5.5.4

  cosmiconfig@9.0.0(typescript@5.5.4):
    dependencies:
      env-paths: 2.2.1
      import-fresh: 3.3.0
      js-yaml: 4.1.0
      parse-json: 5.2.0
    optionalDependencies:
      typescript: 5.5.4

  country-code-emoji@2.3.0: {}

  create-error-class@3.0.2:
    dependencies:
      capture-stack-trace: 1.0.2

  cross-env@7.0.3:
    dependencies:
      cross-spawn: 7.0.3

  cross-spawn@5.1.0:
    dependencies:
      lru-cache: 4.1.5
      shebang-command: 1.2.0
      which: 1.3.1

  cross-spawn@7.0.3:
    dependencies:
      path-key: 3.1.1
      shebang-command: 2.0.0
      which: 2.0.2

  crypto-random-string@1.0.0: {}

  css-declaration-sorter@7.2.0(postcss@8.4.41):
    dependencies:
      postcss: 8.4.41

  css-functions-list@3.2.2: {}

<<<<<<< HEAD
  css-select@5.1.0:
    dependencies:
      boolbase: 1.0.0
      css-what: 6.1.0
      domhandler: 5.0.3
      domutils: 3.1.0
      nth-check: 2.1.1

  css-tree@2.2.1:
    dependencies:
      mdn-data: 2.0.28
      source-map-js: 1.2.0
=======
  css-in-js-utils@3.1.0:
    dependencies:
      hyphenate-style-name: 1.1.0

  css-tree@1.1.3:
    dependencies:
      mdn-data: 2.0.14
      source-map: 0.6.1
>>>>>>> 67e85e9c

  css-tree@2.3.1:
    dependencies:
      mdn-data: 2.0.30
      source-map-js: 1.2.0

  css-unit-converter@1.1.2: {}

  css-what@6.1.0: {}

  cssesc@3.0.0: {}

  cssnano-preset-default@7.0.5(postcss@8.4.41):
    dependencies:
      browserslist: 4.23.3
      css-declaration-sorter: 7.2.0(postcss@8.4.41)
      cssnano-utils: 5.0.0(postcss@8.4.41)
      postcss: 8.4.41
      postcss-calc: 10.0.1(postcss@8.4.41)
      postcss-colormin: 7.0.2(postcss@8.4.41)
      postcss-convert-values: 7.0.3(postcss@8.4.41)
      postcss-discard-comments: 7.0.2(postcss@8.4.41)
      postcss-discard-duplicates: 7.0.1(postcss@8.4.41)
      postcss-discard-empty: 7.0.0(postcss@8.4.41)
      postcss-discard-overridden: 7.0.0(postcss@8.4.41)
      postcss-merge-longhand: 7.0.3(postcss@8.4.41)
      postcss-merge-rules: 7.0.3(postcss@8.4.41)
      postcss-minify-font-values: 7.0.0(postcss@8.4.41)
      postcss-minify-gradients: 7.0.0(postcss@8.4.41)
      postcss-minify-params: 7.0.2(postcss@8.4.41)
      postcss-minify-selectors: 7.0.3(postcss@8.4.41)
      postcss-normalize-charset: 7.0.0(postcss@8.4.41)
      postcss-normalize-display-values: 7.0.0(postcss@8.4.41)
      postcss-normalize-positions: 7.0.0(postcss@8.4.41)
      postcss-normalize-repeat-style: 7.0.0(postcss@8.4.41)
      postcss-normalize-string: 7.0.0(postcss@8.4.41)
      postcss-normalize-timing-functions: 7.0.0(postcss@8.4.41)
      postcss-normalize-unicode: 7.0.2(postcss@8.4.41)
      postcss-normalize-url: 7.0.0(postcss@8.4.41)
      postcss-normalize-whitespace: 7.0.0(postcss@8.4.41)
      postcss-ordered-values: 7.0.1(postcss@8.4.41)
      postcss-reduce-initial: 7.0.2(postcss@8.4.41)
      postcss-reduce-transforms: 7.0.0(postcss@8.4.41)
      postcss-svgo: 7.0.1(postcss@8.4.41)
      postcss-unique-selectors: 7.0.2(postcss@8.4.41)

  cssnano-utils@5.0.0(postcss@8.4.41):
    dependencies:
      postcss: 8.4.41

  cssnano@7.0.5(postcss@8.4.41):
    dependencies:
      cssnano-preset-default: 7.0.5(postcss@8.4.41)
      lilconfig: 3.1.2
      postcss: 8.4.41

  csso@5.0.5:
    dependencies:
      css-tree: 2.2.1

  csstype@3.1.3: {}

  d3-array@3.2.4:
    dependencies:
      internmap: 2.0.3

  d3-axis@3.0.0: {}

  d3-brush@3.0.0:
    dependencies:
      d3-dispatch: 3.0.1
      d3-drag: 3.0.0
      d3-interpolate: 3.0.1
      d3-selection: 3.0.0
      d3-transition: 3.0.1(d3-selection@3.0.0)

  d3-chord@3.0.1:
    dependencies:
      d3-path: 3.1.0

  d3-color@3.1.0: {}

  d3-contour@4.0.2:
    dependencies:
      d3-array: 3.2.4

  d3-delaunay@6.0.4:
    dependencies:
      delaunator: 5.0.1

  d3-dispatch@3.0.1: {}

  d3-drag@3.0.0:
    dependencies:
      d3-dispatch: 3.0.1
      d3-selection: 3.0.0

  d3-dsv@3.0.1:
    dependencies:
      commander: 7.2.0
      iconv-lite: 0.6.3
      rw: 1.3.3

  d3-ease@3.0.1: {}

  d3-fetch@3.0.1:
    dependencies:
      d3-dsv: 3.0.1

  d3-force@3.0.0:
    dependencies:
      d3-dispatch: 3.0.1
      d3-quadtree: 3.0.1
      d3-timer: 3.0.1

  d3-format@3.1.0: {}

  d3-geo@3.1.1:
    dependencies:
      d3-array: 3.2.4

  d3-hierarchy@3.1.2: {}

  d3-interpolate-path@2.3.0: {}

  d3-interpolate@3.0.1:
    dependencies:
      d3-color: 3.1.0

  d3-path@3.1.0: {}

  d3-polygon@3.0.1: {}

  d3-quadtree@3.0.1: {}

  d3-random@3.0.1: {}

  d3-scale-chromatic@3.1.0:
    dependencies:
      d3-color: 3.1.0
      d3-interpolate: 3.0.1

  d3-scale@4.0.2:
    dependencies:
      d3-array: 3.2.4
      d3-format: 3.1.0
      d3-interpolate: 3.0.1
      d3-time: 3.1.0
      d3-time-format: 4.1.0

  d3-selection@3.0.0: {}

  d3-shape@3.2.0:
    dependencies:
      d3-path: 3.1.0

  d3-time-format@4.1.0:
    dependencies:
      d3-time: 3.1.0

  d3-time@3.1.0:
    dependencies:
      d3-array: 3.2.4

  d3-timer@3.0.1: {}

  d3-transition@3.0.1(d3-selection@3.0.0):
    dependencies:
      d3-color: 3.1.0
      d3-dispatch: 3.0.1
      d3-ease: 3.0.1
      d3-interpolate: 3.0.1
      d3-selection: 3.0.0
      d3-timer: 3.0.1

  d3-zoom@3.0.0:
    dependencies:
      d3-dispatch: 3.0.1
      d3-drag: 3.0.0
      d3-interpolate: 3.0.1
      d3-selection: 3.0.0
      d3-transition: 3.0.1(d3-selection@3.0.0)

  d3@7.9.0:
    dependencies:
      d3-array: 3.2.4
      d3-axis: 3.0.0
      d3-brush: 3.0.0
      d3-chord: 3.0.1
      d3-color: 3.1.0
      d3-contour: 4.0.2
      d3-delaunay: 6.0.4
      d3-dispatch: 3.0.1
      d3-drag: 3.0.0
      d3-dsv: 3.0.1
      d3-ease: 3.0.1
      d3-fetch: 3.0.1
      d3-force: 3.0.0
      d3-format: 3.1.0
      d3-geo: 3.1.1
      d3-hierarchy: 3.1.2
      d3-interpolate: 3.0.1
      d3-path: 3.1.0
      d3-polygon: 3.0.1
      d3-quadtree: 3.0.1
      d3-random: 3.0.1
      d3-scale: 4.0.2
      d3-scale-chromatic: 3.1.0
      d3-selection: 3.0.0
      d3-shape: 3.2.0
      d3-time: 3.1.0
      d3-time-format: 4.1.0
      d3-timer: 3.0.1
      d3-transition: 3.0.1(d3-selection@3.0.0)
      d3-zoom: 3.0.0

  d@1.0.2:
    dependencies:
      es5-ext: 0.10.64
      type: 2.7.2

  dargs@8.1.0: {}

  data-uri-to-buffer@4.0.1: {}

  data-view-buffer@1.0.1:
    dependencies:
      call-bind: 1.0.7
      es-errors: 1.3.0
      is-data-view: 1.0.1

  data-view-byte-length@1.0.1:
    dependencies:
      call-bind: 1.0.7
      es-errors: 1.3.0
      is-data-view: 1.0.1

  data-view-byte-offset@1.0.0:
    dependencies:
      call-bind: 1.0.7
      es-errors: 1.3.0
      is-data-view: 1.0.1

  dayjs@1.11.12: {}

  debug@2.6.9:
    dependencies:
      ms: 2.0.0

  debug@3.2.7:
    dependencies:
      ms: 2.1.3

  debug@4.3.4:
    dependencies:
      ms: 2.1.2

  debug@4.3.6:
    dependencies:
      ms: 2.1.2

  decode-named-character-reference@1.0.2:
    dependencies:
      character-entities: 2.0.2

  decompress-response@6.0.0:
    dependencies:
      mimic-response: 3.1.0

  dedent@1.5.3(babel-plugin-macros@3.1.0):
    optionalDependencies:
      babel-plugin-macros: 3.1.0

  deep-extend@0.6.0: {}

  deep-is@0.1.4: {}

  default-gateway@6.0.3:
    dependencies:
      execa: 5.1.1

  defaults@1.0.4:
    dependencies:
      clone: 1.0.4
    optional: true

  defer-to-connect@2.0.1: {}

  define-data-property@1.1.4:
    dependencies:
      es-define-property: 1.0.0
      es-errors: 1.3.0
      gopd: 1.0.1

  define-properties@1.2.1:
    dependencies:
      define-data-property: 1.1.4
      has-property-descriptors: 1.0.2
      object-keys: 1.1.1

  defined@1.0.1: {}

  defu@6.1.4: {}

  delaunator@5.0.1:
    dependencies:
      robust-predicates: 3.0.2

  deprecation@2.3.1: {}

  dequal@2.0.3: {}

  destr@2.0.3: {}

  detect-node@2.1.0:
    optional: true

  detective@5.2.1:
    dependencies:
      acorn-node: 1.8.2
      defined: 1.0.1
      minimist: 1.2.8

  devlop@1.1.0:
    dependencies:
      dequal: 2.0.3

  didyoumean@1.2.2: {}

  dir-glob@3.0.1:
    dependencies:
      path-type: 4.0.0

  dlv@1.1.3: {}

  doctrine@2.1.0:
    dependencies:
      esutils: 2.0.3

  doctrine@3.0.0:
    dependencies:
      esutils: 2.0.3

  dom-helpers@5.2.1:
    dependencies:
      '@babel/runtime': 7.24.8
      csstype: 3.1.3

  dom-serializer@1.4.1:
    dependencies:
      domelementtype: 2.3.0
      domhandler: 4.3.1
      entities: 2.2.0

  dom-serializer@2.0.0:
    dependencies:
      domelementtype: 2.3.0
      domhandler: 5.0.3
      entities: 4.5.0

  domelementtype@2.3.0: {}

  domhandler@4.3.1:
    dependencies:
      domelementtype: 2.3.0

  domhandler@5.0.3:
    dependencies:
      domelementtype: 2.3.0

  domutils@2.8.0:
    dependencies:
      dom-serializer: 1.4.1
      domelementtype: 2.3.0
      domhandler: 4.3.1

  domutils@3.1.0:
    dependencies:
      dom-serializer: 2.0.0
      domelementtype: 2.3.0
      domhandler: 5.0.3

  dot-case@3.0.4:
    dependencies:
      no-case: 3.0.4
      tslib: 2.6.2

  dot-prop@4.2.1:
    dependencies:
      is-obj: 1.0.1

  dot-prop@5.3.0:
    dependencies:
      is-obj: 2.0.0

  dotenv@16.4.5: {}

  duplexer3@0.1.5: {}

  eastasianwidth@0.2.0: {}

  easy-table@1.2.0:
    dependencies:
      ansi-regex: 5.0.1
    optionalDependencies:
      wcwidth: 1.0.1

  electron-to-chromium@1.4.758: {}

  electron-to-chromium@1.5.4: {}

  electron@23.3.13:
    dependencies:
      '@electron/get': 2.0.3
      '@types/node': 16.18.97
      extract-zip: 2.0.1
    transitivePeerDependencies:
      - supports-color

  emoji-regex@10.3.0: {}

  emoji-regex@8.0.0: {}

  emoji-regex@9.2.2: {}

  end-of-stream@1.4.4:
    dependencies:
      once: 1.4.0

  enhanced-resolve@5.17.1:
    dependencies:
      graceful-fs: 4.2.11
      tapable: 2.2.1

  entities@2.2.0: {}

  entities@4.5.0: {}

  env-paths@2.2.1: {}

  environment@1.1.0: {}

  errno@0.1.8:
    dependencies:
      prr: 1.0.1
    optional: true

  error-ex@1.3.2:
    dependencies:
      is-arrayish: 0.2.1

  error-stack-parser@2.1.4:
    dependencies:
      stackframe: 1.3.4

  es-abstract@1.23.3:
    dependencies:
      array-buffer-byte-length: 1.0.1
      arraybuffer.prototype.slice: 1.0.3
      available-typed-arrays: 1.0.7
      call-bind: 1.0.7
      data-view-buffer: 1.0.1
      data-view-byte-length: 1.0.1
      data-view-byte-offset: 1.0.0
      es-define-property: 1.0.0
      es-errors: 1.3.0
      es-object-atoms: 1.0.0
      es-set-tostringtag: 2.0.3
      es-to-primitive: 1.2.1
      function.prototype.name: 1.1.6
      get-intrinsic: 1.2.4
      get-symbol-description: 1.0.2
      globalthis: 1.0.4
      gopd: 1.0.1
      has-property-descriptors: 1.0.2
      has-proto: 1.0.3
      has-symbols: 1.0.3
      hasown: 2.0.2
      internal-slot: 1.0.7
      is-array-buffer: 3.0.4
      is-callable: 1.2.7
      is-data-view: 1.0.1
      is-negative-zero: 2.0.3
      is-regex: 1.1.4
      is-shared-array-buffer: 1.0.3
      is-string: 1.0.7
      is-typed-array: 1.1.13
      is-weakref: 1.0.2
      object-inspect: 1.13.1
      object-keys: 1.1.1
      object.assign: 4.1.5
      regexp.prototype.flags: 1.5.2
      safe-array-concat: 1.1.2
      safe-regex-test: 1.0.3
      string.prototype.trim: 1.2.9
      string.prototype.trimend: 1.0.8
      string.prototype.trimstart: 1.0.8
      typed-array-buffer: 1.0.2
      typed-array-byte-length: 1.0.1
      typed-array-byte-offset: 1.0.2
      typed-array-length: 1.0.6
      unbox-primitive: 1.0.2
      which-typed-array: 1.1.15

  es-define-property@1.0.0:
    dependencies:
      get-intrinsic: 1.2.4

  es-errors@1.3.0: {}

  es-iterator-helpers@1.0.19:
    dependencies:
      call-bind: 1.0.7
      define-properties: 1.2.1
      es-abstract: 1.23.3
      es-errors: 1.3.0
      es-set-tostringtag: 2.0.3
      function-bind: 1.1.2
      get-intrinsic: 1.2.4
      globalthis: 1.0.4
      has-property-descriptors: 1.0.2
      has-proto: 1.0.3
      has-symbols: 1.0.3
      internal-slot: 1.0.7
      iterator.prototype: 1.1.2
      safe-array-concat: 1.1.2

  es-object-atoms@1.0.0:
    dependencies:
      es-errors: 1.3.0

  es-set-tostringtag@2.0.3:
    dependencies:
      get-intrinsic: 1.2.4
      has-tostringtag: 1.0.2
      hasown: 2.0.2

  es-shim-unscopables@1.0.2:
    dependencies:
      hasown: 2.0.2

  es-to-primitive@1.2.1:
    dependencies:
      is-callable: 1.2.7
      is-date-object: 1.0.5
      is-symbol: 1.0.4

  es5-ext@0.10.64:
    dependencies:
      es6-iterator: 2.0.3
      es6-symbol: 3.1.4
      esniff: 2.0.1
      next-tick: 1.1.0

  es6-error@4.1.1:
    optional: true

  es6-iterator@2.0.3:
    dependencies:
      d: 1.0.2
      es5-ext: 0.10.64
      es6-symbol: 3.1.4

  es6-symbol@3.1.4:
    dependencies:
      d: 1.0.2
      ext: 1.7.0

  esbuild@0.19.12:
    optionalDependencies:
      '@esbuild/aix-ppc64': 0.19.12
      '@esbuild/android-arm': 0.19.12
      '@esbuild/android-arm64': 0.19.12
      '@esbuild/android-x64': 0.19.12
      '@esbuild/darwin-arm64': 0.19.12
      '@esbuild/darwin-x64': 0.19.12
      '@esbuild/freebsd-arm64': 0.19.12
      '@esbuild/freebsd-x64': 0.19.12
      '@esbuild/linux-arm': 0.19.12
      '@esbuild/linux-arm64': 0.19.12
      '@esbuild/linux-ia32': 0.19.12
      '@esbuild/linux-loong64': 0.19.12
      '@esbuild/linux-mips64el': 0.19.12
      '@esbuild/linux-ppc64': 0.19.12
      '@esbuild/linux-riscv64': 0.19.12
      '@esbuild/linux-s390x': 0.19.12
      '@esbuild/linux-x64': 0.19.12
      '@esbuild/netbsd-x64': 0.19.12
      '@esbuild/openbsd-x64': 0.19.12
      '@esbuild/sunos-x64': 0.19.12
      '@esbuild/win32-arm64': 0.19.12
      '@esbuild/win32-ia32': 0.19.12
      '@esbuild/win32-x64': 0.19.12

  esbuild@0.21.5:
    optionalDependencies:
      '@esbuild/aix-ppc64': 0.21.5
      '@esbuild/android-arm': 0.21.5
      '@esbuild/android-arm64': 0.21.5
      '@esbuild/android-x64': 0.21.5
      '@esbuild/darwin-arm64': 0.21.5
      '@esbuild/darwin-x64': 0.21.5
      '@esbuild/freebsd-arm64': 0.21.5
      '@esbuild/freebsd-x64': 0.21.5
      '@esbuild/linux-arm': 0.21.5
      '@esbuild/linux-arm64': 0.21.5
      '@esbuild/linux-ia32': 0.21.5
      '@esbuild/linux-loong64': 0.21.5
      '@esbuild/linux-mips64el': 0.21.5
      '@esbuild/linux-ppc64': 0.21.5
      '@esbuild/linux-riscv64': 0.21.5
      '@esbuild/linux-s390x': 0.21.5
      '@esbuild/linux-x64': 0.21.5
      '@esbuild/netbsd-x64': 0.21.5
      '@esbuild/openbsd-x64': 0.21.5
      '@esbuild/sunos-x64': 0.21.5
      '@esbuild/win32-arm64': 0.21.5
      '@esbuild/win32-ia32': 0.21.5
      '@esbuild/win32-x64': 0.21.5

  esbuild@0.23.0:
    optionalDependencies:
      '@esbuild/aix-ppc64': 0.23.0
      '@esbuild/android-arm': 0.23.0
      '@esbuild/android-arm64': 0.23.0
      '@esbuild/android-x64': 0.23.0
      '@esbuild/darwin-arm64': 0.23.0
      '@esbuild/darwin-x64': 0.23.0
      '@esbuild/freebsd-arm64': 0.23.0
      '@esbuild/freebsd-x64': 0.23.0
      '@esbuild/linux-arm': 0.23.0
      '@esbuild/linux-arm64': 0.23.0
      '@esbuild/linux-ia32': 0.23.0
      '@esbuild/linux-loong64': 0.23.0
      '@esbuild/linux-mips64el': 0.23.0
      '@esbuild/linux-ppc64': 0.23.0
      '@esbuild/linux-riscv64': 0.23.0
      '@esbuild/linux-s390x': 0.23.0
      '@esbuild/linux-x64': 0.23.0
      '@esbuild/netbsd-x64': 0.23.0
      '@esbuild/openbsd-arm64': 0.23.0
      '@esbuild/openbsd-x64': 0.23.0
      '@esbuild/sunos-x64': 0.23.0
      '@esbuild/win32-arm64': 0.23.0
      '@esbuild/win32-ia32': 0.23.0
      '@esbuild/win32-x64': 0.23.0

  escalade@3.1.2: {}

  escape-string-regexp@1.0.5: {}

  escape-string-regexp@4.0.0: {}

  escape-string-regexp@5.0.0: {}

  eslint-compat-utils@0.5.0(eslint@8.57.0):
    dependencies:
      eslint: 8.57.0
      semver: 7.6.1

  eslint-config-prettier@9.1.0(eslint@8.57.0):
    dependencies:
      eslint: 8.57.0

  eslint-config-standard@17.1.0(eslint-plugin-import@2.29.1(@typescript-eslint/parser@8.1.0(eslint@8.57.0)(typescript@5.5.4))(eslint@8.57.0))(eslint-plugin-n@16.6.2(eslint@8.57.0))(eslint-plugin-promise@6.6.0(eslint@8.57.0))(eslint@8.57.0):
    dependencies:
      eslint: 8.57.0
      eslint-plugin-import: 2.29.1(@typescript-eslint/parser@8.1.0(eslint@8.57.0)(typescript@5.5.4))(eslint@8.57.0)
      eslint-plugin-n: 16.6.2(eslint@8.57.0)
      eslint-plugin-promise: 6.6.0(eslint@8.57.0)

  eslint-import-resolver-alias@1.1.2(eslint-plugin-import@2.29.1(@typescript-eslint/parser@8.1.0(eslint@8.57.0)(typescript@5.5.4))(eslint@8.57.0)):
    dependencies:
      eslint-plugin-import: 2.29.1(@typescript-eslint/parser@8.1.0(eslint@8.57.0)(typescript@5.5.4))(eslint@8.57.0)

  eslint-import-resolver-node@0.3.9:
    dependencies:
      debug: 3.2.7
      is-core-module: 2.13.1
      resolve: 1.22.8
    transitivePeerDependencies:
      - supports-color

  eslint-module-utils@2.8.1(@typescript-eslint/parser@8.1.0(eslint@8.57.0)(typescript@5.5.4))(eslint-import-resolver-node@0.3.9)(eslint@8.57.0):
    dependencies:
      debug: 3.2.7
    optionalDependencies:
      '@typescript-eslint/parser': 8.1.0(eslint@8.57.0)(typescript@5.5.4)
      eslint: 8.57.0
      eslint-import-resolver-node: 0.3.9
    transitivePeerDependencies:
      - supports-color

  eslint-plugin-es-x@7.6.0(eslint@8.57.0):
    dependencies:
      '@eslint-community/eslint-utils': 4.4.0(eslint@8.57.0)
      '@eslint-community/regexpp': 4.10.0
      eslint: 8.57.0
      eslint-compat-utils: 0.5.0(eslint@8.57.0)

  eslint-plugin-html@8.1.1:
    dependencies:
      htmlparser2: 9.1.0

  eslint-plugin-import@2.29.1(@typescript-eslint/parser@8.1.0(eslint@8.57.0)(typescript@5.5.4))(eslint@8.57.0):
    dependencies:
      array-includes: 3.1.8
      array.prototype.findlastindex: 1.2.5
      array.prototype.flat: 1.3.2
      array.prototype.flatmap: 1.3.2
      debug: 3.2.7
      doctrine: 2.1.0
      eslint: 8.57.0
      eslint-import-resolver-node: 0.3.9
      eslint-module-utils: 2.8.1(@typescript-eslint/parser@8.1.0(eslint@8.57.0)(typescript@5.5.4))(eslint-import-resolver-node@0.3.9)(eslint@8.57.0)
      hasown: 2.0.2
      is-core-module: 2.13.1
      is-glob: 4.0.3
      minimatch: 3.1.2
      object.fromentries: 2.0.8
      object.groupby: 1.0.3
      object.values: 1.2.0
      semver: 6.3.1
      tsconfig-paths: 3.15.0
    optionalDependencies:
      '@typescript-eslint/parser': 8.1.0(eslint@8.57.0)(typescript@5.5.4)
    transitivePeerDependencies:
      - eslint-import-resolver-typescript
      - eslint-import-resolver-webpack
      - supports-color

  eslint-plugin-n@16.6.2(eslint@8.57.0):
    dependencies:
      '@eslint-community/eslint-utils': 4.4.0(eslint@8.57.0)
      builtins: 5.1.0
      eslint: 8.57.0
      eslint-plugin-es-x: 7.6.0(eslint@8.57.0)
      get-tsconfig: 4.7.4
      globals: 13.24.0
      ignore: 5.3.1
      is-builtin-module: 3.2.1
      is-core-module: 2.13.1
      minimatch: 3.1.2
      resolve: 1.22.8
      semver: 7.6.1

  eslint-plugin-prettier@5.2.1(eslint-config-prettier@9.1.0(eslint@8.57.0))(eslint@8.57.0)(prettier@3.3.3):
    dependencies:
      eslint: 8.57.0
      prettier: 3.3.3
      prettier-linter-helpers: 1.0.0
      synckit: 0.9.1
    optionalDependencies:
      eslint-config-prettier: 9.1.0(eslint@8.57.0)

  eslint-plugin-promise@6.6.0(eslint@8.57.0):
    dependencies:
      eslint: 8.57.0

  eslint-plugin-react-compiler@0.0.0-experimental-9ed098e-20240725(eslint@8.57.0):
    dependencies:
      '@babel/core': 7.24.5
      '@babel/parser': 7.24.5
      '@babel/plugin-proposal-private-methods': 7.18.6(@babel/core@7.24.5)
      eslint: 8.57.0
      hermes-parser: 0.20.1
      zod: 3.23.8
      zod-validation-error: 3.3.1(zod@3.23.8)
    transitivePeerDependencies:
      - supports-color

  eslint-plugin-react-hooks@4.6.2(eslint@8.57.0):
    dependencies:
      eslint: 8.57.0

  eslint-plugin-react@7.35.0(eslint@8.57.0):
    dependencies:
      array-includes: 3.1.8
      array.prototype.findlast: 1.2.5
      array.prototype.flatmap: 1.3.2
      array.prototype.tosorted: 1.1.4
      doctrine: 2.1.0
      es-iterator-helpers: 1.0.19
      eslint: 8.57.0
      estraverse: 5.3.0
      hasown: 2.0.2
      jsx-ast-utils: 3.3.5
      minimatch: 3.1.2
      object.entries: 1.1.8
      object.fromentries: 2.0.8
      object.values: 1.2.0
      prop-types: 15.8.1
      resolve: 2.0.0-next.5
      semver: 6.3.1
      string.prototype.matchall: 4.0.11
      string.prototype.repeat: 1.0.0

  eslint-scope@7.2.2:
    dependencies:
      esrecurse: 4.3.0
      estraverse: 5.3.0

  eslint-visitor-keys@3.4.3: {}

  eslint@8.57.0:
    dependencies:
      '@eslint-community/eslint-utils': 4.4.0(eslint@8.57.0)
      '@eslint-community/regexpp': 4.10.0
      '@eslint/eslintrc': 2.1.4
      '@eslint/js': 8.57.0
      '@humanwhocodes/config-array': 0.11.14
      '@humanwhocodes/module-importer': 1.0.1
      '@nodelib/fs.walk': 1.2.8
      '@ungap/structured-clone': 1.2.0
      ajv: 6.12.6
      chalk: 4.1.2
      cross-spawn: 7.0.3
      debug: 4.3.4
      doctrine: 3.0.0
      escape-string-regexp: 4.0.0
      eslint-scope: 7.2.2
      eslint-visitor-keys: 3.4.3
      espree: 9.6.1
      esquery: 1.5.0
      esutils: 2.0.3
      fast-deep-equal: 3.1.3
      file-entry-cache: 6.0.1
      find-up: 5.0.0
      glob-parent: 6.0.2
      globals: 13.24.0
      graphemer: 1.4.0
      ignore: 5.3.1
      imurmurhash: 0.1.4
      is-glob: 4.0.3
      is-path-inside: 3.0.3
      js-yaml: 4.1.0
      json-stable-stringify-without-jsonify: 1.0.1
      levn: 0.4.1
      lodash.merge: 4.6.2
      minimatch: 3.1.2
      natural-compare: 1.4.0
      optionator: 0.9.4
      strip-ansi: 6.0.1
      text-table: 0.2.0
    transitivePeerDependencies:
      - supports-color

  esniff@2.0.1:
    dependencies:
      d: 1.0.2
      es5-ext: 0.10.64
      event-emitter: 0.3.5
      type: 2.7.2

  espree@9.6.1:
    dependencies:
      acorn: 8.11.3
      acorn-jsx: 5.3.2(acorn@8.11.3)
      eslint-visitor-keys: 3.4.3

  esquery@1.5.0:
    dependencies:
      estraverse: 5.3.0

  esrecurse@4.3.0:
    dependencies:
      estraverse: 5.3.0

  estraverse@5.3.0: {}

  estree-util-is-identifier-name@3.0.0: {}

  estree-walker@2.0.2: {}

  estree-walker@3.0.3:
    dependencies:
      '@types/estree': 1.0.5

  esutils@2.0.3: {}

  event-emitter@0.3.5:
    dependencies:
      d: 1.0.2
      es5-ext: 0.10.64

  eventemitter3@5.0.1: {}

  execa@0.7.0:
    dependencies:
      cross-spawn: 5.1.0
      get-stream: 3.0.0
      is-stream: 1.1.0
      npm-run-path: 2.0.2
      p-finally: 1.0.0
      signal-exit: 3.0.7
      strip-eof: 1.0.0

  execa@5.1.1:
    dependencies:
      cross-spawn: 7.0.3
      get-stream: 6.0.1
      human-signals: 2.1.0
      is-stream: 2.0.1
      merge-stream: 2.0.0
      npm-run-path: 4.0.1
      onetime: 5.1.2
      signal-exit: 3.0.7
      strip-final-newline: 2.0.0

  execa@8.0.1:
    dependencies:
      cross-spawn: 7.0.3
      get-stream: 8.0.1
      human-signals: 5.0.0
      is-stream: 3.0.0
      merge-stream: 2.0.0
      npm-run-path: 5.3.0
      onetime: 6.0.0
      signal-exit: 4.1.0
      strip-final-newline: 3.0.0

  ext@1.7.0:
    dependencies:
      type: 2.7.2

  extend@3.0.2: {}

  extract-zip@2.0.1:
    dependencies:
      debug: 4.3.6
      get-stream: 5.2.0
      yauzl: 2.10.0
    optionalDependencies:
      '@types/yauzl': 2.10.3
    transitivePeerDependencies:
      - supports-color

  fast-deep-equal@3.1.3: {}

  fast-diff@1.3.0: {}

  fast-glob@3.3.2:
    dependencies:
      '@nodelib/fs.stat': 2.0.5
      '@nodelib/fs.walk': 1.2.8
      glob-parent: 5.1.2
      merge2: 1.4.1
      micromatch: 4.0.7

  fast-json-stable-stringify@2.1.0: {}

  fast-levenshtein@2.0.6: {}

  fast-shallow-equal@1.0.0: {}

  fastest-levenshtein@1.0.16: {}

  fastest-stable-stringify@2.0.2: {}

  fastq@1.17.1:
    dependencies:
      reusify: 1.0.4

  fd-slicer@1.1.0:
    dependencies:
      pend: 1.2.0

  fetch-blob@3.2.0:
    dependencies:
      node-domexception: 1.0.0
      web-streams-polyfill: 3.3.3

  figlet@1.7.0: {}

  file-entry-cache@6.0.1:
    dependencies:
      flat-cache: 3.2.0

  file-entry-cache@9.0.0:
    dependencies:
      flat-cache: 5.0.0

  fill-range@7.1.1:
    dependencies:
      to-regex-range: 5.0.1

  find-root@1.1.0: {}

  find-up@5.0.0:
    dependencies:
      locate-path: 6.0.0
      path-exists: 4.0.0

  find-up@7.0.0:
    dependencies:
      locate-path: 7.2.0
      path-exists: 5.0.0
      unicorn-magic: 0.1.0

  flat-cache@3.2.0:
    dependencies:
      flatted: 3.3.1
      keyv: 4.5.4
      rimraf: 3.0.2

  flat-cache@5.0.0:
    dependencies:
      flatted: 3.3.1
      keyv: 4.5.4

  flatted@3.3.1: {}

  for-each@0.3.3:
    dependencies:
      is-callable: 1.2.7

  foreground-child@3.1.1:
    dependencies:
      cross-spawn: 7.0.3
      signal-exit: 4.1.0

  formdata-polyfill@4.0.10:
    dependencies:
      fetch-blob: 3.2.0

  fraction.js@4.3.7: {}

  framer-motion@12.0.0-alpha.0(@emotion/is-prop-valid@1.3.0)(react-dom@19.0.0-rc-e948a5ac-20240807(react@19.0.0-rc-e948a5ac-20240807))(react@19.0.0-rc-e948a5ac-20240807):
    dependencies:
      tslib: 2.6.2
    optionalDependencies:
      '@emotion/is-prop-valid': 1.3.0
      react: 19.0.0-rc-e948a5ac-20240807
      react-dom: 19.0.0-rc-e948a5ac-20240807(react@19.0.0-rc-e948a5ac-20240807)

  fs-extra@11.2.0:
    dependencies:
      graceful-fs: 4.2.11
      jsonfile: 6.1.0
      universalify: 2.0.1

  fs-extra@8.1.0:
    dependencies:
      graceful-fs: 4.2.11
      jsonfile: 4.0.0
      universalify: 0.1.2

  fs.realpath@1.0.0: {}

  fsevents@2.3.3:
    optional: true

  function-bind@1.1.2: {}

  function.prototype.name@1.1.6:
    dependencies:
      call-bind: 1.0.7
      define-properties: 1.2.1
      es-abstract: 1.23.3
      functions-have-names: 1.2.3

  functions-have-names@1.2.3: {}

  generouted@1.19.6(vite@5.4.0(@types/node@20.14.15)(less@4.2.0)(sass@1.77.8)(stylus@0.62.0)):
    dependencies:
      vite: 5.4.0(@types/node@20.14.15)(less@4.2.0)(sass@1.77.8)(stylus@0.62.0)

  gensync@1.0.0-beta.2: {}

  get-caller-file@2.0.5: {}

  get-east-asian-width@1.2.0: {}

  get-intrinsic@1.2.4:
    dependencies:
      es-errors: 1.3.0
      function-bind: 1.1.2
      has-proto: 1.0.3
      has-symbols: 1.0.3
      hasown: 2.0.2

  get-stream@3.0.0: {}

  get-stream@5.2.0:
    dependencies:
      pump: 3.0.0

  get-stream@6.0.1: {}

  get-stream@8.0.1: {}

  get-symbol-description@1.0.2:
    dependencies:
      call-bind: 1.0.7
      es-errors: 1.3.0
      get-intrinsic: 1.2.4

  get-tsconfig@4.7.4:
    dependencies:
      resolve-pkg-maps: 1.0.0

  get-tsconfig@4.7.5:
    dependencies:
      resolve-pkg-maps: 1.0.0

  git-raw-commits@4.0.0:
    dependencies:
      dargs: 8.1.0
      meow: 12.1.1
      split2: 4.2.0

  glob-parent@5.1.2:
    dependencies:
      is-glob: 4.0.3

  glob-parent@6.0.2:
    dependencies:
      is-glob: 4.0.3

  glob@10.3.12:
    dependencies:
      foreground-child: 3.1.1
      jackspeak: 2.3.6
      minimatch: 9.0.5
      minipass: 7.1.2
      path-scurry: 1.10.2

  glob@7.2.3:
    dependencies:
      fs.realpath: 1.0.0
      inflight: 1.0.6
      inherits: 2.0.4
      minimatch: 3.1.2
      once: 1.4.0
      path-is-absolute: 1.0.1

  global-agent@3.0.0:
    dependencies:
      boolean: 3.2.0
      es6-error: 4.1.1
      matcher: 3.0.0
      roarr: 2.15.4
      semver: 7.6.1
      serialize-error: 7.0.1
    optional: true

  global-directory@4.0.1:
    dependencies:
      ini: 4.1.1

  global-dirs@0.1.1:
    dependencies:
      ini: 1.3.8

  global-modules@2.0.0:
    dependencies:
      global-prefix: 3.0.0

  global-prefix@3.0.0:
    dependencies:
      ini: 1.3.8
      kind-of: 6.0.3
      which: 1.3.1

  globals@11.12.0: {}

  globals@13.24.0:
    dependencies:
      type-fest: 0.20.2

  globalthis@1.0.4:
    dependencies:
      define-properties: 1.2.1
      gopd: 1.0.1

  globby@11.1.0:
    dependencies:
      array-union: 2.1.0
      dir-glob: 3.0.1
      fast-glob: 3.3.2
      ignore: 5.3.1
      merge2: 1.4.1
      slash: 3.0.0

  globjoin@0.1.4: {}

  globrex@0.1.2: {}

  gopd@1.0.1:
    dependencies:
      get-intrinsic: 1.2.4

  got@11.8.6:
    dependencies:
      '@sindresorhus/is': 4.6.0
      '@szmarczak/http-timer': 4.0.6
      '@types/cacheable-request': 6.0.3
      '@types/responselike': 1.0.3
      cacheable-lookup: 5.0.4
      cacheable-request: 7.0.4
      decompress-response: 6.0.0
      http2-wrapper: 1.0.3
      lowercase-keys: 2.0.0
      p-cancelable: 2.1.1
      responselike: 2.0.1

  got@6.7.1:
    dependencies:
      '@types/keyv': 3.1.4
      '@types/responselike': 1.0.3
      create-error-class: 3.0.2
      duplexer3: 0.1.5
      get-stream: 3.0.0
      is-redirect: 1.0.0
      is-retry-allowed: 1.2.0
      is-stream: 1.1.0
      lowercase-keys: 1.0.1
      safe-buffer: 5.2.1
      timed-out: 4.0.1
      unzip-response: 2.0.1
      url-parse-lax: 1.0.0

  graceful-fs@4.2.11: {}

  graphemer@1.4.0: {}

  has-bigints@1.0.2: {}

  has-flag@3.0.0: {}

  has-flag@4.0.0: {}

  has-property-descriptors@1.0.2:
    dependencies:
      es-define-property: 1.0.0

  has-proto@1.0.3: {}

  has-symbols@1.0.3: {}

  has-tostringtag@1.0.2:
    dependencies:
      has-symbols: 1.0.3

  hasown@2.0.2:
    dependencies:
      function-bind: 1.1.2

  hast-util-to-jsx-runtime@2.3.0:
    dependencies:
      '@types/estree': 1.0.5
      '@types/hast': 3.0.4
      '@types/unist': 3.0.2
      comma-separated-tokens: 2.0.3
      devlop: 1.1.0
      estree-util-is-identifier-name: 3.0.0
      hast-util-whitespace: 3.0.0
      mdast-util-mdx-expression: 2.0.0
      mdast-util-mdx-jsx: 3.1.2
      mdast-util-mdxjs-esm: 2.0.1
      property-information: 6.5.0
      space-separated-tokens: 2.0.2
      style-to-object: 1.0.6
      unist-util-position: 5.0.0
      vfile-message: 4.0.2
    transitivePeerDependencies:
      - supports-color

  hast-util-whitespace@3.0.0:
    dependencies:
      '@types/hast': 3.0.4

  hermes-estree@0.20.1: {}

  hermes-parser@0.20.1:
    dependencies:
      hermes-estree: 0.20.1

  highlight-words@1.2.2: {}

  hoist-non-react-statics@3.3.2:
    dependencies:
      react-is: 16.13.1

  html-parse-stringify@3.0.1:
    dependencies:
      void-elements: 3.1.0

  html-tags@3.3.1: {}

  html-url-attributes@3.0.0: {}

  htmlparser2@6.1.0:
    dependencies:
      domelementtype: 2.3.0
      domhandler: 4.3.1
      domutils: 2.8.0
      entities: 2.2.0

  htmlparser2@8.0.2:
    dependencies:
      domelementtype: 2.3.0
      domhandler: 5.0.3
      domutils: 3.1.0
      entities: 4.5.0

  htmlparser2@9.1.0:
    dependencies:
      domelementtype: 2.3.0
      domhandler: 5.0.3
      domutils: 3.1.0
      entities: 4.5.0

  http-cache-semantics@4.1.1: {}

  http2-wrapper@1.0.3:
    dependencies:
      quick-lru: 5.1.1
      resolve-alpn: 1.2.1

  https-proxy-agent@7.0.5:
    dependencies:
      agent-base: 7.1.1
      debug: 4.3.4
    transitivePeerDependencies:
      - supports-color

  human-signals@2.1.0: {}

  human-signals@5.0.0: {}

  husky@9.1.4: {}

  hyphenate-style-name@1.1.0: {}

  i18next@23.12.3:
    dependencies:
      '@babel/runtime': 7.24.8

  iconv-lite@0.6.3:
    dependencies:
      safer-buffer: 2.1.2

  icss-utils@5.1.0(postcss@8.4.38):
    dependencies:
      postcss: 8.4.38

  ieee754@1.2.1: {}

  ignore@5.3.1: {}

  image-size@0.5.5:
    optional: true

  immutable@4.3.5: {}

  import-fresh@3.3.0:
    dependencies:
      parent-module: 1.0.1
      resolve-from: 4.0.0

  import-lazy@2.1.0: {}

  import-meta-resolve@4.1.0: {}

  imurmurhash@0.1.4: {}

  indent-string@4.0.0: {}

  indent-string@5.0.0: {}

  inflight@1.0.6:
    dependencies:
      once: 1.4.0
      wrappy: 1.0.2

  inherits@2.0.4: {}

  ini@1.3.8: {}

  ini@4.1.1: {}

  inline-style-parser@0.2.3: {}

  inline-style-prefixer@7.0.1:
    dependencies:
      css-in-js-utils: 3.1.0

  internal-ip@6.2.0:
    dependencies:
      default-gateway: 6.0.3
      ipaddr.js: 1.9.1
      is-ip: 3.1.0
      p-event: 4.2.0

  internal-slot@1.0.7:
    dependencies:
      es-errors: 1.3.0
      hasown: 2.0.2
      side-channel: 1.0.6

  internmap@2.0.3: {}

  intersection-observer@0.12.2: {}

  ip-address@9.0.5:
    dependencies:
      jsbn: 1.1.0
      sprintf-js: 1.1.3

  ip-regex@4.3.0: {}

  ipaddr.js@1.9.1: {}

  is-alphabetical@2.0.1: {}

  is-alphanumerical@2.0.1:
    dependencies:
      is-alphabetical: 2.0.1
      is-decimal: 2.0.1

  is-array-buffer@3.0.4:
    dependencies:
      call-bind: 1.0.7
      get-intrinsic: 1.2.4

  is-arrayish@0.2.1: {}

  is-arrayish@0.3.2: {}

  is-async-function@2.0.0:
    dependencies:
      has-tostringtag: 1.0.2

  is-bigint@1.0.4:
    dependencies:
      has-bigints: 1.0.2

  is-binary-path@2.1.0:
    dependencies:
      binary-extensions: 2.3.0

  is-boolean-object@1.1.2:
    dependencies:
      call-bind: 1.0.7
      has-tostringtag: 1.0.2

  is-builtin-module@3.2.1:
    dependencies:
      builtin-modules: 3.3.0

  is-callable@1.2.7: {}

  is-ci@1.2.1:
    dependencies:
      ci-info: 1.6.0

  is-core-module@2.13.1:
    dependencies:
      hasown: 2.0.2

  is-data-view@1.0.1:
    dependencies:
      is-typed-array: 1.1.13

  is-date-object@1.0.5:
    dependencies:
      has-tostringtag: 1.0.2

  is-decimal@2.0.1: {}

  is-extglob@2.1.1: {}

  is-finalizationregistry@1.0.2:
    dependencies:
      call-bind: 1.0.7

  is-fullwidth-code-point@2.0.0: {}

  is-fullwidth-code-point@3.0.0: {}

  is-fullwidth-code-point@4.0.0: {}

  is-fullwidth-code-point@5.0.0:
    dependencies:
      get-east-asian-width: 1.2.0

  is-generator-function@1.0.10:
    dependencies:
      has-tostringtag: 1.0.2

  is-glob@4.0.3:
    dependencies:
      is-extglob: 2.1.1

  is-hexadecimal@2.0.1: {}

  is-installed-globally@0.1.0:
    dependencies:
      global-dirs: 0.1.1
      is-path-inside: 1.0.1

  is-ip@3.1.0:
    dependencies:
      ip-regex: 4.3.0

  is-map@2.0.3: {}

  is-negative-zero@2.0.3: {}

  is-npm@1.0.0: {}

  is-number-object@1.0.7:
    dependencies:
      has-tostringtag: 1.0.2

  is-number@7.0.0: {}

  is-obj@1.0.1: {}

  is-obj@2.0.0: {}

  is-path-inside@1.0.1:
    dependencies:
      path-is-inside: 1.0.2

  is-path-inside@3.0.3: {}

  is-plain-obj@4.1.0: {}

  is-plain-object@5.0.0: {}

  is-redirect@1.0.0: {}

  is-regex@1.1.4:
    dependencies:
      call-bind: 1.0.7
      has-tostringtag: 1.0.2

  is-retry-allowed@1.2.0: {}

  is-set@2.0.3: {}

  is-shared-array-buffer@1.0.3:
    dependencies:
      call-bind: 1.0.7

  is-stream@1.1.0: {}

  is-stream@2.0.1: {}

  is-stream@3.0.0: {}

  is-string@1.0.7:
    dependencies:
      has-tostringtag: 1.0.2

  is-symbol@1.0.4:
    dependencies:
      has-symbols: 1.0.3

  is-text-path@2.0.0:
    dependencies:
      text-extensions: 2.4.0

  is-typed-array@1.1.13:
    dependencies:
      which-typed-array: 1.1.15

  is-typedarray@1.0.0: {}

  is-weakmap@2.0.2: {}

  is-weakref@1.0.2:
    dependencies:
      call-bind: 1.0.7

  is-weakset@2.0.3:
    dependencies:
      call-bind: 1.0.7
      get-intrinsic: 1.2.4

  is-what@3.14.1: {}

  isarray@2.0.5: {}

  isexe@2.0.0: {}

  iterator.prototype@1.1.2:
    dependencies:
      define-properties: 1.2.1
      get-intrinsic: 1.2.4
      has-symbols: 1.0.3
      reflect.getprototypeof: 1.0.6
      set-function-name: 2.0.2

  jackspeak@2.3.6:
    dependencies:
      '@isaacs/cliui': 8.0.2
    optionalDependencies:
      '@pkgjs/parseargs': 0.11.0

  javascript-natural-sort@0.7.1:
    optional: true

  jiti@1.21.6: {}

  jotai@2.9.3(react@19.0.0-rc-e948a5ac-20240807)(types-react@19.0.0-rc.1):
    optionalDependencies:
      '@types/react': types-react@19.0.0-rc.1
      react: 19.0.0-rc-e948a5ac-20240807

  js-cookie@2.2.1: {}

  js-cookie@3.0.5: {}

  js-tokens@4.0.0: {}

  js-tokens@9.0.0: {}

  js-yaml@4.1.0:
    dependencies:
      argparse: 2.0.1

  jsbn@1.1.0: {}

  jsesc@2.5.2: {}

  json-buffer@3.0.1: {}

  json-parse-even-better-errors@2.3.1: {}

  json-parse-even-better-errors@3.0.2: {}

  json-schema-traverse@0.4.1: {}

  json-schema-traverse@1.0.0: {}

  json-stable-stringify-without-jsonify@1.0.1: {}

  json-stringify-safe@5.0.1:
    optional: true

  json5@1.0.2:
    dependencies:
      minimist: 1.2.8

  json5@2.2.3: {}

  jsonfile@4.0.0:
    optionalDependencies:
      graceful-fs: 4.2.11

  jsonfile@6.1.0:
    dependencies:
      universalify: 2.0.1
    optionalDependencies:
      graceful-fs: 4.2.11

  jsonparse@1.3.1: {}

  jsx-ast-utils@3.3.5:
    dependencies:
      array-includes: 3.1.8
      array.prototype.flat: 1.3.2
      object.assign: 4.1.5
      object.values: 1.2.0

  keyv@4.5.4:
    dependencies:
      json-buffer: 3.0.1

  kind-of@6.0.3: {}

  knip@5.27.2(@types/node@20.14.15)(typescript@5.5.4):
    dependencies:
      '@nodelib/fs.walk': 1.2.8
      '@snyk/github-codeowners': 1.1.0
      '@types/node': 20.14.15
      easy-table: 1.2.0
      enhanced-resolve: 5.17.1
      fast-glob: 3.3.2
      jiti: 1.21.6
      js-yaml: 4.1.0
      minimist: 1.2.8
      picocolors: 1.0.1
      picomatch: 4.0.2
      pretty-ms: 9.1.0
      smol-toml: 1.3.0
      strip-json-comments: 5.0.1
      summary: 2.1.0
      typescript: 5.5.4
      zod: 3.23.8
      zod-validation-error: 3.3.1(zod@3.23.8)

  known-css-properties@0.34.0: {}

  kolorist@1.8.0: {}

  latest-version@3.1.0:
    dependencies:
      package-json: 4.0.1

  less@4.2.0:
    dependencies:
      copy-anything: 2.0.6
      parse-node-version: 1.0.1
      tslib: 2.6.2
    optionalDependencies:
      errno: 0.1.8
      graceful-fs: 4.2.11
      image-size: 0.5.5
      make-dir: 2.1.0
      mime: 1.6.0
      needle: 3.3.1
      source-map: 0.6.1

  levn@0.4.1:
    dependencies:
      prelude-ls: 1.2.1
      type-check: 0.4.0

  lilconfig@2.1.0: {}

  lilconfig@3.1.2: {}

  lines-and-columns@1.2.4: {}

  lint-staged@15.2.9:
    dependencies:
      chalk: 5.3.0
      commander: 12.1.0
      debug: 4.3.6
      execa: 8.0.1
      lilconfig: 3.1.2
      listr2: 8.2.4
      micromatch: 4.0.7
      pidtree: 0.6.0
      string-argv: 0.3.2
      yaml: 2.5.0
    transitivePeerDependencies:
      - supports-color

  listr2@8.2.4:
    dependencies:
      cli-truncate: 4.0.0
      colorette: 2.0.20
      eventemitter3: 5.0.1
      log-update: 6.1.0
      rfdc: 1.4.1
      wrap-ansi: 9.0.0

  local-pkg@0.5.0:
    dependencies:
      mlly: 1.7.1
      pkg-types: 1.1.3

  locate-path@6.0.0:
    dependencies:
      p-locate: 5.0.0

  locate-path@7.2.0:
    dependencies:
      p-locate: 6.0.0

  lodash-es@4.17.21: {}

  lodash.camelcase@4.3.0: {}

  lodash.clamp@4.0.3: {}

  lodash.debounce@4.0.8: {}

  lodash.isequal@4.5.0: {}

  lodash.isplainobject@4.0.6: {}

  lodash.kebabcase@4.1.1: {}

  lodash.memoize@4.1.2: {}

  lodash.merge@4.6.2: {}

  lodash.mergewith@4.6.2: {}

  lodash.snakecase@4.1.1: {}

  lodash.startcase@4.4.0: {}

  lodash.truncate@4.4.2: {}

  lodash.uniq@4.5.0: {}

  lodash.upperfirst@4.3.1: {}

  lodash@4.17.21: {}

  log-update@6.1.0:
    dependencies:
      ansi-escapes: 7.0.0
      cli-cursor: 5.0.0
      slice-ansi: 7.1.0
      strip-ansi: 7.1.0
      wrap-ansi: 9.0.0

  longest-streak@3.1.0: {}

  loose-envify@1.4.0:
    dependencies:
      js-tokens: 4.0.0

  lower-case@2.0.2:
    dependencies:
      tslib: 2.6.2

  lowercase-keys@1.0.1: {}

  lowercase-keys@2.0.0: {}

  lru-cache@10.2.2: {}

  lru-cache@4.1.5:
    dependencies:
      pseudomap: 1.0.2
      yallist: 2.1.2

  lru-cache@5.1.1:
    dependencies:
      yallist: 3.1.1

  magic-string@0.30.11:
    dependencies:
      '@jridgewell/sourcemap-codec': 1.5.0

  make-dir@1.3.0:
    dependencies:
      pify: 3.0.0

  make-dir@2.1.0:
    dependencies:
      pify: 4.0.1
      semver: 5.7.2
    optional: true

  matcher@3.0.0:
    dependencies:
      escape-string-regexp: 4.0.0
    optional: true

  material-react-table@2.13.1(zikvz2olh6trlppkve56bpaqvi):
    dependencies:
      '@emotion/react': 11.13.0(react@19.0.0-rc-e948a5ac-20240807)(types-react@19.0.0-rc.1)
      '@emotion/styled': 11.13.0(@emotion/react@11.13.0(react@19.0.0-rc-e948a5ac-20240807)(types-react@19.0.0-rc.1))(react@19.0.0-rc-e948a5ac-20240807)(types-react@19.0.0-rc.1)
      '@mui/icons-material': 5.16.7(@mui/material@5.16.7(@emotion/react@11.13.0(react@19.0.0-rc-e948a5ac-20240807)(types-react@19.0.0-rc.1))(@emotion/styled@11.13.0(@emotion/react@11.13.0(react@19.0.0-rc-e948a5ac-20240807)(types-react@19.0.0-rc.1))(react@19.0.0-rc-e948a5ac-20240807)(types-react@19.0.0-rc.1))(react@19.0.0-rc-e948a5ac-20240807)(types-react@19.0.0-rc.1))(react@19.0.0-rc-e948a5ac-20240807)(types-react@19.0.0-rc.1)
      '@mui/material': 5.16.7(@emotion/react@11.13.0(react@19.0.0-rc-e948a5ac-20240807)(types-react@19.0.0-rc.1))(@emotion/styled@11.13.0(@emotion/react@11.13.0(react@19.0.0-rc-e948a5ac-20240807)(types-react@19.0.0-rc.1))(react@19.0.0-rc-e948a5ac-20240807)(types-react@19.0.0-rc.1))(react-dom@19.0.0-rc-e948a5ac-20240807(react@19.0.0-rc-e948a5ac-20240807))(react@19.0.0-rc-e948a5ac-20240807)(types-react@19.0.0-rc.1)
      '@mui/x-date-pickers': 7.9.0(@emotion/react@11.13.0(react@19.0.0-rc-e948a5ac-20240807)(types-react@19.0.0-rc.1))(@emotion/styled@11.13.0(@emotion/react@11.13.0(react@19.0.0-rc-e948a5ac-20240807)(types-react@19.0.0-rc.1))(react@19.0.0-rc-e948a5ac-20240807)(types-react@19.0.0-rc.1))(@mui/material@5.16.7(@emotion/react@11.13.0(react@19.0.0-rc-e948a5ac-20240807)(types-react@19.0.0-rc.1))(@emotion/styled@11.13.0(@emotion/react@11.13.0(react@19.0.0-rc-e948a5ac-20240807)(types-react@19.0.0-rc.1))(react@19.0.0-rc-e948a5ac-20240807)(types-react@19.0.0-rc.1))(react-dom@19.0.0-rc-e948a5ac-20240807(react@19.0.0-rc-e948a5ac-20240807))(react@19.0.0-rc-e948a5ac-20240807)(types-react@19.0.0-rc.1))(dayjs@1.11.12)(react-dom@19.0.0-rc-e948a5ac-20240807(react@19.0.0-rc-e948a5ac-20240807))(react@19.0.0-rc-e948a5ac-20240807)(types-react@19.0.0-rc.1)
      '@tanstack/match-sorter-utils': 8.15.1
      '@tanstack/react-table': 8.19.3(react-dom@19.0.0-rc-e948a5ac-20240807(react@19.0.0-rc-e948a5ac-20240807))(react@19.0.0-rc-e948a5ac-20240807)
      '@tanstack/react-virtual': 3.8.3(react-dom@19.0.0-rc-e948a5ac-20240807(react@19.0.0-rc-e948a5ac-20240807))(react@19.0.0-rc-e948a5ac-20240807)
      highlight-words: 1.2.2
      react: 19.0.0-rc-e948a5ac-20240807
      react-dom: 19.0.0-rc-e948a5ac-20240807(react@19.0.0-rc-e948a5ac-20240807)

  mathml-tag-names@2.1.3: {}

  mdast-util-from-markdown@2.0.0:
    dependencies:
      '@types/mdast': 4.0.3
      '@types/unist': 3.0.2
      decode-named-character-reference: 1.0.2
      devlop: 1.1.0
      mdast-util-to-string: 4.0.0
      micromark: 4.0.0
      micromark-util-decode-numeric-character-reference: 2.0.1
      micromark-util-decode-string: 2.0.0
      micromark-util-normalize-identifier: 2.0.0
      micromark-util-symbol: 2.0.0
      micromark-util-types: 2.0.0
      unist-util-stringify-position: 4.0.0
    transitivePeerDependencies:
      - supports-color

  mdast-util-mdx-expression@2.0.0:
    dependencies:
      '@types/estree-jsx': 1.0.5
      '@types/hast': 3.0.4
      '@types/mdast': 4.0.3
      devlop: 1.1.0
      mdast-util-from-markdown: 2.0.0
      mdast-util-to-markdown: 2.1.0
    transitivePeerDependencies:
      - supports-color

  mdast-util-mdx-jsx@3.1.2:
    dependencies:
      '@types/estree-jsx': 1.0.5
      '@types/hast': 3.0.4
      '@types/mdast': 4.0.3
      '@types/unist': 3.0.2
      ccount: 2.0.1
      devlop: 1.1.0
      mdast-util-from-markdown: 2.0.0
      mdast-util-to-markdown: 2.1.0
      parse-entities: 4.0.1
      stringify-entities: 4.0.4
      unist-util-remove-position: 5.0.0
      unist-util-stringify-position: 4.0.0
      vfile-message: 4.0.2
    transitivePeerDependencies:
      - supports-color

  mdast-util-mdxjs-esm@2.0.1:
    dependencies:
      '@types/estree-jsx': 1.0.5
      '@types/hast': 3.0.4
      '@types/mdast': 4.0.3
      devlop: 1.1.0
      mdast-util-from-markdown: 2.0.0
      mdast-util-to-markdown: 2.1.0
    transitivePeerDependencies:
      - supports-color

  mdast-util-phrasing@4.1.0:
    dependencies:
      '@types/mdast': 4.0.3
      unist-util-is: 6.0.0

  mdast-util-to-hast@13.1.0:
    dependencies:
      '@types/hast': 3.0.4
      '@types/mdast': 4.0.3
      '@ungap/structured-clone': 1.2.0
      devlop: 1.1.0
      micromark-util-sanitize-uri: 2.0.0
      trim-lines: 3.0.1
      unist-util-position: 5.0.0
      unist-util-visit: 5.0.0
      vfile: 6.0.1

  mdast-util-to-markdown@2.1.0:
    dependencies:
      '@types/mdast': 4.0.3
      '@types/unist': 3.0.2
      longest-streak: 3.1.0
      mdast-util-phrasing: 4.1.0
      mdast-util-to-string: 4.0.0
      micromark-util-decode-string: 2.0.0
      unist-util-visit: 5.0.0
      zwitch: 2.0.4

  mdast-util-to-string@4.0.0:
    dependencies:
      '@types/mdast': 4.0.3

<<<<<<< HEAD
  mdn-data@2.0.28: {}
=======
  mdn-data@2.0.14: {}
>>>>>>> 67e85e9c

  mdn-data@2.0.30: {}

  memorystream@0.3.1: {}

  meow@12.1.1: {}

  meow@13.2.0: {}

  merge-stream@2.0.0: {}

  merge2@1.4.1: {}

  micromark-core-commonmark@2.0.1:
    dependencies:
      decode-named-character-reference: 1.0.2
      devlop: 1.1.0
      micromark-factory-destination: 2.0.0
      micromark-factory-label: 2.0.0
      micromark-factory-space: 2.0.0
      micromark-factory-title: 2.0.0
      micromark-factory-whitespace: 2.0.0
      micromark-util-character: 2.1.0
      micromark-util-chunked: 2.0.0
      micromark-util-classify-character: 2.0.0
      micromark-util-html-tag-name: 2.0.0
      micromark-util-normalize-identifier: 2.0.0
      micromark-util-resolve-all: 2.0.0
      micromark-util-subtokenize: 2.0.1
      micromark-util-symbol: 2.0.0
      micromark-util-types: 2.0.0

  micromark-factory-destination@2.0.0:
    dependencies:
      micromark-util-character: 2.1.0
      micromark-util-symbol: 2.0.0
      micromark-util-types: 2.0.0

  micromark-factory-label@2.0.0:
    dependencies:
      devlop: 1.1.0
      micromark-util-character: 2.1.0
      micromark-util-symbol: 2.0.0
      micromark-util-types: 2.0.0

  micromark-factory-space@2.0.0:
    dependencies:
      micromark-util-character: 2.1.0
      micromark-util-types: 2.0.0

  micromark-factory-title@2.0.0:
    dependencies:
      micromark-factory-space: 2.0.0
      micromark-util-character: 2.1.0
      micromark-util-symbol: 2.0.0
      micromark-util-types: 2.0.0

  micromark-factory-whitespace@2.0.0:
    dependencies:
      micromark-factory-space: 2.0.0
      micromark-util-character: 2.1.0
      micromark-util-symbol: 2.0.0
      micromark-util-types: 2.0.0

  micromark-util-character@2.1.0:
    dependencies:
      micromark-util-symbol: 2.0.0
      micromark-util-types: 2.0.0

  micromark-util-chunked@2.0.0:
    dependencies:
      micromark-util-symbol: 2.0.0

  micromark-util-classify-character@2.0.0:
    dependencies:
      micromark-util-character: 2.1.0
      micromark-util-symbol: 2.0.0
      micromark-util-types: 2.0.0

  micromark-util-combine-extensions@2.0.0:
    dependencies:
      micromark-util-chunked: 2.0.0
      micromark-util-types: 2.0.0

  micromark-util-decode-numeric-character-reference@2.0.1:
    dependencies:
      micromark-util-symbol: 2.0.0

  micromark-util-decode-string@2.0.0:
    dependencies:
      decode-named-character-reference: 1.0.2
      micromark-util-character: 2.1.0
      micromark-util-decode-numeric-character-reference: 2.0.1
      micromark-util-symbol: 2.0.0

  micromark-util-encode@2.0.0: {}

  micromark-util-html-tag-name@2.0.0: {}

  micromark-util-normalize-identifier@2.0.0:
    dependencies:
      micromark-util-symbol: 2.0.0

  micromark-util-resolve-all@2.0.0:
    dependencies:
      micromark-util-types: 2.0.0

  micromark-util-sanitize-uri@2.0.0:
    dependencies:
      micromark-util-character: 2.1.0
      micromark-util-encode: 2.0.0
      micromark-util-symbol: 2.0.0

  micromark-util-subtokenize@2.0.1:
    dependencies:
      devlop: 1.1.0
      micromark-util-chunked: 2.0.0
      micromark-util-symbol: 2.0.0
      micromark-util-types: 2.0.0

  micromark-util-symbol@2.0.0: {}

  micromark-util-types@2.0.0: {}

  micromark@4.0.0:
    dependencies:
      '@types/debug': 4.1.12
      debug: 4.3.6
      decode-named-character-reference: 1.0.2
      devlop: 1.1.0
      micromark-core-commonmark: 2.0.1
      micromark-factory-space: 2.0.0
      micromark-util-character: 2.1.0
      micromark-util-chunked: 2.0.0
      micromark-util-combine-extensions: 2.0.0
      micromark-util-decode-numeric-character-reference: 2.0.1
      micromark-util-encode: 2.0.0
      micromark-util-normalize-identifier: 2.0.0
      micromark-util-resolve-all: 2.0.0
      micromark-util-sanitize-uri: 2.0.0
      micromark-util-subtokenize: 2.0.1
      micromark-util-symbol: 2.0.0
      micromark-util-types: 2.0.0
    transitivePeerDependencies:
      - supports-color

  micromatch@4.0.7:
    dependencies:
      braces: 3.0.3
      picomatch: 2.3.1

  mime@1.6.0:
    optional: true

  mime@3.0.0: {}

  mimic-fn@2.1.0: {}

  mimic-fn@4.0.0: {}

  mimic-function@5.0.1: {}

  mimic-response@1.0.1: {}

  mimic-response@3.1.0: {}

  minimatch@3.1.2:
    dependencies:
      brace-expansion: 1.1.11

  minimatch@9.0.4:
    dependencies:
      brace-expansion: 2.0.1

  minimatch@9.0.5:
    dependencies:
      brace-expansion: 2.0.1

  minimist@1.2.8: {}

  minipass@7.1.2: {}

  minizlib@3.0.1:
    dependencies:
      minipass: 7.1.2
      rimraf: 5.0.9

  mkdirp@3.0.1: {}

  mkdist@1.5.4(sass@1.77.8)(typescript@5.5.4):
    dependencies:
      autoprefixer: 10.4.20(postcss@8.4.41)
      citty: 0.1.6
      cssnano: 7.0.5(postcss@8.4.41)
      defu: 6.1.4
      esbuild: 0.23.0
      fast-glob: 3.3.2
      jiti: 1.21.6
      mlly: 1.7.1
      pathe: 1.1.2
      pkg-types: 1.1.3
      postcss: 8.4.41
      postcss-nested: 6.0.1(postcss@8.4.41)
      semver: 7.6.3
    optionalDependencies:
      sass: 1.77.8
      typescript: 5.5.4

  mlly@1.7.1:
    dependencies:
      acorn: 8.12.1
      pathe: 1.1.2
      pkg-types: 1.1.3
      ufo: 1.5.3

  monaco-editor@0.50.0: {}

  ms@2.0.0: {}

  ms@2.1.2: {}

  ms@2.1.3: {}

  mui-color-input@3.0.0(@emotion/react@11.13.0(react@19.0.0-rc-e948a5ac-20240807)(types-react@19.0.0-rc.1))(@emotion/styled@11.13.0(@emotion/react@11.13.0(react@19.0.0-rc-e948a5ac-20240807)(types-react@19.0.0-rc.1))(react@19.0.0-rc-e948a5ac-20240807)(types-react@19.0.0-rc.1))(@mui/material@5.16.7(@emotion/react@11.13.0(react@19.0.0-rc-e948a5ac-20240807)(types-react@19.0.0-rc.1))(@emotion/styled@11.13.0(@emotion/react@11.13.0(react@19.0.0-rc-e948a5ac-20240807)(types-react@19.0.0-rc.1))(react@19.0.0-rc-e948a5ac-20240807)(types-react@19.0.0-rc.1))(react-dom@19.0.0-rc-e948a5ac-20240807(react@19.0.0-rc-e948a5ac-20240807))(react@19.0.0-rc-e948a5ac-20240807)(types-react@19.0.0-rc.1))(react-dom@19.0.0-rc-e948a5ac-20240807(react@19.0.0-rc-e948a5ac-20240807))(react@19.0.0-rc-e948a5ac-20240807)(types-react@19.0.0-rc.1):
    dependencies:
      '@ctrl/tinycolor': 4.1.0
      '@emotion/react': 11.13.0(react@19.0.0-rc-e948a5ac-20240807)(types-react@19.0.0-rc.1)
      '@emotion/styled': 11.13.0(@emotion/react@11.13.0(react@19.0.0-rc-e948a5ac-20240807)(types-react@19.0.0-rc.1))(react@19.0.0-rc-e948a5ac-20240807)(types-react@19.0.0-rc.1)
      '@mui/material': 5.16.7(@emotion/react@11.13.0(react@19.0.0-rc-e948a5ac-20240807)(types-react@19.0.0-rc.1))(@emotion/styled@11.13.0(@emotion/react@11.13.0(react@19.0.0-rc-e948a5ac-20240807)(types-react@19.0.0-rc.1))(react@19.0.0-rc-e948a5ac-20240807)(types-react@19.0.0-rc.1))(react-dom@19.0.0-rc-e948a5ac-20240807(react@19.0.0-rc-e948a5ac-20240807))(react@19.0.0-rc-e948a5ac-20240807)(types-react@19.0.0-rc.1)
      react: 19.0.0-rc-e948a5ac-20240807
      react-dom: 19.0.0-rc-e948a5ac-20240807(react@19.0.0-rc-e948a5ac-20240807)
    optionalDependencies:
      '@types/react': types-react@19.0.0-rc.1

  mz@2.7.0:
    dependencies:
      any-promise: 1.3.0
      object-assign: 4.1.1
      thenify-all: 1.6.0

  nano-css@5.6.2(react@19.0.0-rc-e948a5ac-20240807):
    dependencies:
      '@jridgewell/sourcemap-codec': 1.5.0
      css-tree: 1.1.3
      csstype: 3.1.3
      fastest-stable-stringify: 2.0.2
      inline-style-prefixer: 7.0.1
      react: 19.0.0-rc-e948a5ac-20240807
      rtl-css-js: 1.16.1
      stacktrace-js: 2.0.2
      stylis: 4.3.2

  nanoid@3.3.7: {}

  natural-compare@1.4.0: {}

  needle@3.3.1:
    dependencies:
      iconv-lite: 0.6.3
      sax: 1.3.0
    optional: true

  next-tick@1.1.0: {}

  no-case@3.0.4:
    dependencies:
      lower-case: 2.0.2
      tslib: 2.6.2

  node-domexception@1.0.0: {}

  node-emoji@1.11.0:
    dependencies:
      lodash: 4.17.21

  node-fetch-native@1.6.4: {}

  node-fetch@3.3.2:
    dependencies:
      data-uri-to-buffer: 4.0.1
      fetch-blob: 3.2.0
      formdata-polyfill: 4.0.10

  node-gyp-build@4.8.1: {}

  node-localstorage@2.2.1:
    dependencies:
      write-file-atomic: 1.3.4

  node-releases@2.0.14: {}

  node-releases@2.0.18: {}

  normalize-path@3.0.0: {}

  normalize-range@0.1.2: {}

  normalize-url@6.1.0: {}

  normalize.css@8.0.1: {}

  npm-normalize-package-bin@3.0.1: {}

  npm-run-all2@6.2.2:
    dependencies:
      ansi-styles: 6.2.1
      cross-spawn: 7.0.3
      memorystream: 0.3.1
      minimatch: 9.0.4
      pidtree: 0.6.0
      read-package-json-fast: 3.0.2
      shell-quote: 1.8.1

  npm-run-path@2.0.2:
    dependencies:
      path-key: 2.0.1

  npm-run-path@4.0.1:
    dependencies:
      path-key: 3.1.1

  npm-run-path@5.3.0:
    dependencies:
      path-key: 4.0.0

  nth-check@2.1.1:
    dependencies:
      boolbase: 1.0.0

  num2fraction@1.2.2: {}

  object-assign@4.1.1: {}

  object-hash@2.2.0: {}

  object-hash@3.0.0: {}

  object-inspect@1.13.1: {}

  object-keys@1.1.1: {}

  object.assign@4.1.5:
    dependencies:
      call-bind: 1.0.7
      define-properties: 1.2.1
      has-symbols: 1.0.3
      object-keys: 1.1.1

  object.entries@1.1.8:
    dependencies:
      call-bind: 1.0.7
      define-properties: 1.2.1
      es-object-atoms: 1.0.0

  object.fromentries@2.0.8:
    dependencies:
      call-bind: 1.0.7
      define-properties: 1.2.1
      es-abstract: 1.23.3
      es-object-atoms: 1.0.0

  object.groupby@1.0.3:
    dependencies:
      call-bind: 1.0.7
      define-properties: 1.2.1
      es-abstract: 1.23.3

  object.values@1.2.0:
    dependencies:
      call-bind: 1.0.7
      define-properties: 1.2.1
      es-object-atoms: 1.0.0

  octokit@4.0.2:
    dependencies:
      '@octokit/app': 15.1.0
      '@octokit/core': 6.1.2
      '@octokit/oauth-app': 7.1.2
      '@octokit/plugin-paginate-graphql': 5.2.2(@octokit/core@6.1.2)
      '@octokit/plugin-paginate-rest': 11.3.0(@octokit/core@6.1.2)
      '@octokit/plugin-rest-endpoint-methods': 13.2.1(@octokit/core@6.1.2)
      '@octokit/plugin-retry': 7.1.1(@octokit/core@6.1.2)
      '@octokit/plugin-throttling': 9.3.0(@octokit/core@6.1.2)
      '@octokit/request-error': 6.1.1
      '@octokit/types': 13.5.0

  ofetch@1.3.4:
    dependencies:
      destr: 2.0.3
      node-fetch-native: 1.6.4
      ufo: 1.5.3

  once@1.4.0:
    dependencies:
      wrappy: 1.0.2

  onetime@5.1.2:
    dependencies:
      mimic-fn: 2.1.0

  onetime@6.0.0:
    dependencies:
      mimic-fn: 4.0.0

  onetime@7.0.0:
    dependencies:
      mimic-function: 5.0.1

  optionator@0.9.4:
    dependencies:
      deep-is: 0.1.4
      fast-levenshtein: 2.0.6
      levn: 0.4.1
      prelude-ls: 1.2.1
      type-check: 0.4.0
      word-wrap: 1.2.5

  p-cancelable@2.1.1: {}

  p-event@4.2.0:
    dependencies:
      p-timeout: 3.2.0

  p-finally@1.0.0: {}

  p-limit@3.1.0:
    dependencies:
      yocto-queue: 0.1.0

  p-limit@4.0.0:
    dependencies:
      yocto-queue: 1.0.0

  p-locate@5.0.0:
    dependencies:
      p-limit: 3.1.0

  p-locate@6.0.0:
    dependencies:
      p-limit: 4.0.0

  p-map@4.0.0:
    dependencies:
      aggregate-error: 3.1.0

  p-timeout@3.2.0:
    dependencies:
      p-finally: 1.0.0

  package-json@4.0.1:
    dependencies:
      got: 6.7.1
      registry-auth-token: 3.4.0
      registry-url: 3.1.0
      semver: 5.7.2

  pako@2.1.0: {}

  parent-module@1.0.1:
    dependencies:
      callsites: 3.1.0

  parse-entities@4.0.1:
    dependencies:
      '@types/unist': 2.0.10
      character-entities: 2.0.2
      character-entities-legacy: 3.0.0
      character-reference-invalid: 2.0.1
      decode-named-character-reference: 1.0.2
      is-alphanumerical: 2.0.1
      is-decimal: 2.0.1
      is-hexadecimal: 2.0.1

  parse-json@5.2.0:
    dependencies:
      '@babel/code-frame': 7.24.7
      error-ex: 1.3.2
      json-parse-even-better-errors: 2.3.1
      lines-and-columns: 1.2.4

  parse-ms@4.0.0: {}

  parse-node-version@1.0.1: {}

  path-browserify@1.0.1: {}

  path-exists@4.0.0: {}

  path-exists@5.0.0: {}

  path-is-absolute@1.0.1: {}

  path-is-inside@1.0.2: {}

  path-key@2.0.1: {}

  path-key@3.1.1: {}

  path-key@4.0.0: {}

  path-parse@1.0.7: {}

  path-scurry@1.10.2:
    dependencies:
      lru-cache: 10.2.2
      minipass: 7.1.2

  path-type@4.0.0: {}

  pathe@1.1.2: {}

  pend@1.2.0: {}

  picocolors@0.2.1: {}

  picocolors@1.0.1: {}

  picomatch@2.3.1: {}

  picomatch@4.0.2: {}

  pidtree@0.6.0: {}

  pify@2.3.0: {}

  pify@3.0.0: {}

  pify@4.0.1:
    optional: true

  pirates@4.0.6: {}

  pkg-types@1.1.3:
    dependencies:
      confbox: 0.1.7
      mlly: 1.7.1
      pathe: 1.1.2

  possible-typed-array-names@1.0.0: {}

  postcss-calc@10.0.1(postcss@8.4.41):
    dependencies:
      postcss: 8.4.41
      postcss-selector-parser: 6.1.1
      postcss-value-parser: 4.2.0

  postcss-colormin@7.0.2(postcss@8.4.41):
    dependencies:
      browserslist: 4.23.3
      caniuse-api: 3.0.0
      colord: 2.9.3
      postcss: 8.4.41
      postcss-value-parser: 4.2.0

  postcss-convert-values@7.0.3(postcss@8.4.41):
    dependencies:
      browserslist: 4.23.3
      postcss: 8.4.41
      postcss-value-parser: 4.2.0

  postcss-discard-comments@7.0.2(postcss@8.4.41):
    dependencies:
      postcss: 8.4.41
      postcss-selector-parser: 6.1.1

  postcss-discard-duplicates@7.0.1(postcss@8.4.41):
    dependencies:
      postcss: 8.4.41

  postcss-discard-empty@7.0.0(postcss@8.4.41):
    dependencies:
      postcss: 8.4.41

  postcss-discard-overridden@7.0.0(postcss@8.4.41):
    dependencies:
      postcss: 8.4.41

  postcss-functions@3.0.0:
    dependencies:
      glob: 7.2.3
      object-assign: 4.1.1
      postcss: 6.0.23
      postcss-value-parser: 3.3.1

  postcss-html@1.7.0:
    dependencies:
      htmlparser2: 8.0.2
      js-tokens: 9.0.0
      postcss: 8.4.41
      postcss-safe-parser: 6.0.0(postcss@8.4.41)

  postcss-import@15.1.0(postcss@8.4.41):
    dependencies:
      postcss: 8.4.41
      postcss-value-parser: 4.2.0
      read-cache: 1.0.0
      resolve: 1.22.8

  postcss-import@16.1.0(postcss@8.4.41):
    dependencies:
      postcss: 8.4.41
      postcss-value-parser: 4.2.0
      read-cache: 1.0.0
      resolve: 1.22.8

  postcss-js@2.0.3:
    dependencies:
      camelcase-css: 2.0.1
      postcss: 7.0.39

  postcss-js@4.0.1(postcss@8.4.41):
    dependencies:
      camelcase-css: 2.0.1
      postcss: 8.4.41

  postcss-load-config@3.1.4(postcss@8.4.38):
    dependencies:
      lilconfig: 2.1.0
      yaml: 1.10.2
    optionalDependencies:
      postcss: 8.4.38

  postcss-load-config@4.0.2(postcss@8.4.41):
    dependencies:
      lilconfig: 3.1.2
      yaml: 2.5.0
    optionalDependencies:
      postcss: 8.4.41

  postcss-media-query-parser@0.2.3: {}

  postcss-merge-longhand@7.0.3(postcss@8.4.41):
    dependencies:
      postcss: 8.4.41
      postcss-value-parser: 4.2.0
      stylehacks: 7.0.3(postcss@8.4.41)

  postcss-merge-rules@7.0.3(postcss@8.4.41):
    dependencies:
      browserslist: 4.23.3
      caniuse-api: 3.0.0
      cssnano-utils: 5.0.0(postcss@8.4.41)
      postcss: 8.4.41
      postcss-selector-parser: 6.1.1

  postcss-minify-font-values@7.0.0(postcss@8.4.41):
    dependencies:
      postcss: 8.4.41
      postcss-value-parser: 4.2.0

  postcss-minify-gradients@7.0.0(postcss@8.4.41):
    dependencies:
      colord: 2.9.3
      cssnano-utils: 5.0.0(postcss@8.4.41)
      postcss: 8.4.41
      postcss-value-parser: 4.2.0

  postcss-minify-params@7.0.2(postcss@8.4.41):
    dependencies:
      browserslist: 4.23.3
      cssnano-utils: 5.0.0(postcss@8.4.41)
      postcss: 8.4.41
      postcss-value-parser: 4.2.0

  postcss-minify-selectors@7.0.3(postcss@8.4.41):
    dependencies:
      cssesc: 3.0.0
      postcss: 8.4.41
      postcss-selector-parser: 6.1.1

  postcss-modules-extract-imports@3.1.0(postcss@8.4.38):
    dependencies:
      postcss: 8.4.38

  postcss-modules-local-by-default@4.0.5(postcss@8.4.38):
    dependencies:
      icss-utils: 5.1.0(postcss@8.4.38)
      postcss: 8.4.38
      postcss-selector-parser: 6.0.16
      postcss-value-parser: 4.2.0

  postcss-modules-scope@3.2.0(postcss@8.4.38):
    dependencies:
      postcss: 8.4.38
      postcss-selector-parser: 6.0.16

  postcss-nested@4.2.3:
    dependencies:
      postcss: 7.0.39
      postcss-selector-parser: 6.1.1

  postcss-nested@6.0.1(postcss@8.4.41):
    dependencies:
      postcss: 8.4.41
      postcss-selector-parser: 6.1.1

  postcss-normalize-charset@7.0.0(postcss@8.4.41):
    dependencies:
      postcss: 8.4.41

  postcss-normalize-display-values@7.0.0(postcss@8.4.41):
    dependencies:
      postcss: 8.4.41
      postcss-value-parser: 4.2.0

  postcss-normalize-positions@7.0.0(postcss@8.4.41):
    dependencies:
      postcss: 8.4.41
      postcss-value-parser: 4.2.0

  postcss-normalize-repeat-style@7.0.0(postcss@8.4.41):
    dependencies:
      postcss: 8.4.41
      postcss-value-parser: 4.2.0

  postcss-normalize-string@7.0.0(postcss@8.4.41):
    dependencies:
      postcss: 8.4.41
      postcss-value-parser: 4.2.0

  postcss-normalize-timing-functions@7.0.0(postcss@8.4.41):
    dependencies:
      postcss: 8.4.41
      postcss-value-parser: 4.2.0

  postcss-normalize-unicode@7.0.2(postcss@8.4.41):
    dependencies:
      browserslist: 4.23.3
      postcss: 8.4.41
      postcss-value-parser: 4.2.0

  postcss-normalize-url@7.0.0(postcss@8.4.41):
    dependencies:
      postcss: 8.4.41
      postcss-value-parser: 4.2.0

  postcss-normalize-whitespace@7.0.0(postcss@8.4.41):
    dependencies:
      postcss: 8.4.41
      postcss-value-parser: 4.2.0

  postcss-ordered-values@7.0.1(postcss@8.4.41):
    dependencies:
      cssnano-utils: 5.0.0(postcss@8.4.41)
      postcss: 8.4.41
      postcss-value-parser: 4.2.0

  postcss-reduce-initial@7.0.2(postcss@8.4.41):
    dependencies:
      browserslist: 4.23.3
      caniuse-api: 3.0.0
      postcss: 8.4.41

  postcss-reduce-transforms@7.0.0(postcss@8.4.41):
    dependencies:
      postcss: 8.4.41
      postcss-value-parser: 4.2.0

  postcss-resolve-nested-selector@0.1.4: {}

  postcss-safe-parser@6.0.0(postcss@8.4.41):
    dependencies:
      postcss: 8.4.41

  postcss-safe-parser@7.0.0(postcss@8.4.41):
    dependencies:
      postcss: 8.4.41

  postcss-scss@4.0.9(postcss@8.4.41):
    dependencies:
      postcss: 8.4.41

  postcss-selector-parser@6.0.16:
    dependencies:
      cssesc: 3.0.0
      util-deprecate: 1.0.2

  postcss-selector-parser@6.1.0:
    dependencies:
      cssesc: 3.0.0
      util-deprecate: 1.0.2

  postcss-selector-parser@6.1.1:
    dependencies:
      cssesc: 3.0.0
      util-deprecate: 1.0.2

  postcss-sorting@8.0.2(postcss@8.4.41):
    dependencies:
      postcss: 8.4.41

  postcss-svgo@7.0.1(postcss@8.4.41):
    dependencies:
      postcss: 8.4.41
      postcss-value-parser: 4.2.0
      svgo: 3.3.2

  postcss-unique-selectors@7.0.2(postcss@8.4.41):
    dependencies:
      postcss: 8.4.41
      postcss-selector-parser: 6.1.1

  postcss-value-parser@3.3.1: {}

  postcss-value-parser@4.2.0: {}

  postcss@6.0.23:
    dependencies:
      chalk: 2.4.2
      source-map: 0.6.1
      supports-color: 5.5.0

  postcss@7.0.32:
    dependencies:
      chalk: 2.4.2
      source-map: 0.6.1
      supports-color: 6.1.0

  postcss@7.0.39:
    dependencies:
      picocolors: 0.2.1
      source-map: 0.6.1

  postcss@8.4.38:
    dependencies:
      nanoid: 3.3.7
      picocolors: 1.0.1
      source-map-js: 1.2.0

  postcss@8.4.41:
    dependencies:
      nanoid: 3.3.7
      picocolors: 1.0.1
      source-map-js: 1.2.0

  prelude-ls@1.2.1: {}

  prepend-http@1.0.4: {}

  prettier-linter-helpers@1.0.0:
    dependencies:
      fast-diff: 1.3.0

  prettier-plugin-tailwindcss@0.6.6(@ianvs/prettier-plugin-sort-imports@4.3.1(prettier@3.3.3))(@trivago/prettier-plugin-sort-imports@4.3.0(prettier@3.3.3))(prettier@3.3.3):
    dependencies:
      prettier: 3.3.3
    optionalDependencies:
      '@ianvs/prettier-plugin-sort-imports': 4.3.1(prettier@3.3.3)
      '@trivago/prettier-plugin-sort-imports': 4.3.0(prettier@3.3.3)

  prettier-plugin-toml@2.0.1(prettier@3.3.3):
    dependencies:
      '@taplo/lib': 0.4.0-alpha.2
      prettier: 3.3.3

  prettier@3.3.3: {}

  pretty-hrtime@1.0.3: {}

  pretty-ms@9.1.0:
    dependencies:
      parse-ms: 4.0.0

  progress@2.0.3: {}

  prop-types@15.8.1:
    dependencies:
      loose-envify: 1.4.0
      object-assign: 4.1.1
      react-is: 16.13.1

  property-information@6.5.0: {}

  prr@1.0.1:
    optional: true

  pseudomap@1.0.2: {}

  pump@3.0.0:
    dependencies:
      end-of-stream: 1.4.4
      once: 1.4.0

  punycode@2.3.1: {}

  purgecss@2.3.0:
    dependencies:
      commander: 5.1.0
      glob: 7.2.3
      postcss: 7.0.32
      postcss-selector-parser: 6.1.1

  queue-microtask@1.2.3: {}

  quick-lru@5.1.1: {}

  rc@1.2.8:
    dependencies:
      deep-extend: 0.6.0
      ini: 1.3.8
      minimist: 1.2.8
      strip-json-comments: 2.0.1

  react-devtools-core@5.3.1(bufferutil@4.0.8)(utf-8-validate@5.0.10):
    dependencies:
      shell-quote: 1.8.1
      ws: 7.5.9(bufferutil@4.0.8)(utf-8-validate@5.0.10)
    transitivePeerDependencies:
      - bufferutil
      - utf-8-validate

  react-devtools@5.3.1(bufferutil@4.0.8)(utf-8-validate@5.0.10):
    dependencies:
      cross-spawn: 5.1.0
      electron: 23.3.13
      internal-ip: 6.2.0
      minimist: 1.2.8
      react-devtools-core: 5.3.1(bufferutil@4.0.8)(utf-8-validate@5.0.10)
      update-notifier: 2.5.0
    transitivePeerDependencies:
      - bufferutil
      - supports-color
      - utf-8-validate

  react-dom@19.0.0-rc-e948a5ac-20240807(react@19.0.0-rc-e948a5ac-20240807):
    dependencies:
      react: 19.0.0-rc-e948a5ac-20240807
      scheduler: 0.25.0-rc-e948a5ac-20240807

  react-error-boundary@4.0.13(react@19.0.0-rc-e948a5ac-20240807):
    dependencies:
      '@babel/runtime': 7.24.5
      react: 19.0.0-rc-e948a5ac-20240807

  react-fast-compare@3.2.2: {}

  react-fast-marquee@1.6.5(react-dom@19.0.0-rc-e948a5ac-20240807(react@19.0.0-rc-e948a5ac-20240807))(react@19.0.0-rc-e948a5ac-20240807):
    dependencies:
      react: 19.0.0-rc-e948a5ac-20240807
      react-dom: 19.0.0-rc-e948a5ac-20240807(react@19.0.0-rc-e948a5ac-20240807)

  react-hook-form-mui@7.0.1(lz7u4tf6gn2dl5jquupqms4fd4):
    dependencies:
      '@mui/material': 5.16.7(@emotion/react@11.13.0(react@19.0.0-rc-e948a5ac-20240807)(types-react@19.0.0-rc.1))(@emotion/styled@11.13.0(@emotion/react@11.13.0(react@19.0.0-rc-e948a5ac-20240807)(types-react@19.0.0-rc.1))(react@19.0.0-rc-e948a5ac-20240807)(types-react@19.0.0-rc.1))(react-dom@19.0.0-rc-e948a5ac-20240807(react@19.0.0-rc-e948a5ac-20240807))(react@19.0.0-rc-e948a5ac-20240807)(types-react@19.0.0-rc.1)
      react: 19.0.0-rc-e948a5ac-20240807
      react-hook-form: 7.52.1(react@19.0.0-rc-e948a5ac-20240807)
    optionalDependencies:
      '@mui/icons-material': 5.16.7(@mui/material@5.16.7(@emotion/react@11.13.0(react@19.0.0-rc-e948a5ac-20240807)(types-react@19.0.0-rc.1))(@emotion/styled@11.13.0(@emotion/react@11.13.0(react@19.0.0-rc-e948a5ac-20240807)(types-react@19.0.0-rc.1))(react@19.0.0-rc-e948a5ac-20240807)(types-react@19.0.0-rc.1))(react@19.0.0-rc-e948a5ac-20240807)(types-react@19.0.0-rc.1))(react@19.0.0-rc-e948a5ac-20240807)(types-react@19.0.0-rc.1)
      '@mui/x-date-pickers': 7.9.0(@emotion/react@11.13.0(react@19.0.0-rc-e948a5ac-20240807)(types-react@19.0.0-rc.1))(@emotion/styled@11.13.0(@emotion/react@11.13.0(react@19.0.0-rc-e948a5ac-20240807)(types-react@19.0.0-rc.1))(react@19.0.0-rc-e948a5ac-20240807)(types-react@19.0.0-rc.1))(@mui/material@5.16.7(@emotion/react@11.13.0(react@19.0.0-rc-e948a5ac-20240807)(types-react@19.0.0-rc.1))(@emotion/styled@11.13.0(@emotion/react@11.13.0(react@19.0.0-rc-e948a5ac-20240807)(types-react@19.0.0-rc.1))(react@19.0.0-rc-e948a5ac-20240807)(types-react@19.0.0-rc.1))(react-dom@19.0.0-rc-e948a5ac-20240807(react@19.0.0-rc-e948a5ac-20240807))(react@19.0.0-rc-e948a5ac-20240807)(types-react@19.0.0-rc.1))(dayjs@1.11.12)(react-dom@19.0.0-rc-e948a5ac-20240807(react@19.0.0-rc-e948a5ac-20240807))(react@19.0.0-rc-e948a5ac-20240807)(types-react@19.0.0-rc.1)

  react-hook-form@7.52.1(react@19.0.0-rc-e948a5ac-20240807):
    dependencies:
      react: 19.0.0-rc-e948a5ac-20240807

  react-i18next@15.0.1(i18next@23.12.3)(react-dom@19.0.0-rc-e948a5ac-20240807(react@19.0.0-rc-e948a5ac-20240807))(react@19.0.0-rc-e948a5ac-20240807):
    dependencies:
      '@babel/runtime': 7.24.8
      html-parse-stringify: 3.0.1
      i18next: 23.12.3
      react: 19.0.0-rc-e948a5ac-20240807
    optionalDependencies:
      react-dom: 19.0.0-rc-e948a5ac-20240807(react@19.0.0-rc-e948a5ac-20240807)

  react-is@16.13.1: {}

  react-is@18.3.1: {}

  react-markdown@9.0.1(react@19.0.0-rc-e948a5ac-20240807)(types-react@19.0.0-rc.1):
    dependencies:
      '@types/hast': 3.0.4
      '@types/react': types-react@19.0.0-rc.1
      devlop: 1.1.0
      hast-util-to-jsx-runtime: 2.3.0
      html-url-attributes: 3.0.0
      mdast-util-to-hast: 13.1.0
      react: 19.0.0-rc-e948a5ac-20240807
      remark-parse: 11.0.0
      remark-rehype: 11.1.0
      unified: 11.0.4
      unist-util-visit: 5.0.0
      vfile: 6.0.1
    transitivePeerDependencies:
      - supports-color

  react-refresh@0.14.2: {}

  react-router-dom@6.26.0(react-dom@19.0.0-rc-e948a5ac-20240807(react@19.0.0-rc-e948a5ac-20240807))(react@19.0.0-rc-e948a5ac-20240807):
    dependencies:
      '@remix-run/router': 1.19.0
      react: 19.0.0-rc-e948a5ac-20240807
      react-dom: 19.0.0-rc-e948a5ac-20240807(react@19.0.0-rc-e948a5ac-20240807)
      react-router: 6.26.0(react@19.0.0-rc-e948a5ac-20240807)

  react-router@6.26.0(react@19.0.0-rc-e948a5ac-20240807):
    dependencies:
      '@remix-run/router': 1.19.0
      react: 19.0.0-rc-e948a5ac-20240807

  react-split-grid@1.0.4(react@19.0.0-rc-e948a5ac-20240807):
    dependencies:
      prop-types: 15.8.1
      react: 19.0.0-rc-e948a5ac-20240807
      split-grid: 1.0.11

  react-transition-group@4.4.5(react-dom@19.0.0-rc-e948a5ac-20240807(react@19.0.0-rc-e948a5ac-20240807))(react@19.0.0-rc-e948a5ac-20240807):
    dependencies:
      '@babel/runtime': 7.24.8
      dom-helpers: 5.2.1
      loose-envify: 1.4.0
      prop-types: 15.8.1
      react: 19.0.0-rc-e948a5ac-20240807
      react-dom: 19.0.0-rc-e948a5ac-20240807(react@19.0.0-rc-e948a5ac-20240807)

  react-universal-interface@0.6.2(react@19.0.0-rc-e948a5ac-20240807)(tslib@2.6.2):
    dependencies:
      react: 19.0.0-rc-e948a5ac-20240807
      tslib: 2.6.2

  react-use@17.5.1(react@19.0.0-rc-e948a5ac-20240807):
    dependencies:
      '@types/js-cookie': 2.2.7
      '@xobotyi/scrollbar-width': 1.9.5
      copy-to-clipboard: 3.3.3
      fast-deep-equal: 3.1.3
      fast-shallow-equal: 1.0.0
      js-cookie: 2.2.1
      nano-css: 5.6.2(react@19.0.0-rc-e948a5ac-20240807)
      react: 19.0.0-rc-e948a5ac-20240807
      react-universal-interface: 0.6.2(react@19.0.0-rc-e948a5ac-20240807)(tslib@2.6.2)
      resize-observer-polyfill: 1.5.1
      screenfull: 5.2.0
      set-harmonic-interval: 1.0.1
      throttle-debounce: 3.0.1
      ts-easing: 0.2.0
      tslib: 2.6.2

  react@19.0.0-rc-e948a5ac-20240807: {}

  read-cache@1.0.0:
    dependencies:
      pify: 2.3.0

  read-package-json-fast@3.0.2:
    dependencies:
      json-parse-even-better-errors: 3.0.2
      npm-normalize-package-bin: 3.0.1

  readdirp@3.6.0:
    dependencies:
      picomatch: 2.3.1

  real-cancellable-promise@1.2.0: {}

  reduce-css-calc@2.1.8:
    dependencies:
      css-unit-converter: 1.1.2
      postcss-value-parser: 3.3.1

  reflect.getprototypeof@1.0.6:
    dependencies:
      call-bind: 1.0.7
      define-properties: 1.2.1
      es-abstract: 1.23.3
      es-errors: 1.3.0
      get-intrinsic: 1.2.4
      globalthis: 1.0.4
      which-builtin-type: 1.1.3

  regenerator-runtime@0.14.1: {}

  regexp.prototype.flags@1.5.2:
    dependencies:
      call-bind: 1.0.7
      define-properties: 1.2.1
      es-errors: 1.3.0
      set-function-name: 2.0.2

  registry-auth-token@3.4.0:
    dependencies:
      rc: 1.2.8
      safe-buffer: 5.2.1

  registry-url@3.1.0:
    dependencies:
      rc: 1.2.8

  remark-parse@11.0.0:
    dependencies:
      '@types/mdast': 4.0.3
      mdast-util-from-markdown: 2.0.0
      micromark-util-types: 2.0.0
      unified: 11.0.4
    transitivePeerDependencies:
      - supports-color

  remark-rehype@11.1.0:
    dependencies:
      '@types/hast': 3.0.4
      '@types/mdast': 4.0.3
      mdast-util-to-hast: 13.1.0
      unified: 11.0.4
      vfile: 6.0.1

  remove-accents@0.5.0: {}

  require-directory@2.1.1: {}

  require-from-string@2.0.2: {}

  reserved-words@0.1.2: {}

  resize-observer-polyfill@1.5.1: {}

  resolve-alpn@1.2.1: {}

  resolve-from@4.0.0: {}

  resolve-from@5.0.0: {}

  resolve-pkg-maps@1.0.0: {}

  resolve@1.22.8:
    dependencies:
      is-core-module: 2.13.1
      path-parse: 1.0.7
      supports-preserve-symlinks-flag: 1.0.0

  resolve@2.0.0-next.5:
    dependencies:
      is-core-module: 2.13.1
      path-parse: 1.0.7
      supports-preserve-symlinks-flag: 1.0.0

  responselike@2.0.1:
    dependencies:
      lowercase-keys: 2.0.0

  restore-cursor@5.1.0:
    dependencies:
      onetime: 7.0.0
      signal-exit: 4.1.0

  reusify@1.0.4: {}

  rfdc@1.4.1: {}

  rimraf@3.0.2:
    dependencies:
      glob: 7.2.3

  rimraf@5.0.9:
    dependencies:
      glob: 10.3.12

  roarr@2.15.4:
    dependencies:
      boolean: 3.2.0
      detect-node: 2.1.0
      globalthis: 1.0.4
      json-stringify-safe: 5.0.1
      semver-compare: 1.0.0
      sprintf-js: 1.1.3
    optional: true

  robust-predicates@3.0.2: {}

  rollup@4.17.2:
    dependencies:
      '@types/estree': 1.0.5
    optionalDependencies:
      '@rollup/rollup-android-arm-eabi': 4.17.2
      '@rollup/rollup-android-arm64': 4.17.2
      '@rollup/rollup-darwin-arm64': 4.17.2
      '@rollup/rollup-darwin-x64': 4.17.2
      '@rollup/rollup-linux-arm-gnueabihf': 4.17.2
      '@rollup/rollup-linux-arm-musleabihf': 4.17.2
      '@rollup/rollup-linux-arm64-gnu': 4.17.2
      '@rollup/rollup-linux-arm64-musl': 4.17.2
      '@rollup/rollup-linux-powerpc64le-gnu': 4.17.2
      '@rollup/rollup-linux-riscv64-gnu': 4.17.2
      '@rollup/rollup-linux-s390x-gnu': 4.17.2
      '@rollup/rollup-linux-x64-gnu': 4.17.2
      '@rollup/rollup-linux-x64-musl': 4.17.2
      '@rollup/rollup-win32-arm64-msvc': 4.17.2
      '@rollup/rollup-win32-ia32-msvc': 4.17.2
      '@rollup/rollup-win32-x64-msvc': 4.17.2
      fsevents: 2.3.3

  rtl-css-js@1.16.1:
    dependencies:
      '@babel/runtime': 7.24.8

  run-parallel@1.2.0:
    dependencies:
      queue-microtask: 1.2.3

  rw@1.3.3: {}

  safe-array-concat@1.1.2:
    dependencies:
      call-bind: 1.0.7
      get-intrinsic: 1.2.4
      has-symbols: 1.0.3
      isarray: 2.0.5

  safe-buffer@5.2.1: {}

  safe-regex-test@1.0.3:
    dependencies:
      call-bind: 1.0.7
      es-errors: 1.3.0
      is-regex: 1.1.4

  safer-buffer@2.1.2: {}

  sass@1.77.8:
    dependencies:
      chokidar: 3.6.0
      immutable: 4.3.5
      source-map-js: 1.2.0

  sax@1.3.0: {}

  scheduler@0.25.0-rc-e948a5ac-20240807: {}

  screenfull@5.2.0: {}

  scule@1.3.0: {}

  semver-compare@1.0.0:
    optional: true

  semver-diff@2.1.0:
    dependencies:
      semver: 5.7.2

  semver@5.7.2: {}

  semver@6.3.1: {}

  semver@7.6.1: {}

  semver@7.6.3: {}

  serialize-error@7.0.1:
    dependencies:
      type-fest: 0.13.1
    optional: true

  set-function-length@1.2.2:
    dependencies:
      define-data-property: 1.1.4
      es-errors: 1.3.0
      function-bind: 1.1.2
      get-intrinsic: 1.2.4
      gopd: 1.0.1
      has-property-descriptors: 1.0.2

  set-function-name@2.0.2:
    dependencies:
      define-data-property: 1.1.4
      es-errors: 1.3.0
      functions-have-names: 1.2.3
      has-property-descriptors: 1.0.2

  set-harmonic-interval@1.0.1: {}

  shebang-command@1.2.0:
    dependencies:
      shebang-regex: 1.0.0

  shebang-command@2.0.0:
    dependencies:
      shebang-regex: 3.0.0

  shebang-regex@1.0.0: {}

  shebang-regex@3.0.0: {}

  shell-quote@1.8.1: {}

  shiki@1.13.0:
    dependencies:
      '@shikijs/core': 1.13.0
      '@types/hast': 3.0.4

  side-channel@1.0.6:
    dependencies:
      call-bind: 1.0.7
      es-errors: 1.3.0
      get-intrinsic: 1.2.4
      object-inspect: 1.13.1

  signal-exit@3.0.7: {}

  signal-exit@4.1.0: {}

  simple-swizzle@0.2.2:
    dependencies:
      is-arrayish: 0.3.2

  slash@3.0.0: {}

  slice-ansi@4.0.0:
    dependencies:
      ansi-styles: 4.3.0
      astral-regex: 2.0.0
      is-fullwidth-code-point: 3.0.0

  slice-ansi@5.0.0:
    dependencies:
      ansi-styles: 6.2.1
      is-fullwidth-code-point: 4.0.0

  slice-ansi@7.1.0:
    dependencies:
      ansi-styles: 6.2.1
      is-fullwidth-code-point: 5.0.0

  slide@1.1.6: {}

  smart-buffer@4.2.0: {}

  smol-toml@1.3.0: {}

  snake-case@3.0.4:
    dependencies:
      dot-case: 3.0.4
      tslib: 2.6.2

  socks@2.8.3:
    dependencies:
      ip-address: 9.0.5
      smart-buffer: 4.2.0

  source-map-js@1.2.0: {}

  source-map@0.5.6: {}

  source-map@0.5.7: {}

  source-map@0.6.1: {}

  source-map@0.7.4: {}

  space-separated-tokens@2.0.2: {}

  split-grid@1.0.11: {}

  split2@4.2.0: {}

  sprintf-js@1.1.3: {}

  stack-generator@2.0.10:
    dependencies:
      stackframe: 1.3.4

  stackframe@1.3.4: {}

  stacktrace-gps@3.1.2:
    dependencies:
      source-map: 0.5.6
      stackframe: 1.3.4

  stacktrace-js@2.0.2:
    dependencies:
      error-stack-parser: 2.1.4
      stack-generator: 2.0.10
      stacktrace-gps: 3.1.2

  store2@2.14.3: {}

  string-argv@0.3.2: {}

  string-width@2.1.1:
    dependencies:
      is-fullwidth-code-point: 2.0.0
      strip-ansi: 4.0.0

  string-width@4.2.3:
    dependencies:
      emoji-regex: 8.0.0
      is-fullwidth-code-point: 3.0.0
      strip-ansi: 6.0.1

  string-width@5.1.2:
    dependencies:
      eastasianwidth: 0.2.0
      emoji-regex: 9.2.2
      strip-ansi: 7.1.0

  string-width@7.1.0:
    dependencies:
      emoji-regex: 10.3.0
      get-east-asian-width: 1.2.0
      strip-ansi: 7.1.0

  string.prototype.matchall@4.0.11:
    dependencies:
      call-bind: 1.0.7
      define-properties: 1.2.1
      es-abstract: 1.23.3
      es-errors: 1.3.0
      es-object-atoms: 1.0.0
      get-intrinsic: 1.2.4
      gopd: 1.0.1
      has-symbols: 1.0.3
      internal-slot: 1.0.7
      regexp.prototype.flags: 1.5.2
      set-function-name: 2.0.2
      side-channel: 1.0.6

  string.prototype.repeat@1.0.0:
    dependencies:
      define-properties: 1.2.1
      es-abstract: 1.23.3

  string.prototype.trim@1.2.9:
    dependencies:
      call-bind: 1.0.7
      define-properties: 1.2.1
      es-abstract: 1.23.3
      es-object-atoms: 1.0.0

  string.prototype.trimend@1.0.8:
    dependencies:
      call-bind: 1.0.7
      define-properties: 1.2.1
      es-object-atoms: 1.0.0

  string.prototype.trimstart@1.0.8:
    dependencies:
      call-bind: 1.0.7
      define-properties: 1.2.1
      es-object-atoms: 1.0.0

  stringify-entities@4.0.4:
    dependencies:
      character-entities-html4: 2.1.0
      character-entities-legacy: 3.0.0

  strip-ansi@4.0.0:
    dependencies:
      ansi-regex: 3.0.1

  strip-ansi@6.0.1:
    dependencies:
      ansi-regex: 5.0.1

  strip-ansi@7.1.0:
    dependencies:
      ansi-regex: 6.0.1

  strip-bom@3.0.0: {}

  strip-eof@1.0.0: {}

  strip-final-newline@2.0.0: {}

  strip-final-newline@3.0.0: {}

  strip-json-comments@2.0.1: {}

  strip-json-comments@3.1.1: {}

  strip-json-comments@5.0.1: {}

  strip-literal@2.1.0:
    dependencies:
      js-tokens: 9.0.0

  style-to-object@1.0.6:
    dependencies:
      inline-style-parser: 0.2.3

  stylehacks@7.0.3(postcss@8.4.41):
    dependencies:
      browserslist: 4.23.3
      postcss: 8.4.41
      postcss-selector-parser: 6.1.1

  stylelint-config-html@1.1.0(postcss-html@1.7.0)(stylelint@16.8.1(typescript@5.5.4)):
    dependencies:
      postcss-html: 1.7.0
      stylelint: 16.8.1(typescript@5.5.4)

  stylelint-config-recess-order@5.0.1(stylelint@16.8.1(typescript@5.5.4)):
    dependencies:
      stylelint: 16.8.1(typescript@5.5.4)
      stylelint-order: 6.0.4(stylelint@16.8.1(typescript@5.5.4))

  stylelint-config-recommended@14.0.1(stylelint@16.8.1(typescript@5.5.4)):
    dependencies:
      stylelint: 16.8.1(typescript@5.5.4)

  stylelint-config-standard@36.0.1(stylelint@16.8.1(typescript@5.5.4)):
    dependencies:
      stylelint: 16.8.1(typescript@5.5.4)
      stylelint-config-recommended: 14.0.1(stylelint@16.8.1(typescript@5.5.4))

  stylelint-declaration-block-no-ignored-properties@2.8.0(stylelint@16.8.1(typescript@5.5.4)):
    dependencies:
      stylelint: 16.8.1(typescript@5.5.4)

  stylelint-order@6.0.4(stylelint@16.8.1(typescript@5.5.4)):
    dependencies:
      postcss: 8.4.41
      postcss-sorting: 8.0.2(postcss@8.4.41)
      stylelint: 16.8.1(typescript@5.5.4)

  stylelint-scss@6.5.0(stylelint@16.8.1(typescript@5.5.4)):
    dependencies:
      css-tree: 2.3.1
      is-plain-object: 5.0.0
      known-css-properties: 0.34.0
      postcss-media-query-parser: 0.2.3
      postcss-resolve-nested-selector: 0.1.4
      postcss-selector-parser: 6.1.1
      postcss-value-parser: 4.2.0
      stylelint: 16.8.1(typescript@5.5.4)

  stylelint@16.8.1(typescript@5.5.4):
    dependencies:
      '@csstools/css-parser-algorithms': 2.7.1(@csstools/css-tokenizer@2.4.1)
      '@csstools/css-tokenizer': 2.4.1
      '@csstools/media-query-list-parser': 2.1.13(@csstools/css-parser-algorithms@2.7.1(@csstools/css-tokenizer@2.4.1))(@csstools/css-tokenizer@2.4.1)
      '@csstools/selector-specificity': 3.1.1(postcss-selector-parser@6.1.1)
      '@dual-bundle/import-meta-resolve': 4.1.0
      balanced-match: 2.0.0
      colord: 2.9.3
      cosmiconfig: 9.0.0(typescript@5.5.4)
      css-functions-list: 3.2.2
      css-tree: 2.3.1
      debug: 4.3.6
      fast-glob: 3.3.2
      fastest-levenshtein: 1.0.16
      file-entry-cache: 9.0.0
      global-modules: 2.0.0
      globby: 11.1.0
      globjoin: 0.1.4
      html-tags: 3.3.1
      ignore: 5.3.1
      imurmurhash: 0.1.4
      is-plain-object: 5.0.0
      known-css-properties: 0.34.0
      mathml-tag-names: 2.1.3
      meow: 13.2.0
      micromatch: 4.0.7
      normalize-path: 3.0.0
      picocolors: 1.0.1
      postcss: 8.4.41
      postcss-resolve-nested-selector: 0.1.4
      postcss-safe-parser: 7.0.0(postcss@8.4.41)
      postcss-selector-parser: 6.1.1
      postcss-value-parser: 4.2.0
      resolve-from: 5.0.0
      string-width: 4.2.3
      strip-ansi: 7.1.0
      supports-hyperlinks: 3.0.0
      svg-tags: 1.0.0
      table: 6.8.2
      write-file-atomic: 5.0.1
    transitivePeerDependencies:
      - supports-color
      - typescript

  stylis@4.2.0: {}

  stylis@4.3.2: {}

  stylus@0.62.0:
    dependencies:
      '@adobe/css-tools': 4.3.3
      debug: 4.3.6
      glob: 7.2.3
      sax: 1.3.0
      source-map: 0.7.4
    transitivePeerDependencies:
      - supports-color

  sucrase@3.35.0:
    dependencies:
      '@jridgewell/gen-mapping': 0.3.5
      commander: 4.1.1
      glob: 10.3.12
      lines-and-columns: 1.2.4
      mz: 2.7.0
      pirates: 4.0.6
      ts-interface-checker: 0.1.13

  sumchecker@3.0.1:
    dependencies:
      debug: 4.3.6
    transitivePeerDependencies:
      - supports-color

  summary@2.1.0: {}

  supports-color@5.5.0:
    dependencies:
      has-flag: 3.0.0

  supports-color@6.1.0:
    dependencies:
      has-flag: 3.0.0

  supports-color@7.2.0:
    dependencies:
      has-flag: 4.0.0

  supports-hyperlinks@3.0.0:
    dependencies:
      has-flag: 4.0.0
      supports-color: 7.2.0

  supports-preserve-symlinks-flag@1.0.0: {}

  svg-parser@2.0.4: {}

  svg-tags@1.0.0: {}

  svgo@3.3.2:
    dependencies:
      '@trysound/sax': 0.2.0
      commander: 7.2.0
      css-select: 5.1.0
      css-tree: 2.3.1
      css-what: 6.1.0
      csso: 5.0.5
      picocolors: 1.0.1

  swr@2.2.5(react@19.0.0-rc-e948a5ac-20240807):
    dependencies:
      client-only: 0.0.1
      react: 19.0.0-rc-e948a5ac-20240807
      use-sync-external-store: 1.2.2(react@19.0.0-rc-e948a5ac-20240807)

  synckit@0.9.1:
    dependencies:
      '@pkgr/core': 0.1.1
      tslib: 2.6.2

  table@6.8.2:
    dependencies:
      ajv: 8.13.0
      lodash.truncate: 4.4.2
      slice-ansi: 4.0.0
      string-width: 4.2.3
      strip-ansi: 6.0.1

  tailwind-merge@2.5.2: {}

  tailwindcss-textshadow@2.1.3:
    dependencies:
      tailwindcss: 1.9.6

  tailwindcss@1.9.6:
    dependencies:
      '@fullhuman/postcss-purgecss': 2.3.0
      autoprefixer: 9.8.8
      browserslist: 4.23.0
      bytes: 3.1.2
      chalk: 4.1.2
      color: 3.2.1
      detective: 5.2.1
      fs-extra: 8.1.0
      html-tags: 3.3.1
      lodash: 4.17.21
      node-emoji: 1.11.0
      normalize.css: 8.0.1
      object-hash: 2.2.0
      postcss: 7.0.39
      postcss-functions: 3.0.0
      postcss-js: 2.0.3
      postcss-nested: 4.2.3
      postcss-selector-parser: 6.1.0
      postcss-value-parser: 4.2.0
      pretty-hrtime: 1.0.3
      reduce-css-calc: 2.1.8
      resolve: 1.22.8

  tailwindcss@3.4.10:
    dependencies:
      '@alloc/quick-lru': 5.2.0
      arg: 5.0.2
      chokidar: 3.6.0
      didyoumean: 1.2.2
      dlv: 1.1.3
      fast-glob: 3.3.2
      glob-parent: 6.0.2
      is-glob: 4.0.3
      jiti: 1.21.6
      lilconfig: 2.1.0
      micromatch: 4.0.7
      normalize-path: 3.0.0
      object-hash: 3.0.0
      picocolors: 1.0.1
      postcss: 8.4.41
      postcss-import: 15.1.0(postcss@8.4.41)
      postcss-js: 4.0.1(postcss@8.4.41)
      postcss-load-config: 4.0.2(postcss@8.4.41)
      postcss-nested: 6.0.1(postcss@8.4.41)
      postcss-selector-parser: 6.1.1
      resolve: 1.22.8
      sucrase: 3.35.0
    transitivePeerDependencies:
      - ts-node

  tapable@2.2.1: {}

  tar@7.4.3:
    dependencies:
      '@isaacs/fs-minipass': 4.0.1
      chownr: 3.0.0
      minipass: 7.1.2
      minizlib: 3.0.1
      mkdirp: 3.0.1
      yallist: 5.0.0

  telegram@2.23.10:
    dependencies:
      '@cryptography/aes': 0.1.1
      async-mutex: 0.3.2
      big-integer: 1.6.52
      buffer: 6.0.3
      htmlparser2: 6.1.0
      mime: 3.0.0
      node-localstorage: 2.2.1
      pako: 2.1.0
      path-browserify: 1.0.1
      real-cancellable-promise: 1.2.0
      socks: 2.8.3
      store2: 2.14.3
      ts-custom-error: 3.3.1
      websocket: 1.0.35
    optionalDependencies:
      bufferutil: 4.0.8
      utf-8-validate: 5.0.10
    transitivePeerDependencies:
      - supports-color

  term-size@1.2.0:
    dependencies:
      execa: 0.7.0

  text-extensions@2.4.0: {}

  text-table@0.2.0: {}

  thenify-all@1.6.0:
    dependencies:
      thenify: 3.3.1

  thenify@3.3.1:
    dependencies:
      any-promise: 1.3.0

  throttle-debounce@3.0.1: {}

  through@2.3.8: {}

  timed-out@4.0.1: {}

  to-fast-properties@2.0.0: {}

  to-regex-range@5.0.1:
    dependencies:
      is-number: 7.0.0

  toggle-selection@1.0.6: {}

  trim-lines@3.0.1: {}

  trough@2.2.0: {}

  ts-api-utils@1.3.0(typescript@5.5.4):
    dependencies:
      typescript: 5.5.4

  ts-custom-error@3.3.1: {}

  ts-easing@0.2.0: {}

  ts-interface-checker@0.1.13: {}

  tsconfck@3.0.3(typescript@5.5.4):
    optionalDependencies:
      typescript: 5.5.4

  tsconfig-paths@3.15.0:
    dependencies:
      '@types/json5': 0.0.29
      json5: 1.0.2
      minimist: 1.2.8
      strip-bom: 3.0.0

  tsconfig-paths@4.2.0:
    dependencies:
      json5: 2.2.3
      minimist: 1.2.8
      strip-bom: 3.0.0

  tslib@2.6.2: {}

  tsx@4.17.0:
    dependencies:
      esbuild: 0.23.0
      get-tsconfig: 4.7.5
    optionalDependencies:
      fsevents: 2.3.3

  tunnel@0.0.6: {}

  type-check@0.4.0:
    dependencies:
      prelude-ls: 1.2.1

  type-detect@4.1.0: {}

  type-fest@0.13.1:
    optional: true

  type-fest@0.20.2: {}

  type@2.7.2: {}

  typed-array-buffer@1.0.2:
    dependencies:
      call-bind: 1.0.7
      es-errors: 1.3.0
      is-typed-array: 1.1.13

  typed-array-byte-length@1.0.1:
    dependencies:
      call-bind: 1.0.7
      for-each: 0.3.3
      gopd: 1.0.1
      has-proto: 1.0.3
      is-typed-array: 1.1.13

  typed-array-byte-offset@1.0.2:
    dependencies:
      available-typed-arrays: 1.0.7
      call-bind: 1.0.7
      for-each: 0.3.3
      gopd: 1.0.1
      has-proto: 1.0.3
      is-typed-array: 1.1.13

  typed-array-length@1.0.6:
    dependencies:
      call-bind: 1.0.7
      for-each: 0.3.3
      gopd: 1.0.1
      has-proto: 1.0.3
      is-typed-array: 1.1.13
      possible-typed-array-names: 1.0.0

  typedarray-to-buffer@3.1.5:
    dependencies:
      is-typedarray: 1.0.0

  types-react-dom@19.0.0-rc.1:
    dependencies:
      '@types/react': types-react@19.0.0-rc.1

  types-react@19.0.0-rc.1:
    dependencies:
      csstype: 3.1.3

  typescript-plugin-css-modules@5.1.0(typescript@5.5.4):
    dependencies:
      '@types/postcss-modules-local-by-default': 4.0.2
      '@types/postcss-modules-scope': 3.0.4
      dotenv: 16.4.5
      icss-utils: 5.1.0(postcss@8.4.38)
      less: 4.2.0
      lodash.camelcase: 4.3.0
      postcss: 8.4.38
      postcss-load-config: 3.1.4(postcss@8.4.38)
      postcss-modules-extract-imports: 3.1.0(postcss@8.4.38)
      postcss-modules-local-by-default: 4.0.5(postcss@8.4.38)
      postcss-modules-scope: 3.2.0(postcss@8.4.38)
      reserved-words: 0.1.2
      sass: 1.77.8
      source-map-js: 1.2.0
      stylus: 0.62.0
      tsconfig-paths: 4.2.0
      typescript: 5.5.4
    transitivePeerDependencies:
      - supports-color
      - ts-node

  typescript@5.5.4: {}

  ufo@1.5.3: {}

  unbox-primitive@1.0.2:
    dependencies:
      call-bind: 1.0.7
      has-bigints: 1.0.2
      has-symbols: 1.0.3
      which-boxed-primitive: 1.0.2

  undici-types@5.26.5: {}

  undici@5.28.4:
    dependencies:
      '@fastify/busboy': 2.1.1

  undici@6.19.7: {}

  unicorn-magic@0.1.0: {}

  unified@11.0.4:
    dependencies:
      '@types/unist': 3.0.2
      bail: 2.0.2
      devlop: 1.1.0
      extend: 3.0.2
      is-plain-obj: 4.1.0
      trough: 2.2.0
      vfile: 6.0.1

  unimport@3.9.1(rollup@4.17.2):
    dependencies:
      '@rollup/pluginutils': 5.1.0(rollup@4.17.2)
      acorn: 8.12.1
      escape-string-regexp: 5.0.0
      estree-walker: 3.0.3
      fast-glob: 3.3.2
      local-pkg: 0.5.0
      magic-string: 0.30.11
      mlly: 1.7.1
      pathe: 1.1.2
      pkg-types: 1.1.3
      scule: 1.3.0
      strip-literal: 2.1.0
      unplugin: 1.12.0
    transitivePeerDependencies:
      - rollup

  unique-string@1.0.0:
    dependencies:
      crypto-random-string: 1.0.0

  unist-util-is@6.0.0:
    dependencies:
      '@types/unist': 3.0.2

  unist-util-position@5.0.0:
    dependencies:
      '@types/unist': 3.0.2

  unist-util-remove-position@5.0.0:
    dependencies:
      '@types/unist': 3.0.2
      unist-util-visit: 5.0.0

  unist-util-stringify-position@4.0.0:
    dependencies:
      '@types/unist': 3.0.2

  unist-util-visit-parents@6.0.1:
    dependencies:
      '@types/unist': 3.0.2
      unist-util-is: 6.0.0

  unist-util-visit@5.0.0:
    dependencies:
      '@types/unist': 3.0.2
      unist-util-is: 6.0.0
      unist-util-visit-parents: 6.0.1

  universal-github-app-jwt@2.2.0: {}

  universal-user-agent@6.0.1: {}

  universal-user-agent@7.0.2: {}

  universalify@0.1.2: {}

  universalify@2.0.1: {}

  unplugin-auto-import@0.18.2(rollup@4.17.2):
    dependencies:
      '@antfu/utils': 0.7.10
      '@rollup/pluginutils': 5.1.0(rollup@4.17.2)
      fast-glob: 3.3.2
      local-pkg: 0.5.0
      magic-string: 0.30.11
      minimatch: 9.0.5
      unimport: 3.9.1(rollup@4.17.2)
      unplugin: 1.12.0
    transitivePeerDependencies:
      - rollup

  unplugin-icons@0.19.2(@svgr/core@8.1.0(typescript@5.5.4)):
    dependencies:
      '@antfu/install-pkg': 0.3.3
      '@antfu/utils': 0.7.10
      '@iconify/utils': 2.1.29
      debug: 4.3.6
      kolorist: 1.8.0
      local-pkg: 0.5.0
      unplugin: 1.12.0
    optionalDependencies:
      '@svgr/core': 8.1.0(typescript@5.5.4)
    transitivePeerDependencies:
      - supports-color

  unplugin@1.12.0:
    dependencies:
      acorn: 8.12.1
      chokidar: 3.6.0
      webpack-sources: 3.2.3
      webpack-virtual-modules: 0.6.2

  unzip-response@2.0.1: {}

  update-browserslist-db@1.0.15(browserslist@4.23.0):
    dependencies:
      browserslist: 4.23.0
      escalade: 3.1.2
      picocolors: 1.0.1

  update-browserslist-db@1.1.0(browserslist@4.23.3):
    dependencies:
      browserslist: 4.23.3
      escalade: 3.1.2
      picocolors: 1.0.1

  update-notifier@2.5.0:
    dependencies:
      boxen: 1.3.0
      chalk: 2.4.2
      configstore: 3.1.5
      import-lazy: 2.1.0
      is-ci: 1.2.1
      is-installed-globally: 0.1.0
      is-npm: 1.0.0
      latest-version: 3.1.0
      semver-diff: 2.1.0
      xdg-basedir: 3.0.0

  uri-js@4.4.1:
    dependencies:
      punycode: 2.3.1

  url-parse-lax@1.0.0:
    dependencies:
      prepend-http: 1.0.4

  use-resize-observer@9.1.0(react-dom@19.0.0-rc-e948a5ac-20240807(react@19.0.0-rc-e948a5ac-20240807))(react@19.0.0-rc-e948a5ac-20240807):
    dependencies:
      '@juggle/resize-observer': 3.4.0
      react: 19.0.0-rc-e948a5ac-20240807
      react-dom: 19.0.0-rc-e948a5ac-20240807(react@19.0.0-rc-e948a5ac-20240807)

  use-sync-external-store@1.2.2(react@19.0.0-rc-e948a5ac-20240807):
    dependencies:
      react: 19.0.0-rc-e948a5ac-20240807

  utf-8-validate@5.0.10:
    dependencies:
      node-gyp-build: 4.8.1

  util-deprecate@1.0.2: {}

  vfile-message@4.0.2:
    dependencies:
      '@types/unist': 3.0.2
      unist-util-stringify-position: 4.0.0

  vfile@6.0.1:
    dependencies:
      '@types/unist': 3.0.2
      unist-util-stringify-position: 4.0.0
      vfile-message: 4.0.2

  virtua@0.33.6(react-dom@19.0.0-rc-e948a5ac-20240807(react@19.0.0-rc-e948a5ac-20240807))(react@19.0.0-rc-e948a5ac-20240807):
    optionalDependencies:
      react: 19.0.0-rc-e948a5ac-20240807
      react-dom: 19.0.0-rc-e948a5ac-20240807(react@19.0.0-rc-e948a5ac-20240807)

  vite-plugin-monaco-editor-new@1.1.3(monaco-editor@0.50.0):
    dependencies:
      esbuild: 0.19.12
      monaco-editor: 0.50.0

  vite-plugin-sass-dts@1.3.25(postcss@8.4.41)(prettier@3.3.3)(sass@1.77.8)(vite@5.4.0(@types/node@20.14.15)(less@4.2.0)(sass@1.77.8)(stylus@0.62.0)):
    dependencies:
      postcss: 8.4.41
      postcss-js: 4.0.1(postcss@8.4.41)
      prettier: 3.3.3
      sass: 1.77.8
      vite: 5.4.0(@types/node@20.14.15)(less@4.2.0)(sass@1.77.8)(stylus@0.62.0)

  vite-plugin-svgr@4.2.0(rollup@4.17.2)(typescript@5.5.4)(vite@5.4.0(@types/node@20.14.15)(less@4.2.0)(sass@1.77.8)(stylus@0.62.0)):
    dependencies:
      '@rollup/pluginutils': 5.1.0(rollup@4.17.2)
      '@svgr/core': 8.1.0(typescript@5.5.4)
      '@svgr/plugin-jsx': 8.1.0(@svgr/core@8.1.0(typescript@5.5.4))
      vite: 5.4.0(@types/node@20.14.15)(less@4.2.0)(sass@1.77.8)(stylus@0.62.0)
    transitivePeerDependencies:
      - rollup
      - supports-color
      - typescript

  vite-tsconfig-paths@5.0.1(typescript@5.5.4)(vite@5.4.0(@types/node@20.14.15)(less@4.2.0)(sass@1.77.8)(stylus@0.62.0)):
    dependencies:
      debug: 4.3.6
      globrex: 0.1.2
      tsconfck: 3.0.3(typescript@5.5.4)
    optionalDependencies:
      vite: 5.4.0(@types/node@20.14.15)(less@4.2.0)(sass@1.77.8)(stylus@0.62.0)
    transitivePeerDependencies:
      - supports-color
      - typescript

  vite@5.4.0(@types/node@20.14.15)(less@4.2.0)(sass@1.77.8)(stylus@0.62.0):
    dependencies:
      esbuild: 0.21.5
      postcss: 8.4.41
      rollup: 4.17.2
    optionalDependencies:
      '@types/node': 20.14.15
      fsevents: 2.3.3
      less: 4.2.0
      sass: 1.77.8
      stylus: 0.62.0

  void-elements@3.1.0: {}

  wcwidth@1.0.1:
    dependencies:
      defaults: 1.0.4
    optional: true

  web-streams-polyfill@3.3.3: {}

  webpack-sources@3.2.3: {}

  webpack-virtual-modules@0.6.2: {}

  websocket@1.0.35:
    dependencies:
      bufferutil: 4.0.8
      debug: 2.6.9
      es5-ext: 0.10.64
      typedarray-to-buffer: 3.1.5
      utf-8-validate: 5.0.10
      yaeti: 0.0.6
    transitivePeerDependencies:
      - supports-color

  which-boxed-primitive@1.0.2:
    dependencies:
      is-bigint: 1.0.4
      is-boolean-object: 1.1.2
      is-number-object: 1.0.7
      is-string: 1.0.7
      is-symbol: 1.0.4

  which-builtin-type@1.1.3:
    dependencies:
      function.prototype.name: 1.1.6
      has-tostringtag: 1.0.2
      is-async-function: 2.0.0
      is-date-object: 1.0.5
      is-finalizationregistry: 1.0.2
      is-generator-function: 1.0.10
      is-regex: 1.1.4
      is-weakref: 1.0.2
      isarray: 2.0.5
      which-boxed-primitive: 1.0.2
      which-collection: 1.0.2
      which-typed-array: 1.1.15

  which-collection@1.0.2:
    dependencies:
      is-map: 2.0.3
      is-set: 2.0.3
      is-weakmap: 2.0.2
      is-weakset: 2.0.3

  which-typed-array@1.1.15:
    dependencies:
      available-typed-arrays: 1.0.7
      call-bind: 1.0.7
      for-each: 0.3.3
      gopd: 1.0.1
      has-tostringtag: 1.0.2

  which@1.3.1:
    dependencies:
      isexe: 2.0.0

  which@2.0.2:
    dependencies:
      isexe: 2.0.0

  widest-line@2.0.1:
    dependencies:
      string-width: 2.1.1

  word-wrap@1.2.5: {}

  wrap-ansi@7.0.0:
    dependencies:
      ansi-styles: 4.3.0
      string-width: 4.2.3
      strip-ansi: 6.0.1

  wrap-ansi@8.1.0:
    dependencies:
      ansi-styles: 6.2.1
      string-width: 5.1.2
      strip-ansi: 7.1.0

  wrap-ansi@9.0.0:
    dependencies:
      ansi-styles: 6.2.1
      string-width: 7.1.0
      strip-ansi: 7.1.0

  wrappy@1.0.2: {}

  write-file-atomic@1.3.4:
    dependencies:
      graceful-fs: 4.2.11
      imurmurhash: 0.1.4
      slide: 1.1.6

  write-file-atomic@2.4.3:
    dependencies:
      graceful-fs: 4.2.11
      imurmurhash: 0.1.4
      signal-exit: 3.0.7

  write-file-atomic@5.0.1:
    dependencies:
      imurmurhash: 0.1.4
      signal-exit: 4.1.0

  ws@7.5.9(bufferutil@4.0.8)(utf-8-validate@5.0.10):
    optionalDependencies:
      bufferutil: 4.0.8
      utf-8-validate: 5.0.10

  xdg-basedir@3.0.0: {}

  xtend@4.0.2: {}

  y18n@5.0.8: {}

  yaeti@0.0.6: {}

  yallist@2.1.2: {}

  yallist@3.1.1: {}

  yallist@5.0.0: {}

  yaml@1.10.2: {}

  yaml@2.5.0: {}

  yargs-parser@21.1.1: {}

  yargs@17.7.2:
    dependencies:
      cliui: 8.0.1
      escalade: 3.1.2
      get-caller-file: 2.0.5
      require-directory: 2.1.1
      string-width: 4.2.3
      y18n: 5.0.8
      yargs-parser: 21.1.1

  yauzl@2.10.0:
    dependencies:
      buffer-crc32: 0.2.13
      fd-slicer: 1.1.0

  yocto-queue@0.1.0: {}

  yocto-queue@1.0.0: {}

  zod-validation-error@3.3.1(zod@3.23.8):
    dependencies:
      zod: 3.23.8

  zod@3.23.8: {}

  zwitch@2.0.4: {}<|MERGE_RESOLUTION|>--- conflicted
+++ resolved
@@ -1933,46 +1933,55 @@
     resolution: {integrity: sha512-3reX2fUHqN7sffBNqmEyMQVj/CKhIHZd4y631duy0hZqI8Qoqf6lTtmAKvJFYa6bhU95B1D0WgzHkmTg33In0A==}
     cpu: [arm]
     os: [linux]
+    libc: [glibc]
 
   '@rollup/rollup-linux-arm-musleabihf@4.17.2':
     resolution: {integrity: sha512-uSqpsp91mheRgw96xtyAGP9FW5ChctTFEoXP0r5FAzj/3ZRv3Uxjtc7taRQSaQM/q85KEKjKsZuiZM3GyUivRg==}
     cpu: [arm]
     os: [linux]
+    libc: [musl]
 
   '@rollup/rollup-linux-arm64-gnu@4.17.2':
     resolution: {integrity: sha512-EMMPHkiCRtE8Wdk3Qhtciq6BndLtstqZIroHiiGzB3C5LDJmIZcSzVtLRbwuXuUft1Cnv+9fxuDtDxz3k3EW2A==}
     cpu: [arm64]
     os: [linux]
+    libc: [glibc]
 
   '@rollup/rollup-linux-arm64-musl@4.17.2':
     resolution: {integrity: sha512-NMPylUUZ1i0z/xJUIx6VUhISZDRT+uTWpBcjdv0/zkp7b/bQDF+NfnfdzuTiB1G6HTodgoFa93hp0O1xl+/UbA==}
     cpu: [arm64]
     os: [linux]
+    libc: [musl]
 
   '@rollup/rollup-linux-powerpc64le-gnu@4.17.2':
     resolution: {integrity: sha512-T19My13y8uYXPw/L/k0JYaX1fJKFT/PWdXiHr8mTbXWxjVF1t+8Xl31DgBBvEKclw+1b00Chg0hxE2O7bTG7GQ==}
     cpu: [ppc64]
     os: [linux]
+    libc: [glibc]
 
   '@rollup/rollup-linux-riscv64-gnu@4.17.2':
     resolution: {integrity: sha512-BOaNfthf3X3fOWAB+IJ9kxTgPmMqPPH5f5k2DcCsRrBIbWnaJCgX2ll77dV1TdSy9SaXTR5iDXRL8n7AnoP5cg==}
     cpu: [riscv64]
     os: [linux]
+    libc: [glibc]
 
   '@rollup/rollup-linux-s390x-gnu@4.17.2':
     resolution: {integrity: sha512-W0UP/x7bnn3xN2eYMql2T/+wpASLE5SjObXILTMPUBDB/Fg/FxC+gX4nvCfPBCbNhz51C+HcqQp2qQ4u25ok6g==}
     cpu: [s390x]
     os: [linux]
+    libc: [glibc]
 
   '@rollup/rollup-linux-x64-gnu@4.17.2':
     resolution: {integrity: sha512-Hy7pLwByUOuyaFC6mAr7m+oMC+V7qyifzs/nW2OJfC8H4hbCzOX07Ov0VFk/zP3kBsELWNFi7rJtgbKYsav9QQ==}
     cpu: [x64]
     os: [linux]
+    libc: [glibc]
 
   '@rollup/rollup-linux-x64-musl@4.17.2':
     resolution: {integrity: sha512-h1+yTWeYbRdAyJ/jMiVw0l6fOOm/0D1vNLui9iPuqgRGnXA0u21gAqOyB5iHjlM9MMfNOm9RHCQ7zLIzT0x11Q==}
     cpu: [x64]
     os: [linux]
+    libc: [musl]
 
   '@rollup/rollup-win32-arm64-msvc@4.17.2':
     resolution: {integrity: sha512-tmdtXMfKAjy5+IQsVtDiCfqbynAQE/TQRpWdVataHmhMb9DCoJxp9vLcCBjEQWMiUYxO1QprH/HbY9ragCEFLA==}
@@ -2092,24 +2101,28 @@
     engines: {node: '>=10'}
     cpu: [arm64]
     os: [linux]
+    libc: [glibc]
 
   '@swc/core-linux-arm64-musl@1.6.1':
     resolution: {integrity: sha512-dr6YbLBg/SsNxs1hDqJhxdcrS8dGMlOXJwXIrUvACiA8jAd6S5BxYCaqsCefLYXtaOmu0bbx1FB/evfodqB70Q==}
     engines: {node: '>=10'}
     cpu: [arm64]
     os: [linux]
+    libc: [musl]
 
   '@swc/core-linux-x64-gnu@1.6.1':
     resolution: {integrity: sha512-A0b/3V+yFy4LXh3O9umIE7LXPC7NBWdjl6AQYqymSMcMu0EOb1/iygA6s6uWhz9y3e172Hpb9b/CGsuD8Px/bg==}
     engines: {node: '>=10'}
     cpu: [x64]
     os: [linux]
+    libc: [glibc]
 
   '@swc/core-linux-x64-musl@1.6.1':
     resolution: {integrity: sha512-5dJjlzZXhC87nZZZWbpiDP8kBIO0ibis893F/rtPIQBI5poH+iJuA32EU3wN4/WFHeK4et8z6SGSVghPtWyk4g==}
     engines: {node: '>=10'}
     cpu: [x64]
     os: [linux]
+    libc: [musl]
 
   '@swc/core-win32-arm64-msvc@1.6.1':
     resolution: {integrity: sha512-HBi1ZlwvfcUibLtT3g/lP57FaDPC799AD6InolB2KSgkqyBbZJ9wAXM8/CcH67GLIP0tZ7FqblrJTzGXxetTJQ==}
@@ -2205,24 +2218,28 @@
     engines: {node: '>= 10'}
     cpu: [arm64]
     os: [linux]
+    libc: [glibc]
 
   '@tauri-apps/cli-linux-arm64-musl@1.6.0':
     resolution: {integrity: sha512-4U628tuf2U8pMr4tIBJhEkrFwt+46dwhXrDlpdyWSZtnop5RJAVKHODm0KbWns4xGKfTW1F3r6sSv+2ZxLcISA==}
     engines: {node: '>= 10'}
     cpu: [arm64]
     os: [linux]
+    libc: [musl]
 
   '@tauri-apps/cli-linux-x64-gnu@1.6.0':
     resolution: {integrity: sha512-AKRzp76fVUaJyXj5KRJT9bJyhwZyUnRQU0RqIRqOtZCT5yr6qGP8rjtQ7YhCIzWrseBlOllc3Qvbgw3Yl0VQcA==}
     engines: {node: '>= 10'}
     cpu: [x64]
     os: [linux]
+    libc: [glibc]
 
   '@tauri-apps/cli-linux-x64-musl@1.6.0':
     resolution: {integrity: sha512-0edIdq6aMBTaRMIXddHfyAFL361JqulLLd2Wi2aoOie7DkQ2MYh6gv3hA7NB9gqFwNIGE+xtJ4BkXIP2tSGPlg==}
     engines: {node: '>= 10'}
     cpu: [x64]
     os: [linux]
+    libc: [musl]
 
   '@tauri-apps/cli-win32-arm64-msvc@1.6.0':
     resolution: {integrity: sha512-QwWpWk4ubcwJ1rljsRAmINgB2AwkyzZhpYbalA+MmzyYMREcdXWGkyixWbRZgqc6fEWEBmq5UG73qz5eBJiIKg==}
@@ -3074,21 +3091,19 @@
     resolution: {integrity: sha512-c+N0v6wbKVxTu5gOBBFkr9BEdBWaqqjQeiJ8QvSRIJOf+UxlJh930m8e6/WNeODIK0mYLFkoONrnj16i2EcvfQ==}
     engines: {node: '>=12 || >=16'}
 
-<<<<<<< HEAD
+  css-in-js-utils@3.1.0:
+    resolution: {integrity: sha512-fJAcud6B3rRu+KHYk+Bwf+WFL2MDCJJ1XG9x137tJQ0xYxor7XziQtuGFbWNdqrvF4Tk26O3H73nfVqXt/fW1A==}
+
   css-select@5.1.0:
     resolution: {integrity: sha512-nwoRF1rvRRnnCqqY7updORDsuqKzqYJ28+oSMaJMMgOauh3fvwHqMS7EZpIPqK8GL+g9mKxF1vP/ZjSeNjEVHg==}
+
+  css-tree@1.1.3:
+    resolution: {integrity: sha512-tRpdppF7TRazZrjJ6v3stzv93qxRcSsFmW6cX0Zm2NVKpxE1WV1HblnghVv9TreireHkqI/VDEsfolRF1p6y7Q==}
+    engines: {node: '>=8.0.0'}
 
   css-tree@2.2.1:
     resolution: {integrity: sha512-OA0mILzGc1kCOCSJerOeqDxDQ4HOh+G8NbOJFOTgOCzpw7fCBubk0fEyxp8AgOL/jvLgYA/uV0cMbe43ElF1JA==}
     engines: {node: ^10 || ^12.20.0 || ^14.13.0 || >=15.0.0, npm: '>=7.0.0'}
-=======
-  css-in-js-utils@3.1.0:
-    resolution: {integrity: sha512-fJAcud6B3rRu+KHYk+Bwf+WFL2MDCJJ1XG9x137tJQ0xYxor7XziQtuGFbWNdqrvF4Tk26O3H73nfVqXt/fW1A==}
-
-  css-tree@1.1.3:
-    resolution: {integrity: sha512-tRpdppF7TRazZrjJ6v3stzv93qxRcSsFmW6cX0Zm2NVKpxE1WV1HblnghVv9TreireHkqI/VDEsfolRF1p6y7Q==}
-    engines: {node: '>=8.0.0'}
->>>>>>> 67e85e9c
 
   css-tree@2.3.1:
     resolution: {integrity: sha512-6Fv1DV/TYw//QF5IzQdqsNDjx/wc8TrMBZsqjL9eW01tWb7R7k/mq+/VXfJCl7SoD5emsJop9cOByJZfs8hYIw==}
@@ -4739,13 +4754,11 @@
   mdast-util-to-string@4.0.0:
     resolution: {integrity: sha512-0H44vDimn51F0YwvxSJSm0eCDOJTRlmN0R1yBh4HLj9wiV1Dn0QoXGbvFAWj2hSItVTlCmBF1hqKlIyUBVFLPg==}
 
-<<<<<<< HEAD
+  mdn-data@2.0.14:
+    resolution: {integrity: sha512-dn6wd0uw5GsdswPFfsgMp5NSB0/aDe6fK94YJV/AJDYXL6HVLWBsxeq7js7Ad+mU2K9LAlwpk6kN2D5mwCPVow==}
+
   mdn-data@2.0.28:
     resolution: {integrity: sha512-aylIc7Z9y4yzHYAJNuESG3hfhC+0Ibp/MAMiaOZgNv4pmEdFyfZhhhny4MNiAfWdBQ1RQ2mfDWmM1x8SvGyp8g==}
-=======
-  mdn-data@2.0.14:
-    resolution: {integrity: sha512-dn6wd0uw5GsdswPFfsgMp5NSB0/aDe6fK94YJV/AJDYXL6HVLWBsxeq7js7Ad+mU2K9LAlwpk6kN2D5mwCPVow==}
->>>>>>> 67e85e9c
 
   mdn-data@2.0.30:
     resolution: {integrity: sha512-GaqWWShW4kv/G9IEucWScBx9G1/vsFZZJUO+tD26M8J8z3Kw5RDQjaoZe03YAClgeS/SWPOcb4nkFBTEi5DUEA==}
@@ -9469,7 +9482,10 @@
 
   css-functions-list@3.2.2: {}
 
-<<<<<<< HEAD
+  css-in-js-utils@3.1.0:
+    dependencies:
+      hyphenate-style-name: 1.1.0
+
   css-select@5.1.0:
     dependencies:
       boolbase: 1.0.0
@@ -9478,20 +9494,15 @@
       domutils: 3.1.0
       nth-check: 2.1.1
 
+  css-tree@1.1.3:
+    dependencies:
+      mdn-data: 2.0.14
+      source-map: 0.6.1
+
   css-tree@2.2.1:
     dependencies:
       mdn-data: 2.0.28
       source-map-js: 1.2.0
-=======
-  css-in-js-utils@3.1.0:
-    dependencies:
-      hyphenate-style-name: 1.1.0
-
-  css-tree@1.1.3:
-    dependencies:
-      mdn-data: 2.0.14
-      source-map: 0.6.1
->>>>>>> 67e85e9c
 
   css-tree@2.3.1:
     dependencies:
@@ -11446,11 +11457,9 @@
     dependencies:
       '@types/mdast': 4.0.3
 
-<<<<<<< HEAD
+  mdn-data@2.0.14: {}
+
   mdn-data@2.0.28: {}
-=======
-  mdn-data@2.0.14: {}
->>>>>>> 67e85e9c
 
   mdn-data@2.0.30: {}
 
